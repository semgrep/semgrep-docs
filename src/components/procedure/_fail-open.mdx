### Configure fail open to prevent diff-aware scans from blocking pull requests and merge requests

<<<<<<< HEAD
By default, diff-aware managed scans are set to **fail open** if a scan errors out or takes too long. This means that diff-aware scans are marked as successful on the pull request (PR) or merge request (MR), even if they haven't completed after the specified timeout, allowing you to include the Semgrep status check required in your source code manager (SCM) while not blocking someone from merging a PR or MR.
=======
You can set diff-aware managed scans to **fail open** if a scan errors out or takes too long. If **fail open** is enabled, diff-aware scans are marked as successful on the pull request (PR) or merge request (MR) even if they haven't completed after the specified timeout. This allows you to make the Semgrep status check required in your source code manager (SCM) while not blocking someone from merging a PR or MR if the check encounters an unexpected issue or takes too long.
>>>>>>> 5727b219

![Sample pull request showing the status of a diff-aware scan.](/img/pr-status-check.png#md-width)
_**Figure**. Sample pull request showing the status of a diff-aware scan._

#### How fail open works

1. If enabled, the fail open feature is triggered whenever you open a PR or MR.
2. Initially, Semgrep sends an update to mark the PR or MR as `pending`.
3. Once the diff-aware scan begins, the PR or MR is updated to a status of `running`.
4. The diff-aware scan completes, and the PR or MR is updated to a status of `succeeded` or `failed`.
5. If the diff-aware scan is in `pending` or `running` status longer than the configured timeout, then the fail open process updates the PR or MR to display a status of `succeeded`. This prevents the Semgrep scan from blocking the developer from merging their changes.

If Semgrep marks a PR or MR as `succeeded`, you can merge the PR or MR without waiting for the diff-aware scan to complete. However, if the PR or MR is still open and the scan completes *after* the fail open timeout is reached, Semgrep can still report the findings and mark the status as `failed`. 

#### Configure fail open

By default, fail open is enabled. However, you can disable this feature and adjust the timeout value:

1. Sign in to [<i class="fas fa-external-link fa-xs"></i> Semgrep AppSec Platform](https://semgrep.dev/login).
1. Go to **Settings > General > Managed Scans**.
1. Click the <i class="fa-solid fa-toggle-large-on"></i> **Fail open** toggle to turn off this feature.
1. Set the **Timeout** value in minutes. The default value is **10 minutes**, the minimum value is **1 minute**, and the maximum value is **60 minutes**.
    ![Semgrep AppSec Platform settings page with fail open configuration options.](/img/fail-open-config.png#md-width)
    _**Figure**. Semgrep AppSec Platform settings page with fail open configuration options._<|MERGE_RESOLUTION|>--- conflicted
+++ resolved
@@ -1,10 +1,6 @@
 ### Configure fail open to prevent diff-aware scans from blocking pull requests and merge requests
 
-<<<<<<< HEAD
-By default, diff-aware managed scans are set to **fail open** if a scan errors out or takes too long. This means that diff-aware scans are marked as successful on the pull request (PR) or merge request (MR), even if they haven't completed after the specified timeout, allowing you to include the Semgrep status check required in your source code manager (SCM) while not blocking someone from merging a PR or MR.
-=======
-You can set diff-aware managed scans to **fail open** if a scan errors out or takes too long. If **fail open** is enabled, diff-aware scans are marked as successful on the pull request (PR) or merge request (MR) even if they haven't completed after the specified timeout. This allows you to make the Semgrep status check required in your source code manager (SCM) while not blocking someone from merging a PR or MR if the check encounters an unexpected issue or takes too long.
->>>>>>> 5727b219
+By default, diff-aware managed scans are set to **fail open** if a scan errors out or takes too long. This means that diff-aware scans are marked as successful on the pull request (PR) or merge request (MR), even if they haven't completed after the specified timeout, allowing you to make the Semgrep status check required in your source code manager (SCM) while not blocking someone from merging a PR or MR if the check encounters an unexpected issue or takes too long.
 
 ![Sample pull request showing the status of a diff-aware scan.](/img/pr-status-check.png#md-width)
 _**Figure**. Sample pull request showing the status of a diff-aware scan._
