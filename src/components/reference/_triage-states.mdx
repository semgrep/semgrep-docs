--- conflicted
+++ resolved
@@ -1,32 +1,17 @@
-<<<<<<< HEAD
-| Status | Description |
-| -----------  | ------------ |
-| **Open** | Findings are open by default. A finding is open if it was present the last time Semgrep scanned the code and has not been ignored. An open finding represents a match between the code and a rule enabled in the repository. Open findings require action, such as rewriting the code to eliminate the detected vulnerability. |
-| **Ignored** | Findings that are ignored are present in the code but have been labeled as unimportant. Ignore findings that are false positives or deprioritized issues. Mark findings as [ignored through Semgrep Cloud Platform](/semgrep-code/triage-remediation) or by adding a [nosemgrep code comment](/ignoring-files-folders-code/#reference-summary). |
-| **Fixed** | Fixed findings were detected in a previous scan but are no longer detected in the most recent scan of that same branch due to changes in the code. |
-=======
 | Status      | Description                                                                                                                                                                                                                                                                                                                                      |
 | ----------- | ------------------------------------------------------------------------------------------------------------------------------------------------------------------------------------------------------------------------------------------------------------------------------------------------------------------------------------------------ |
 | **Open**    | Findings are open by default. A finding is open if it was present the last time Semgrep scanned the code and has not been ignored. An open finding represents a match between the code and a rule enabled in the repository. Open findings require action, such as rewriting the code to eliminate the detected vulnerability.                   |
 | **Ignored** | Findings that are ignored are present in the code but have been labeled as unimportant. Ignore findings that are false positives or deprioritized issues. Mark findings as [ignored through Semgrep AppSec Platform](/semgrep-code/triage-remediation) or by adding a [nosemgrep code comment](/ignoring-files-folders-code/#reference-summary). |
 | **Fixed**   | Fixed findings were detected in a previous scan but are no longer detected in the most recent scan of that same branch due to changes in the code.                                                                                                                                                                                               |
->>>>>>> 442ee227
 
 ### Remove findings
 
 You can **remove** findings. Semgrep considers a finding removed if it is not found in the most recent scan of the branch where Semgrep initially detected it due to any of the following conditions:
 
-<<<<<<< HEAD
-* The rule that detected the finding isn't enabled in the policy anymore.
-* The rule that detected the finding was updated such that it no longer detects the finding.
-* The file path where the finding appeared is no longer found. The file path was deleted, renamed, added to a `.semgrepignore` file, added to a `.gitignore` file, or added to the list of ignored paths in Semgrep Cloud Platform.
-* For GitHub organization accounts: the PR or MR where the finding was detected has been closed without merging.
-=======
 - The rule that detected the finding isn't enabled in the policy anymore.
 - The rule that detected the finding was updated such that it no longer detects the finding.
 - The file path where the finding appeared is no longer found. The file path was deleted, renamed, added to a `.semgrepignore` file, added to a `.gitignore` file, or added to the list of ignored paths in Semgrep AppSec Platform.
 - For GitHub organization accounts: the PR or MR where the finding was detected has been closed without merging.
->>>>>>> 442ee227
 
 Your removed findings do not count toward the fix rate or the number of findings. The removed findings also do not appear in Semgrep AppSec Platform.
 
