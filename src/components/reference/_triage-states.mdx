--- conflicted
+++ resolved
@@ -1,11 +1,7 @@
 | Status | Description |
 | -----------  | ------------ |
 | **Open** | Findings are open by default. A finding is open if it was present the last time Semgrep scanned the code and it has not been ignored. An open finding represents a match between the code and a rule that is enabled in the repository. Open findings require action, such as rewriting the code to eliminate the detected vulnerability. |
-<<<<<<< HEAD
-| **Ignored** | Findings that are ignored are present in the code, but have been labeled as unimportant. Ignore findings that are false positives or deprioritized issues. Mark findings as ignored through Semgrep Cloud Platform (see [Managing finding status](/semgrep-code/findings/#managing-finding-status) or by adding a code comment (see [nosemgrep comments](/ignoring-files-folders-code/#reference-summary)). |
-=======
-| **Ignored** | Findings that are ignored are present in the code, but have been labeled as unimportant. Ignore findings that are false positives or deprioritized issues. Mark findings as ignored through Semgrep Cloud Platform (see [Managing finding status](/semgrep-code/findings/#managing-finding-status-bulk-triage)) or by adding a code comment (see [nosemgrep comments](/ignoring-files-folders-code/#reference-summary)). |
->>>>>>> 30d200f9
+| **Ignored** | Findings that are ignored are present in the code, but have been labeled as unimportant. Ignore findings that are false positives or deprioritized issues. Mark findings as ignored through Semgrep Cloud Platform (see [Managing finding status](/semgrep-code/findings/#managing-finding-status) or by adding a code comment (see [nosemgrep comments](/ignoring-files-folders-code/#reference-summary). |
 | **Fixed** | <p>Fixed findings were detected in a previous scan, but are no longer detected in the most recent scan of that same branch. </p> <p> To change the state of a finding to **fixed**: <ol type="a"><li>Fix the code so the rule does not match it.</li><li>Edit the Semgrep rule so it no longer matches the code.</li></ol></p> |
 
 Findings can also be **removed**. A removed finding does not count towards the fix rate or the number of findings. The removed finding also does not appear in the Semgrep Cloud Platform. A finding is removed if it is not found in the most recent scan of the branch where it was detected due to any of the following conditions:
