```
NAME
       semgrep ci - the recommended way to run semgrep in CI

SYNOPSIS
       semgrep ci [OPTION]…

DESCRIPTION
       In pull_request/merge_request (PR/MR) contexts, `semgrep ci` will only
       report findings that were introduced by the PR/MR.

       When logged in, `semgrep ci` runs rules configured on Semgrep App and
       sends findings to your findings dashboard.

       Only displays findings that were marked as blocking.

OPTIONS
       -a, --autofix
           Apply autofix patches. WARNING: data loss can occur with this
           flag. Make sure your files are stored in a version control system.
           Note that this mode is experimental and not guaranteed to function
           properly. 

       --allow-untrusted-validators
           Allows running rules with validators from origins other than
           semgrep.dev. Avoid running rules from origins you don't trust.

       --audit-on=VAL (absent SEMGREP_AUDIT_ON env)

       --baseline-commit=VAL (absent SEMGREP_BASELINE_COMMIT env)
           Only show results that are not found in this commit hash. Aborts
           run if not currently in a git directory, there are unstaged
           changes, or given baseline hash doesn't exist. 

       --code
           Run Semgrep Code (SAST) product.

       -d, --dump-command-for-core
           <internal, do not use>

       --dataflow-traces
           Explain how non-local values reach the location of a finding (only
           affects text and SARIF output).

       --debug
           All of --verbose, but with additional debugging information.

       --develop
           Living on the edge.

       --diff-depth=VAL (absent=2)
           The depth of the Pro (interfile) differential scan, the number of
           steps (both in the caller and callee sides) from the targets in
           the call graph tracked by the deep preprocessor. Only applied in
           differential scan mode. Default to 2. 

       --disable-nosem
           negates --enable-nosem

       --disable-version-check
           negates --enable-version-check

       --dry-run
           When set, will not start a scan on semgrep.dev and will not report
           findings. Instead will print out json objects it would have sent.

       --dryrun
           If --dryrun, does not write autofixes to a file. This will print
           the changes to the console. This lets you see the changes before
           you commit to them. Only works with the --autofix flag. Otherwise
           does nothing. 

       --emacs
           Output results in Emacs single-line format.

       --emacs-output=VAL
           Write a copy of the emacs output to a file or post to or post to
           URL.

       --enable-nosem
           Enables 'nosem'. Findings will not be reported on lines containing
           a 'nosem' comment at the end. Enabled by default.

       --enable-version-check (absent SEMGREP_ENABLE_VERSION_CHECK env)
           Checks Semgrep servers to see if the latest version is run;
           disabling this may reduce exit time after returning results. 

       --exclude=PATTERN
           Skip any file or directory whose path that matches PATTERN.
           '--exclude=*.py' will ignore the following: 'foo.py',
           'src/foo.py', 'foo.py/bar.sh'. '--exclude=tests' will ignore
           'tests/foo.py' as well as 'a/b/tests/c/foo.py'. Multiple
           '--exclude' options may be specified. PATTERN is a glob-style
           pattern that uses the same syntax as gitignore and semgrepignore,
           which is documented at
           https://git-scm.com/docs/gitignore#_pattern_format 

       --exclude-minified-files
           Skip minified files. These are files that are > 7% whitespace, or
           who have a large number of bytes per line. By defualt minified
           files are scanned 

       --exclude-rule=VAL
           Skip any rule with the given id. Can add multiple times.

       --experimental
           Enable experimental features.

       -f VAL, -c VAL, --config=VAL
<<<<<<< HEAD
           Not supported in 'ci' mode

       --files-with-matches
           Output only the names of files containing matches. REQUIRES
           --experimental
=======
           Not supported in 'ci' mode.

       --files-with-matches
           Output only the names of files containing matches. REQUIRES
           --experimental.
>>>>>>> 53fdb24c

       --force-color (absent SEMGREP_FORCE_COLOR env)
           Always include ANSI color in the output, even if not writing to a
           TTY; defaults to using the TTY status 

       --gh-token=VAL (absent GH_TOKEN env)
           The GitHub token.

       --github-api-url=VAL (absent GITHUB_API_URL env)
           The GitHub API URL.

       --github-event-name=VAL (absent GITHUB_EVENT_NAME env)
           The GitHub event name.

       --github-event-path=VAL (absent GITHUB_EVENT_PATH env)
           The GitHub event path.

       --github-head-ref=VAL (absent GITHUB_HEAD_REF env)
           The GitHub HEAD ref.

       --github-ref=VAL (absent GITHUB_REF env)
           The GitHub ref.

       --github-repository=VAL (absent GITHUB_REPOSITORY env)
           The GitHub repository.

       --github-repository-id=VAL (absent GITHUB_REPOSITORY_ID env)
           The ID of the repository.

       --github-repository-owner-id=VAL (absent GITHUB_REPOSITORY_OWNER_ID
       env)
           The repository owner's account ID.

       --github-run-id=VAL (absent GITHUB_RUN_ID env)
           The GitHub run ID.

       --github-server-url=VAL (absent=https://github.com or
       GITHUB_SERVER_URL env)
           The GitHub server URL.

       --github-sha=VAL (absent GITHUB_SHA env)
           The GitHub commit.

       --gitlab-sast
           Output results in GitLab SAST format.

       --gitlab-sast-output=VAL
           Write a copy of the GitLab SAST output to a file or post to or
           post to URL.

       --gitlab-secrets
           Output results in GitLab Secrets format.

       --gitlab-secrets-output=VAL
           Write a copy of the GitLab Secrets output to a file or post to or
           post to URL.

       --historical-secrets
           Scans git history using Secrets rules.

       --include=PATTERN
           Specify files or directories that should be scanned by semgrep,
           excluding other files. This filter is applied after these other
           filters: '--exclude' options, any filtering done by git (or other
           SCM), and filtering by '.semgrepignore' files. Multiple
           '--include' options can be specified. A file path is selected if
           it matches at least one of the include patterns. PATTERN is a
           glob-style pattern such as 'foo.*' that must match the path. For
           example, specifying the language with '-l javascript' might
           preselect files 'src/foo.jsx' and 'lib/bar.js'. Specifying one of
           '--include=src', '--include=*.jsx', or '--include=src/foo.*' will
           restrict the selection to the single file 'src/foo.jsx'. A choice
           of multiple '--include' patterns can be specified. For example,
           '--include=foo.* --include=bar.*' will select both 'src/foo.jsx'
           and 'lib/bar.js'. Glob-style patterns follow the syntax supported
           by gitignore and semgrepignore, which is documented at
           https://git-scm.com/docs/gitignore#_pattern_format 

       --incremental-output
<<<<<<< HEAD
           Output results incrementally. REQUIRES --experimental
=======
           Output results incrementally. REQUIRES --experimental.
>>>>>>> 53fdb24c

       --interfile-timeout=VAL (absent=0)
           Maximum time to spend on interfile analysis. If set to 0 will not
           have time limit. Defaults to 0 s for all CLI scans. For CI scans,
           it defaults to 3 hours.

       --internal-ci-scan-results
           <internal, do not use>

       -j VAL, --jobs=VAL (absent=4)
           Number of subprocesses to use to run checks in parallel. Defaults
           to the number of cores detected on the system (1 if using --pro). 

       --json
           Output results in Semgrep's JSON format.

       --json-output=VAL
           Write a copy of the json output to a file or post to or post to
           URL.

       --junit-xml
           Output results in JUnit XML format.

       --junit-xml-output=VAL
           Write a copy of the JUnit XML output to a file or post to or post
           to URL.

       --legacy
           Prefer old (legacy) behavior.

       --matching-explanations
           Add debugging information in the JSON output to trace how
           different parts of a rule are matched (a.k.a., "Inspect Rule" in
           the Semgrep playground)

       --max-chars-per-line=VAL (absent=160)
           Maximum number of characters to show per line.

       --max-lines-per-finding=VAL (absent=10)
           Maximum number of lines of code that will be shown for each match
           before trimming (set to 0 for unlimited).

       --max-memory=VAL (absent=0)
           Maximum system memory in MiB to use during the interfile
           pre-processing phase, or when running a rule on a single file. If
           set to 0, will not have memory limit. Defaults to 0. For CI scans
           that use the Pro Engine, defaults to 5000 MiB. 

       --max-target-bytes=VAL (absent=1000000)
           Maximum size for a file to be scanned by Semgrep, e.g '1.5MB'. Any
           input program larger than this will be ignored. A zero or negative
           value disables this filter. Defaults to 1000000 bytes

       --metrics=VAL (absent=auto or SEMGREP_SEND_METRICS env)
           Configures how usage metrics are sent to the Semgrep server. If
           'auto', metrics are sent whenever the --config value pulls from
           the Semgrep server. If 'on', metrics are always sent. If 'off',
           metrics are disabled altogether and not sent. If absent, the
           SEMGREP_SEND_METRICS environment variable value will be used. If
           no environment variable, defaults to 'auto'. 

       --no-autofix
           negates -a/--autofix

       --no-dryrun
           negates --dryrun

       --no-exclude-minified-files
           negates --exclude-minified-files

       --no-force-color
           negates --force-color

       --no-git-ignore
           negates --use-git-ignore

       --no-rewrite-rule-ids
           negates --rewrite-rule-ids

       --no-secrets-validation
           Disables secret validation.

       --no-suppress-errors
           negates --suppress-errors

       --no-time
           negates --time

       --no-trace
           negates --trace

       -o VAL, --output=VAL
           Save search results to a file or post to URL. Default is to print
           to stdout.

       --optimizations=VAL (absent=all)
           Turn on/off optimizations. Default = 'all'. Use 'none' to turn all
           optimizations off. 

       --oss-only
           Run using only the OSS engine, even if the Semgrep Pro toggle is
           on. This may still run Pro rules, but only using the OSS features. 

       --pro
           Inter-file analysis and Pro languages (currently Apex and Elixir).
           Requires Semgrep Pro Engine. See
           https://semgrep.dev/products/pro-engine/ for more.

       --pro-intrafile
           Intra-file inter-procedural taint analysis. Implies
           --pro-languages. Requires Semgrep Pro Engine. See
           https://semgrep.dev/products/pro-engine/ for more.

       --pro-languages
           Enable Pro languages (currently Apex and Elixir). Requires Semgrep
           Pro Engine. See https://semgrep.dev/products/pro-engine/ for more.

       --pro-path-sensitive
           Path sensitivity. Implies --pro-intrafile. Requires Semgrep Pro
           Engine. See https://semgrep.dev/products/pro-engine/ for more.

       --profile
           <undocumented>

       -q, --quiet
           Only output findings.

       --rewrite-rule-ids
           Rewrite rule ids when they appear in nested sub-directories (Rule
           'foo' in test/rules.yaml will be renamed 'test.foo'). 

       --sarif
           Output results in SARIF format.

       --sarif-output=VAL
           Write a copy of the SARIF output to a file or post to or post to
           URL.

       --scan-unknown-extensions
           If true, target files specified directly on the command line will
           bypass normal language detection. They will be analyzed according
           to the value of --lang if applicable, or otherwise with the
           analyzers/languages specified in the Semgrep rule(s) regardless of
           file extension or file type. This setting doesn't apply to target
           files discovered by scanning folders. Defaults to false. 

       --secrets
           Run Semgrep Secrets product, including support for secret
           validation. Requires access to Secrets, contact
           support@semgrep.com for more information.

       --semgrep-branch=VAL (absent SEMGREP_BRANCH env)
           The Git branch.

       --semgrep-commit=VAL (absent SEMGREP_COMMIT env)
           The commit of the Git repository.

       --semgrep-job-url=VAL (absent SEMGREP_JOB_URL env)
           The job URL.

       --semgrep-pr-id=VAL (absent SEMGREP_PR_ID env)
           The PR/MR ID.

       --semgrep-pr-title=VAL (absent SEMGREP_PR_TITLE env)
           The PR/MR title.

       --semgrep-repo-display-name=VAL (absent SEMGREP_REPO_DISPLAY_NAME env)
           The name the repository should be displayed as for this scan.
           Setting it allows users to scan individual repos in one monorepo
           separately.

       --semgrep-repo-name=VAL (absent SEMGREP_REPO_NAME env)
           The name of the Git repository.

       --semgrep-repo-url=VAL (absent SEMGREP_REPO_URL env)
           The URL of the Git repository.

       --skip-unknown-extensions
           negates --scan-unknown-extensions

       --subdir=VAL (absent=/src)
           Scan only a subdirectory of this folder. This creates a project
           specific to the subdirectory unless SEMGREP_REPO_DISPLAY_NAME is
           set. Expects a relative path. (Note that when two scans have the
           same SEMGREP_REPO_DISPLAY_NAME but different targeted directories,
           the results of the second scan overwrite the first.)

       --supply-chain
           Run Semgrep Supply Chain product.

       --suppress-errors (absent SEMGREP_SUPPRESS_ERRORS env)
           Configures how the CI command reacts when an error occurs. If
           true, encountered errors are suppressed and the exit code is zero
           (success). If false, encountered errors are not suppressed and the
           exit code is non-zero (failure).

       --text
           Output results in text format.

       --text-output=VAL
           Write a copy of the text output to a file or post to or post to
           URL.

       --time
           Include a timing summary with the results. If output format is
           json, provides times for each pair (rule, target). 

       --timeout=VAL (absent=5.)
           Maximum time to spend running a rule on a single file in seconds.
           If set to 0 will not have time limit. Defaults to 5.0 s. 

       --timeout-threshold=VAL (absent=3)
           Maximum number of rules that can time out on a file before the
           file is skipped. If set to 0 will not have limit. Defaults to 3. 

       --trace
           Record traces from Semgrep scans to help debugging. This feature
           is meant for internal use and may be changed or removed without
           warning. 

       --trace-endpoint=VAL (absent SEMGREP_OTEL_ENDPOINTS env)
           Endpoint to send OpenTelemetry traces to, if `--trace` is present.
           The value may be `semgrep-prod` (default), `semgrep-dev`,
           `semgrep-local`, or any valid URL. This feature is meant for
           internal use and may be changed or removed wihtout warning. 

       --use-git-ignore
           Skip files ignored by git. Scanning starts from the root folder
           specified on the Semgrep command line. Normally, if the scanning
           root is within a git repository, only the tracked files and the
           new files would be scanned. Git submodules and git- ignored files
           would normally be skipped. --no-git-ignore will disable git-aware
           filtering. Setting this flag does nothing if the scanning root is
           not in a git repository. 

       -v, --verbose
           Show more details about what rules are running, which files failed
           to parse, etc. 

       --vim
           Output results in vim single-line format.

       --vim-output=VAL
           Write a copy of the vim output to a file or post to or post to
           URL.

COMMON OPTIONS
       --help[=FMT] (default=auto)
           Show this help in format FMT. The value FMT must be one of auto,
           pager, groff or plain. With auto, the format is pager or plain
           whenever the TERM env var is dumb or undefined.

EXIT STATUS
       semgrep ci exits with:

       0   on success.

       123 on indiscriminate errors reported on standard error.

       124 on command line parsing errors.

       125 on unexpected internal errors (bugs).

ENVIRONMENT
       These environment variables affect the execution of semgrep ci:

       GH_TOKEN
           See option --gh-token.

       GITHUB_API_URL
           See option --github-api-url.

       GITHUB_EVENT_NAME
           See option --github-event-name.

       GITHUB_EVENT_PATH
           See option --github-event-path.

       GITHUB_HEAD_REF
           See option --github-head-ref.

       GITHUB_REF
           See option --github-ref.

       GITHUB_REPOSITORY
           See option --github-repository.

       GITHUB_REPOSITORY_ID
           See option --github-repository-id.

       GITHUB_REPOSITORY_OWNER_ID
           See option --github-repository-owner-id.

       GITHUB_RUN_ID
           See option --github-run-id.

       GITHUB_SERVER_URL
           See option --github-server-url.

       GITHUB_SHA
           See option --github-sha.

       SEMGREP_AUDIT_ON
           See option --audit-on.

       SEMGREP_BASELINE_COMMIT
           See option --baseline-commit.

       SEMGREP_BRANCH
           See option --semgrep-branch.

       SEMGREP_COMMIT
           See option --semgrep-commit.

       SEMGREP_ENABLE_VERSION_CHECK
           See option --enable-version-check.

       SEMGREP_FORCE_COLOR
           See option --force-color.

       SEMGREP_JOB_URL
           See option --semgrep-job-url.

       SEMGREP_OTEL_ENDPOINTS
           See option --trace-endpoint.

       SEMGREP_PR_ID
           See option --semgrep-pr-id.

       SEMGREP_PR_TITLE
           See option --semgrep-pr-title.

       SEMGREP_REPO_DISPLAY_NAME
           See option --semgrep-repo-display-name.

       SEMGREP_REPO_NAME
           See option --semgrep-repo-name.

       SEMGREP_REPO_URL
           See option --semgrep-repo-url.

       SEMGREP_SEND_METRICS
           See option --metrics.

       SEMGREP_SUPPRESS_ERRORS
           See option --suppress-errors.

AUTHORS
       Semgrep Inc. <support@semgrep.com>

BUGS
       If you encounter an issue, please report it at
       https://github.com/semgrep/semgrep/issues

```<|MERGE_RESOLUTION|>--- conflicted
+++ resolved
@@ -107,19 +107,11 @@
            Enable experimental features.
 
        -f VAL, -c VAL, --config=VAL
-<<<<<<< HEAD
-           Not supported in 'ci' mode
-
-       --files-with-matches
-           Output only the names of files containing matches. REQUIRES
-           --experimental
-=======
            Not supported in 'ci' mode.
 
        --files-with-matches
            Output only the names of files containing matches. REQUIRES
            --experimental.
->>>>>>> 53fdb24c
 
        --force-color (absent SEMGREP_FORCE_COLOR env)
            Always include ANSI color in the output, even if not writing to a
@@ -199,11 +191,7 @@
            https://git-scm.com/docs/gitignore#_pattern_format 
 
        --incremental-output
-<<<<<<< HEAD
-           Output results incrementally. REQUIRES --experimental
-=======
            Output results incrementally. REQUIRES --experimental.
->>>>>>> 53fdb24c
 
        --interfile-timeout=VAL (absent=0)
            Maximum time to spend on interfile analysis. If set to 0 will not
