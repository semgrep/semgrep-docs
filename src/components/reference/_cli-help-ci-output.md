```
NAME
       semgrep ci - the recommended way to run semgrep in CI

SYNOPSIS
       semgrep ci [OPTION]…

DESCRIPTION
       In pull_request/merge_request (PR/MR) contexts, `semgrep ci` will only
       report findings that were introduced by the PR/MR.

       When logged in, `semgrep ci` runs rules configured on Semgrep App and
       sends findings to your findings dashboard.

       Only displays findings that were marked as blocking.

OPTIONS
       -a, --autofix
           Apply autofix patches. WARNING: data loss can occur with this
           flag. Make sure your files are stored in a version control system.
           Note that this mode is experimental and not guaranteed to function
           properly. 

       --allow-untrusted-validators
           Allows running rules with validators from origins other than
           semgrep.dev. Avoid running rules from origins you don't trust.

       --audit-on=VAL (absent SEMGREP_AUDIT_ON env)

       --baseline-commit=VAL (absent SEMGREP_BASELINE_COMMIT env)
           Only show results that are not found in this commit hash. Aborts
           run if not currently in a git directory, there are unstaged
           changes, or given baseline hash doesn't exist. 

       --code
           Run Semgrep Code (SAST) product.

       -d, --dump-command-for-core
           <internal, do not use>

       --dataflow-traces
           Explain how non-local values reach the location of a finding (only
           affects text and SARIF output).

       --debug
           All of --verbose, but with additional debugging information.

       --develop
           Living on the edge.

       --diff-depth=VAL (absent=2)
           The depth of the Pro (interfile) differential scan, the number of
           steps (both in the caller and callee sides) from the targets in
           the call graph tracked by the deep preprocessor. Only applied in
           differential scan mode. Default to 2. 

       --disable-nosem
           negates --enable-nosem

       --disable-version-check
           negates --enable-version-check

       --dry-run
           When set, will not start a scan on semgrep.dev and will not report
           findings. Instead will print out json objects it would have sent.

       --dryrun
           If --dryrun, does not write autofixes to a file. This will print
           the changes to the console. This lets you see the changes before
           you commit to them. Only works with the --autofix flag. Otherwise
           does nothing. 

       --emacs
           Output results in Emacs single-line format.

       --emacs-output=VAL
           Write a copy of the emacs output to a file or post to URL.

       --enable-nosem
           Enables 'nosem'. Findings will not be reported on lines containing
           a 'nosem' comment at the end. Enabled by default.

       --enable-version-check (absent SEMGREP_ENABLE_VERSION_CHECK env)
           Checks Semgrep servers to see if the latest version is run;
           disabling this may reduce exit time after returning results. 

       --exclude=PATTERN
           Skip any file or directory whose path that matches PATTERN.
           '--exclude=*.py' will ignore the following: 'foo.py',
           'src/foo.py', 'foo.py/bar.sh'. '--exclude=tests' will ignore
           'tests/foo.py' as well as 'a/b/tests/c/foo.py'. Multiple
           '--exclude' options may be specified. PATTERN is a glob-style
           pattern that uses the same syntax as gitignore and semgrepignore,
           which is documented at
           https://git-scm.com/docs/gitignore#_pattern_format 

       --exclude-minified-files
           Skip minified files. These are files that are > 7% whitespace, or
           who have a large number of bytes per line. By defualt minified
           files are scanned 

       --exclude-rule=VAL
           Skip any rule with the given id. Can add multiple times.

       --experimental
           Enable experimental features.

       -f VAL, -c VAL, --config=VAL
           Not supported in 'ci' mode

       --files-with-matches
           Output only the names of files containing matches. REQUIRES
           --experimental

       --force-color (absent SEMGREP_FORCE_COLOR env)
           Always include ANSI color in the output, even if not writing to a
           TTY; defaults to using the TTY status 

       --gh-token=VAL (absent GH_TOKEN env)
           The GitHub token.

       --github-api-url=VAL (absent GITHUB_API_URL env)
           The GitHub API URL.

       --github-event-name=VAL (absent GITHUB_EVENT_NAME env)
           The GitHub event name.

       --github-event-path=VAL (absent GITHUB_EVENT_PATH env)
           The GitHub event path.

       --github-head-ref=VAL (absent GITHUB_HEAD_REF env)
           The GitHub HEAD ref.

       --github-ref=VAL (absent GITHUB_REF env)
           The GitHub ref.

       --github-repository=VAL (absent GITHUB_REPOSITORY env)
           The GitHub repository.

       --github-repository-id=VAL (absent GITHUB_REPOSITORY_ID env)
           The ID of the repository.

       --github-repository-owner-id=VAL (absent GITHUB_REPOSITORY_OWNER_ID
       env)
           The repository owner's account ID.

       --github-run-id=VAL (absent GITHUB_RUN_ID env)
           The GitHub run ID.

       --github-server-url=VAL (absent=https://github.com or
       GITHUB_SERVER_URL env)
           The GitHub server URL.

       --github-sha=VAL (absent GITHUB_SHA env)
           The GitHub commit.

       --gitlab-sast
           Output results in GitLab SAST format.

       --gitlab-sast-output=VAL
           Write a copy of the GitLab SAST output to a file or post to URL.

       --gitlab-secrets
           Output results in GitLab Secrets format.

       --gitlab-secrets-output=VAL
           Write a copy of the GitLab Secrets output to a file or post to
           URL.

       --historical-secrets
           Scans git history using Secrets rules.

       --include=PATTERN
           Specify files or directories that should be scanned by semgrep,
           excluding other files. This filter is applied after these other
           filters: '--exclude' options, any filtering done by git (or other
           SCM), and filtering by '.semgrepignore' files. Multiple
           '--include' options can be specified. A file path is selected if
           it matches at least one of the include patterns. PATTERN is a
           glob-style pattern such as 'foo.*' that must match the path. For
           example, specifying the language with '-l javascript' might
           preselect files 'src/foo.jsx' and 'lib/bar.js'. Specifying one of
           '--include=src', '--include=*.jsx', or '--include=src/foo.*' will
           restrict the selection to the single file 'src/foo.jsx'. A choice
           of multiple '--include' patterns can be specified. For example,
           '--include=foo.* --include=bar.*' will select both 'src/foo.jsx'
           and 'lib/bar.js'. Glob-style patterns follow the syntax supported
           by gitignore and semgrepignore, which is documented at
           https://git-scm.com/docs/gitignore#_pattern_format 

       --incremental-output
           Output results incrementally. REQUIRES --experimental

       --interfile-timeout=VAL (absent=0)
           Maximum time to spend on interfile analysis. If set to 0 will not
           have time limit. Defaults to 0 s for all CLI scans. For CI scans,
           it defaults to 3 hours.

       --internal-ci-scan-results
           <internal, do not use>

       -j VAL, --jobs=VAL (absent=4)
           Number of subprocesses to use to run checks in parallel. Defaults
           to the number of cores detected on the system (1 if using --pro). 

       --json
           Output results in Semgrep's JSON format.

       --json-output=VAL
           Write a copy of the json output to a file or post to URL.

       --junit-xml
           Output results in JUnit XML format.

       --junit-xml-output=VAL
           Write a copy of the JUnit XML output to a file or post to URL.

       --legacy
           Prefer old (legacy) behavior.

       --matching-explanations
           Add debugging information in the JSON output to trace how
           different parts of a rule are matched (a.k.a., "Inspect Rule" in
           the Semgrep playground)

       --max-chars-per-line=VAL (absent=160)
           Maximum number of characters to show per line.

       --max-lines-per-finding=VAL (absent=10)
           Maximum number of lines of code that will be shown for each match
           before trimming (set to 0 for unlimited).

       --max-log-list-entries=VAL (absent=100)
           Maximum number of entries that will be shown in the log (e.g.,
           list of rule ids, list of skipped files). A zero or negative value
<<<<<<< HEAD
           disables this filter. Defaults to 100
=======
           disables this filter. Defaults to 100.
>>>>>>> e5ba478c

       --max-memory=VAL (absent=0)
           Maximum system memory in MiB to use during the interfile
           pre-processing phase, or when running a rule on a single file. If
           set to 0, will not have memory limit. Defaults to 0. For CI scans
           that use the Pro Engine, defaults to 5000 MiB. 

       --max-target-bytes=VAL (absent=1000000)
           Maximum size for a file to be scanned by Semgrep, e.g '1.5MB'. Any
           input program larger than this will be ignored. A zero or negative
           value disables this filter. Defaults to 1000000 bytes

       --metrics=VAL (absent=auto or SEMGREP_SEND_METRICS env)
           Configures how usage metrics are sent to the Semgrep server. If
           'auto', metrics are sent whenever the --config value pulls from
           the Semgrep server. If 'on', metrics are always sent. If 'off',
           metrics are disabled altogether and not sent. If absent, the
           SEMGREP_SEND_METRICS environment variable value will be used. If
           no environment variable, defaults to 'auto'. 

       --no-autofix
           negates -a/--autofix

       --no-dryrun
           negates --dryrun

       --no-exclude-minified-files
           negates --exclude-minified-files

       --no-force-color
           negates --force-color

       --no-git-ignore
           negates --use-git-ignore

       --no-rewrite-rule-ids
           negates --rewrite-rule-ids

       --no-secrets-validation
           Disables secret validation.

       --no-suppress-errors
           negates --suppress-errors

       --no-trace
           negates --trace

       -o VAL, --output=VAL
           Save search results to a file or post to URL. Default is to print
           to stdout.

       --optimizations=VAL (absent=all)
           Turn on/off optimizations. Default = 'all'. Use 'none' to turn all
           optimizations off. 

       --oss-only
           Run using only the OSS engine, even if the Semgrep Pro toggle is
           on. This may still run Pro rules, but only using the OSS features. 

       --pro
           Inter-file analysis and Pro languages (currently Apex and Elixir).
           Requires Semgrep Pro Engine. See
           https://semgrep.dev/products/pro-engine/ for more.

       --pro-intrafile
           Intra-file inter-procedural taint analysis. Implies
           --pro-languages. Requires Semgrep Pro Engine. See
           https://semgrep.dev/products/pro-engine/ for more.

       --pro-languages
           Enable Pro languages (currently Apex and Elixir). Requires Semgrep
           Pro Engine. See https://semgrep.dev/products/pro-engine/ for more.

       --pro-path-sensitive
           Path sensitivity. Implies --pro-intrafile. Requires Semgrep Pro
           Engine. See https://semgrep.dev/products/pro-engine/ for more.

       --profile
           <undocumented>

       -q, --quiet
           Only output findings.

       --rewrite-rule-ids
           Rewrite rule ids when they appear in nested sub-directories (Rule
           'foo' in test/rules.yaml will be renamed 'test.foo'). 

       --sarif
           Output results in SARIF format.

       --sarif-output=VAL
           Write a copy of the SARIF output to a file or post to URL.

       --scan-unknown-extensions
           If true, target files specified directly on the command line will
           bypass normal language detection. They will be analyzed according
           to the value of --lang if applicable, or otherwise with the
           analyzers/languages specified in the Semgrep rule(s) regardless of
           file extension or file type. This setting doesn't apply to target
           files discovered by scanning folders. Defaults to false. 

       --secrets
           Run Semgrep Secrets product, including support for secret
           validation. Requires access to Secrets, contact
           support@semgrep.com for more information.

       --semgrep-branch=VAL (absent SEMGREP_BRANCH env)
           The Git branch.

       --semgrep-commit=VAL (absent SEMGREP_COMMIT env)
           The commit of the Git repository.

       --semgrep-job-url=VAL (absent SEMGREP_JOB_URL env)
           The job URL.

       --semgrep-pr-id=VAL (absent SEMGREP_PR_ID env)
           The PR/MR ID.

       --semgrep-pr-title=VAL (absent SEMGREP_PR_TITLE env)
           The PR/MR title.

       --semgrep-repo-display-name=VAL (absent SEMGREP_REPO_DISPLAY_NAME env)
           The name the repository should be displayed as for this scan.
           Setting it allows users to scan individual repos in one monorepo
           separately.

       --semgrep-repo-name=VAL (absent SEMGREP_REPO_NAME env)
           The name of the Git repository.

       --semgrep-repo-url=VAL (absent SEMGREP_REPO_URL env)
           The URL of the Git repository.

       --skip-unknown-extensions
           negates --scan-unknown-extensions

       --subdir=VAL (absent=/src)
           Scan only a subdirectory of this folder. This creates a project
           specific to the subdirectory unless SEMGREP_REPO_DISPLAY_NAME is
           set. Expects a relative path. (Note that when two scans have the
           same SEMGREP_REPO_DISPLAY_NAME but different targeted directories,
           the results of the second scan overwrite the first.)

       --supply-chain
           Run Semgrep Supply Chain product.

       --suppress-errors (absent SEMGREP_SUPPRESS_ERRORS env)
           Configures how the CI command reacts when an error occurs. If
           true, encountered errors are suppressed and the exit code is zero
           (success). If false, encountered errors are not suppressed and the
           exit code is non-zero (failure).

       --text
           Output results in text format.

       --text-output=VAL
           Write a copy of the text output to a file or post to URL.
<<<<<<< HEAD
=======

       --time
           Include a timing summary with the results. If output format is
           json, provides times for each pair (rule, target). 
>>>>>>> e5ba478c

       --timeout=VAL (absent=5.)
           Maximum time to spend running a rule on a single file in seconds.
           If set to 0 will not have time limit. Defaults to 5.0 s. 

       --timeout-threshold=VAL (absent=3)
           Maximum number of rules that can time out on a file before the
           file is skipped. If set to 0 will not have limit. Defaults to 3. 

       --trace
           Record traces from Semgrep scans to help debugging. This feature
           is meant for internal use and may be changed or removed without
           warning. 

       --trace-endpoint=VAL (absent SEMGREP_OTEL_ENDPOINTS env)
           Endpoint to send OpenTelemetry traces to, if `--trace` is present.
           The value may be `semgrep-prod` (default), `semgrep-dev`,
           `semgrep-local`, or any valid URL. This feature is meant for
           internal use and may be changed or removed wihtout warning. 

       --use-git-ignore
           Skip files ignored by git. Scanning starts from the root folder
           specified on the Semgrep command line. Normally, if the scanning
           root is within a git repository, only the tracked files and the
           new files would be scanned. Git submodules and git- ignored files
           would normally be skipped. --no-git-ignore will disable git-aware
           filtering. Setting this flag does nothing if the scanning root is
           not in a git repository. 

       -v, --verbose
           Show more details about what rules are running, which files failed
           to parse, etc. 

       --vim
           Output results in vim single-line format.

       --vim-output=VAL
           Write a copy of the vim output to a file or post to URL.

COMMON OPTIONS
       --help[=FMT] (default=auto)
           Show this help in format FMT. The value FMT must be one of auto,
           pager, groff or plain. With auto, the format is pager or plain
           whenever the TERM env var is dumb or undefined.

EXIT STATUS
       semgrep ci exits with:

       0   on success.

       123 on indiscriminate errors reported on standard error.

       124 on command line parsing errors.

       125 on unexpected internal errors (bugs).

ENVIRONMENT
       These environment variables affect the execution of semgrep ci:

       GH_TOKEN
           See option --gh-token.

       GITHUB_API_URL
           See option --github-api-url.

       GITHUB_EVENT_NAME
           See option --github-event-name.

       GITHUB_EVENT_PATH
           See option --github-event-path.

       GITHUB_HEAD_REF
           See option --github-head-ref.

       GITHUB_REF
           See option --github-ref.

       GITHUB_REPOSITORY
           See option --github-repository.

       GITHUB_REPOSITORY_ID
           See option --github-repository-id.

       GITHUB_REPOSITORY_OWNER_ID
           See option --github-repository-owner-id.

       GITHUB_RUN_ID
           See option --github-run-id.

       GITHUB_SERVER_URL
           See option --github-server-url.

       GITHUB_SHA
           See option --github-sha.

       SEMGREP_AUDIT_ON
           See option --audit-on.

       SEMGREP_BASELINE_COMMIT
           See option --baseline-commit.

       SEMGREP_BRANCH
           See option --semgrep-branch.

       SEMGREP_COMMIT
           See option --semgrep-commit.

       SEMGREP_ENABLE_VERSION_CHECK
           See option --enable-version-check.

       SEMGREP_FORCE_COLOR
           See option --force-color.

       SEMGREP_JOB_URL
           See option --semgrep-job-url.

       SEMGREP_OTEL_ENDPOINTS
           See option --trace-endpoint.

       SEMGREP_PR_ID
           See option --semgrep-pr-id.

       SEMGREP_PR_TITLE
           See option --semgrep-pr-title.

       SEMGREP_REPO_DISPLAY_NAME
           See option --semgrep-repo-display-name.

       SEMGREP_REPO_NAME
           See option --semgrep-repo-name.

       SEMGREP_REPO_URL
           See option --semgrep-repo-url.

       SEMGREP_SEND_METRICS
           See option --metrics.

       SEMGREP_SUPPRESS_ERRORS
           See option --suppress-errors.

AUTHORS
       Semgrep Inc. <support@semgrep.com>

BUGS
       If you encounter an issue, please report it at
       https://github.com/semgrep/semgrep/issues

```<|MERGE_RESOLUTION|>--- conflicted
+++ resolved
@@ -233,11 +233,7 @@
        --max-log-list-entries=VAL (absent=100)
            Maximum number of entries that will be shown in the log (e.g.,
            list of rule ids, list of skipped files). A zero or negative value
-<<<<<<< HEAD
-           disables this filter. Defaults to 100
-=======
            disables this filter. Defaults to 100.
->>>>>>> e5ba478c
 
        --max-memory=VAL (absent=0)
            Maximum system memory in MiB to use during the interfile
@@ -394,13 +390,10 @@
 
        --text-output=VAL
            Write a copy of the text output to a file or post to URL.
-<<<<<<< HEAD
-=======
 
        --time
            Include a timing summary with the results. If output format is
            json, provides times for each pair (rule, target). 
->>>>>>> e5ba478c
 
        --timeout=VAL (absent=5.)
            Maximum time to spend running a rule on a single file in seconds.
