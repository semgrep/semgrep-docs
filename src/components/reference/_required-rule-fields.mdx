--- conflicted
+++ resolved
@@ -2,17 +2,10 @@
 
 |     Field     |   Type   | Description |
 | :------------ | :------- | :---------- |
-<<<<<<< HEAD
 | `id`          | `string` | Unique, descriptive identifier, for example: `no-unused-variable`        |
 | `message`     | `string` | Message that includes why Semgrep matched this pattern and how to remediate it. See also [Rule messages](/contributing/contributing-to-semgrep-rules-repository/#rule-messages). |
 | `severity`    | `string` | Severity can be `LOW`, `MEDIUM`, `HIGH`, or `CRITICAL`. It indicates the criticality of issues detected by a rule. Note: Semgrep Supply Chain uses [CVE assignments for severity](/docs/semgrep-supply-chain/view-export#filter-findings), while the rule author sets severity for Code and Secrets. The older levels `ERROR`, `WARNING`, and `INFO` match `HIGH`, `MEDIUM`, and `LOW`. Severity values remain backwards compatible. |
 | `languages`   | `array`  | See [language extensions and tags](/writing-rules/rule-syntax/#language-extensions-and-languages-key-values).  |
-=======
-| `id`          | `string` | Unique, descriptive identifier. Example: `no-unused-variable`        |
-| `message`     | `string` | Message that includes why Semgrep matched this pattern and how to remediate it. See [Rule messages](/contributing/contributing-to-semgrep-rules-repository/#rule-messages). |
-| `severity`    | `string` | One of the following values: `Low`, `Medium`, `High`, `Critical`. The `severity` key denotes how critical the issues that a rule detects are. <br /><b>Note:</b> Semgrep Supply Chain rules use CVE assignments for severity instead of values set in rules. See [Filters](/semgrep-supply-chain/view-export/#filter-findings) for more information. |
-| `languages`   | `array`  | The language to which the rule applies. See [language extensions and tags](/writing-rules/rule-syntax/#language-extensions-and-languages-key-values) |
->>>>>>> 88af4b09
 | `pattern`_\*_     | `string` | Find code matching this expression |
 | `patterns`_\*_   | `array`  | Logical `AND` of multiple patterns |
 | `pattern-either`_\*_ | `array`  | Logical `OR` of multiple patterns |
