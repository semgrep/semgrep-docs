<div id="language-support-table">

| Language | Semgrep OSS Engine | Semgrep Pro Engine (cross-function) | Semgrep Pro Engine (cross-file)
|:---------- |:----------------------------|:---------------------------|:---------------------------|
| Go         | GA | GA | GA |                         
| Java       | GA | GA | GA |                   
| JavaScript | GA | GA | GA | 
| TypeScript | GA | GA | GA |
| Kotlin     | GA | GA | Beta |   
<<<<<<< HEAD
| C#         | GA | GA | GA |
| Ruby       | GA | GA | -- |                      
=======
| C#         | GA | GA | -- |
| Ruby       | GA | GA | -- |  
| Rust       | GA | GA | -- |
>>>>>>> 49bf9703
| JSX        | GA | GA | -- |                       
| PHP        | GA | GA | -- |                   
| Python     | GA | GA | -- |                        
| Scala      | GA | GA | -- | 
| JSON       | GA | -- | -- |                    
| Terraform  | GA | -- | -- |      
| Apex       | _Pro Engine Only_   | Beta | -- |
| Generic    | GA | -- | -- |  
| Swift      | Beta | -- | -- |     
| Bash       | Experimental | -- | -- |  
| C          | Experimental | -- | -- |     
| C++        | Experimental | -- | -- |  
| Cairo      | Experimental | -- | -- | 
| Clojure    | Experimental | -- | -- |  
| Dart       | Experimental | -- | -- |   
| Dockerfile | Experimental | -- | -- |   
| Elixir     | Experimental | -- | -- |   
| HTML       | Experimental | -- | -- |      
| Jsonnet    | Experimental | -- | -- | 
| Julia      | Experimental | -- | -- |   
| Lisp       | Experimental | -- | -- |   
| Lua        | Experimental | -- | -- |   
| Ocaml      | Experimental | -- | -- |   
| R          | Experimental | -- | -- |   
| Scheme     | Experimental | -- | -- |   
| Solidity   | Experimental | -- | -- |   
| YAML       | Experimental | -- | -- |  
| XML        | Experimental | -- | -- |  

If you'd like to request a language not shown here, please [create an issue on the Semgrep GitHub repo](https://github.com/returntocorp/semgrep/issues). 

</div>

<!--  For readability, please keep each column in alphabetical order. -->
<!-- coupling: Should match what is in semgrep-core/tests/Test.ml Maturity level testing. -->
<!-- imports: This file is currently imported to: index.md, supported-languages.md --><|MERGE_RESOLUTION|>--- conflicted
+++ resolved
@@ -2,19 +2,14 @@
 
 | Language | Semgrep OSS Engine | Semgrep Pro Engine (cross-function) | Semgrep Pro Engine (cross-file)
 |:---------- |:----------------------------|:---------------------------|:---------------------------|
+| C#         | GA | GA | GA |
 | Go         | GA | GA | GA |                         
 | Java       | GA | GA | GA |                   
 | JavaScript | GA | GA | GA | 
 | TypeScript | GA | GA | GA |
-| Kotlin     | GA | GA | Beta |   
-<<<<<<< HEAD
-| C#         | GA | GA | GA |
-| Ruby       | GA | GA | -- |                      
-=======
-| C#         | GA | GA | -- |
+| Kotlin     | GA | GA | Beta | 
 | Ruby       | GA | GA | -- |  
 | Rust       | GA | GA | -- |
->>>>>>> 49bf9703
 | JSX        | GA | GA | -- |                       
 | PHP        | GA | GA | -- |                   
 | Python     | GA | GA | -- |                        
