--- conflicted
+++ resolved
@@ -1,16 +1,15 @@
 ```
-[4mUsage[24m: [36msemgrep [OPTIONS] COMMAND [ARGS]...[39m
+Usage: semgrep [OPTIONS] COMMAND [ARGS]...
 
-  To get started quickly, run [36m`semgrep scan --config auto`[39m
+  To get started quickly, run `semgrep scan --config auto`
 
-  Run [36m`semgrep SUBCOMMAND --help`[39m for more information on each subcommand
+  Run `semgrep SUBCOMMAND --help` for more information on each subcommand
 
-  If no subcommand is passed, will run [36m`scan`[39m subcommand by default
+  If no subcommand is passed, will run `scan` subcommand by default
 
-[4mOptions[24m:
+Options:
   -h, --help  Show this message and exit.
 
-<<<<<<< HEAD
 Commands:
   ci                   The recommended way to run semgrep in CI
   install-semgrep-pro  Install the Semgrep Pro Engine
@@ -22,17 +21,4 @@
   show                 Show various information about Semgrep
   test                 Test the rules
   validate             Validate the rules
-=======
-[4mCommands[24m:
-  [36mci[39m                   The recommended way to run semgrep in CI
-  [36minstall-semgrep-pro[39m  Install the Semgrep Pro Engine
-  [36mlogin[39m                Obtain and save credentials for [36m[4msemgrep.dev[39m[24m
-  [36mlogout[39m               Remove locally stored credentials to [36m[4msemgrep.dev[39m[24m
-  [36mlsp[39m                  Start the Semgrep LSP server (useful for IDEs)
-  [36mpublish[39m              Upload rule to [36m[4msemgrep.dev[39m[24m
-  [36mscan[39m                 Run semgrep rules on files
-  [36mshow[39m                 Show various information about Semgrep
-  [36mtest[39m                 Test the rules
-  [36mvalidate[39m             Validate the rules
->>>>>>> 718ea9c6
 ```