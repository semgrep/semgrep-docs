With **dataflow traces**, Semgrep Code can provide you with a visualization of
the path of tainted, or untrusted, data in specific findings. This path can help
you track the sources and sinks of the tainted data as they propagate through
the body of a function or a method. For general information about taint
analysis, see [Taint tracking](/writing-rules/data-flow/taint-mode).

When running Semgrep Code from the command line, you can pass in the flag
`--dataflow-traces` to use this feature.

You can view dataflow traces in:
<<<<<<< HEAD
- Semgrep Cloud Platform by going to Semgrep Code's [Findings page](https://semgrep.dev/orgs/-/findings?tab=open). For more details, see [Path of tainted data in Semgrep
  Code](/semgrep-code/semgrep-pro-engine-data-flow).
- The PR or MR comments created by Semgrep Code running in your CI/CD system. To enable
  this feature, see:
  - *GitHub users*: [Dataflow traces in PR
      comments](/semgrep-cloud-platform/github-pr-comments/#view-the-path-of-tainted-data-in-pr-comments)
  - *GitLab users*: [Dataflow traces in MR
      comments](/semgrep-cloud-platform/gitlab-mr-comments/#view-the-path-of-tainted-data-in-mr-comments)
=======

- Semgrep AppSec Platform by going to Semgrep Code's [Findings page](https://semgrep.dev/orgs/-/findings?tab=open). For more details, see [Path of tainted data in Semgrep
  Code](/semgrep-code/semgrep-pro-engine-data-flow).
- The PR or MR comments created by Semgrep Code running in your CI/CD system. To enable
  this feature, see:
  - _GitHub users_: [Dataflow traces in PR
    comments](/semgrep-cloud-platform/github-pr-comments/#view-the-path-of-tainted-data-in-pr-comments)
  - _GitLab users_: [Dataflow traces in MR
    comments](/semgrep-cloud-platform/gitlab-mr-comments/#view-the-path-of-tainted-data-in-mr-comments)
>>>>>>> 442ee227

### Get cross-file findings

To get cross-file (interfile) findings in your organization, follow the steps in [Enabling Semgrep Pro Engine](/semgrep-code/semgrep-pro-engine-intro#enabling-semgrep-pro-engine-in-semgrep-cloud-platform). See [Semgrep Pro Engine overview](/semgrep-code/semgrep-pro-engine-intro) for general information about Semgrep Pro Engine.<|MERGE_RESOLUTION|>--- conflicted
+++ resolved
@@ -8,16 +8,6 @@
 `--dataflow-traces` to use this feature.
 
 You can view dataflow traces in:
-<<<<<<< HEAD
-- Semgrep Cloud Platform by going to Semgrep Code's [Findings page](https://semgrep.dev/orgs/-/findings?tab=open). For more details, see [Path of tainted data in Semgrep
-  Code](/semgrep-code/semgrep-pro-engine-data-flow).
-- The PR or MR comments created by Semgrep Code running in your CI/CD system. To enable
-  this feature, see:
-  - *GitHub users*: [Dataflow traces in PR
-      comments](/semgrep-cloud-platform/github-pr-comments/#view-the-path-of-tainted-data-in-pr-comments)
-  - *GitLab users*: [Dataflow traces in MR
-      comments](/semgrep-cloud-platform/gitlab-mr-comments/#view-the-path-of-tainted-data-in-mr-comments)
-=======
 
 - Semgrep AppSec Platform by going to Semgrep Code's [Findings page](https://semgrep.dev/orgs/-/findings?tab=open). For more details, see [Path of tainted data in Semgrep
   Code](/semgrep-code/semgrep-pro-engine-data-flow).
@@ -27,7 +17,6 @@
     comments](/semgrep-cloud-platform/github-pr-comments/#view-the-path-of-tainted-data-in-pr-comments)
   - _GitLab users_: [Dataflow traces in MR
     comments](/semgrep-cloud-platform/gitlab-mr-comments/#view-the-path-of-tainted-data-in-mr-comments)
->>>>>>> 442ee227
 
 ### Get cross-file findings
 
