<<<<<<< HEAD
Signing in to Semgrep Cloud Platform requires a GitHub account, GitLab account, or SSO. This guide focuses on GitHub and GitLab sign-ins. See [SSO Configuration](/semgrep-cloud-platform/sso) for information on single sign-on.
=======
Signing in to Semgrep AppSec Platform requires a GitHub account, GitLab account, or SSO. This guide focuses on GitHub and GitLab sign-ins. See [SSO Configuration](/semgrep-cloud-platform/sso) for information on single sign-on.
>>>>>>> 442ee227

:::info Prerequisite
A GitHub.com or GitLab.com SaaS account. The account can be associated with any subscription level, including GitHub Enterprise Cloud or GitLab Ultimate, as long as it is cloud-hosted. The account is used to confirm your identity.
:::<|MERGE_RESOLUTION|>--- conflicted
+++ resolved
@@ -1,8 +1,4 @@
-<<<<<<< HEAD
-Signing in to Semgrep Cloud Platform requires a GitHub account, GitLab account, or SSO. This guide focuses on GitHub and GitLab sign-ins. See [SSO Configuration](/semgrep-cloud-platform/sso) for information on single sign-on.
-=======
 Signing in to Semgrep AppSec Platform requires a GitHub account, GitLab account, or SSO. This guide focuses on GitHub and GitLab sign-ins. See [SSO Configuration](/semgrep-cloud-platform/sso) for information on single sign-on.
->>>>>>> 442ee227
 
 :::info Prerequisite
 A GitHub.com or GitLab.com SaaS account. The account can be associated with any subscription level, including GitHub Enterprise Cloud or GitLab Ultimate, as long as it is cloud-hosted. The account is used to confirm your identity.
