--- conflicted
+++ resolved
@@ -2,35 +2,6 @@
 image: semgrep/semgrep:latest
 
 pipelines:
-<<<<<<< HEAD
-  default:
-    - parallel:
-        - step:
-            name: "Run Semgrep scan with current branch"
-            deployment: dev # https://support.atlassian.com/bitbucket-cloud/docs/set-up-and-monitor-deployments/
-            image: semgrep/semgrep
-            script:
-              # The following variables are required to set up a scan connected to Semgrep AppSec Platform:
-              - export SEMGREP_APP_TOKEN=$SEMGREP_APP_TOKEN
-
-              # Uncomment the following line to scan changed
-              # files in PRs or MRs (diff-aware scanning):
-              # - export SEMGREP_BASELINE_REF = "origin/main"
-              # - git fetch origin "+refs/heads/*:refs/remotes/origin/*"
-
-              # Troubleshooting:
-
-              # Uncomment the following lines if Semgrep AppSec Platform > Findings Page does not create links
-              # to the code that generated a finding or if you are not receiving PR or MR comments.
-              # - export SEMGREP_JOB_URL="${SEMGREP_REPO_URL}/addon/pipelines/home#!/results/${BITBUCKET_PIPELINE_UUID}"
-              # - export SEMGREP_COMMIT=$BITBUCKET_COMMIT
-              # - export SEMGREP_PR_ID=$BITBUCKET_PR_ID
-              # - export SEMGREP_BRANCH=$BITBUCKET_BRANCH
-              # - export SEMGREP_REPO_URL=$BITBUCKET_GIT_HTTP_ORIGIN
-              # - export SEMGREP_REPO_NAME=$BITBUCKET_REPO_FULL_NAME
-
-              - semgrep ci --supply-chain
-=======
   branches:
     # Change to your default branch if different from main
     main:
@@ -60,5 +31,4 @@
           script:
             - export SEMGREP_APP_TOKEN=$SEMGREP_APP_TOKEN
             - semgrep ci --supply-chain
->>>>>>> 76aa2aeb
 ```