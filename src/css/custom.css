--- conflicted
+++ resolved
@@ -9,7 +9,6 @@
 
 
 :root {
-<<<<<<< HEAD
   --ifm-color-primary: #00c292; /*use for category headers */
   --ifm-color-primary-dark: #00b581;
   --ifm-color-primary-darker: #00a674;
@@ -23,21 +22,6 @@
   --ifm-menu-color-background-hover: #006739;
   --ifm-menu-color-background-active: #006739;
   --ifm-footer-link-hover-color: #00c292;
-=======
-  --ifm-color-primary: #5f36d9; /*use for category headers */
-  --ifm-color-primary-dark: #5127cd;
-  --ifm-color-primary-darker: #4c25c2;
-  --ifm-color-primary-darkest: #3f1ea0;
-  --ifm-color-primary-light: #714ddd;
-  --ifm-color-primary-lighter: #7a58df;
-  --ifm-color-primary-lightest: #957ae6;
-  --ifm-code-font-size: 90%;
-  --ifm-menu-color-active: #5f36d9;
-  --ifm-link-color: #5430bf;
-  --ifm-menu-color-background-hover: #5430bf;
-  --ifm-menu-color-background-active: #5430bf;
-  --ifm-footer-link-hover-color: #bca6ff;
->>>>>>> 89e0100f
   --ifm-menu-link-sublist-icon-filter: invert(16%) sepia(98%) saturate(3800%)
     hue-rotate(254deg) brightness(40%) contrast(88%);
   --ifm-font-family-monospace: "JetBrains Mono", "Menlo", "Courier New", monospace;
