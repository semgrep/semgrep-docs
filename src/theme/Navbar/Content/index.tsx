--- conflicted
+++ resolved
@@ -49,13 +49,10 @@
 
   const getCurrentSection = () => {
     const path = location.pathname;
-<<<<<<< HEAD
     // Special case: introduction page belongs to explore section
     if (path.startsWith('/docs/getting-started/introduction') || path.startsWith('/docs/introduction')) {
-=======
     // Check specific paths before general ones
     if (path.startsWith('/docs/deployment/claim-a-license')) {
->>>>>>> 2a4ae8b0
       return 'explore';
     }
     if (path.startsWith('/docs/getting-started') || 
