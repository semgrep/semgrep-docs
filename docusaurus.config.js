--- conflicted
+++ resolved
@@ -342,12 +342,9 @@
           /* NOV 23 2023  */
           { from: "/getting-started/" , to: "/getting-started/quickstart/" },
           /* JAN 20 2024  */
-          { from: "/semgrep-app/role-based-access-control", to: "/deployment/user-management/" },
-<<<<<<< HEAD
-          { from: "/semgrep-app/user-management/"                  , to: "/deployment/user-management/" } ,
-=======
-          { from: "/semgrep-app/user-management", to: "/deployment/user-management/" },
->>>>>>> 19677ccf
+          { from: "/semgrep-app/role-based-access-control/", to: "/deployment/user-management/" },
+          { from: "/semgrep-app/user-management/", to: "/deployment/user-management/" },
+          { from: "/semgrep-cloud-platform/user-management/", to: "/deployment/user-management/" },          
           { from: "/sso", to: "/deployment/sso/" },
           { from: "/semgrep-cloud-platform/sso", to: "/deployment/sso/" },
           { from: "/semgrep-app/sso/"                              , to: "/deployment/sso/" },
