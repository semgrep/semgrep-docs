--- conflicted
+++ resolved
@@ -369,10 +369,7 @@
           /* APR  23, 2024  */
           { from: "/playground/" , to: "/semgrep-code/editor" },
           { from: "/semgrep-cloud-platform/semgrep-api/" , to: "/semgrep-appsec-platform/semgrep-api" } ,
-<<<<<<< HEAD
           /* APR 30, 2024 */
-          { from: "/kb/semgrep-secrets/secrets_pr_comments" , to: "/semgrep-secrets/policies" } ,
-=======
           { from: "/semgrep-cloud-platform/asana/" , to: "/semgrep-appsec-platform/asana" } ,
           { from: "/semgrep-cloud-platform/bitbucket-pr-comments/" , to: "/semgrep-appsec-platform/bitbucket-pr-comments" } ,
           { from: "/semgrep-cloud-platform/github-pr-comments/" , to: "/semgrep-appsec-platform/github-pr-comments" } ,
@@ -386,7 +383,8 @@
           { from: "/semgrep-cloud-platform/tags/" , to: "/semgrep-appsec-platform/tags" } ,
           { from: "/semgrep-cloud-platform/ticketing/" , to: "/semgrep-appsec-platform/ticketing" } ,
           { from: "/semgrep-cloud-platform/webhooks/" , to: "/semgrep-appsec-platform/webhooks" } ,
->>>>>>> bc627a18
+          /* MAY 7, 2024 */
+          { from: "/kb/semgrep-secrets/secrets_pr_comments" , to: "/semgrep-secrets/policies" } ,
         ]
       }
     ],
