const lightCodeTheme = require('prism-react-renderer/themes/github');
const darkCodeTheme = require('prism-react-renderer/themes/dracula');

/** @type {import('@docusaurus/types').DocusaurusConfig} */
module.exports = {
  title: 'Semgrep',
  tagline: 'Lightweight static analysis for many languages. Find bug variants with patterns that look like source code.',
  url: 'https://semgrep.dev',
  baseUrl: '/docs/',
  onBrokenLinks: 'warn',
  onBrokenMarkdownLinks: 'warn',
  favicon: 'img/favicon.ico',
  organizationName: 'returntocorp', // Usually your GitHub org/user name.
  projectName: 'semgrep', // Usually your repo name.
  trailingSlash: true,
  themes: ['@markprompt/docusaurus-theme-search'],
  themeConfig: {
    markprompt: {
      projectKey: 'jbhF5LligltdKaJucMjDcWcRodaVpzqE',
      trigger: { floating: false },
      search: {
        enabled: true,
        provider: {
          name: 'algolia',
          apiKey: 'f53612c29d04a2ff71dce6e3b2f76752',
          appId: 'RGEY1AKPUC',
          indexName: 'docs',
        },
      },
    },
    docs: {
      sidebar: {
        hideable: true,
      },
    },
    navbar: {
      logo: {
        alt: 'Semgrep logo',
        src: 'img/semgrep-icon-text-horizontal.svg',
        srcDark: 'img/semgrep-icon-text-horizontal-dark.svg',
        href: 'https://semgrep.dev',
        target: '_self'
      },
      items: [
        { to: 'https://semgrep.dev/explore', label: 'Registry', position: 'left', target: '_self' },
        { to: 'https://semgrep.dev/editor', label: 'Playground', position: 'left', target: '_self' },
        {
          type: 'dropdown',
          label: 'Products',
          position: 'left',
          items: [
            {
              label: 'Semgrep Code',
              to: 'https://semgrep.dev/products/semgrep-code/'
            },
            {
              label: 'Semgrep Supply Chain',
              to: 'https://semgrep.dev/products/semgrep-supply-chain'
            },
            {
              label: 'Semgrep Secrets',
              to: 'https://semgrep.dev/products/semgrep-secrets'
            }
          ]
        },
        { to: 'https://semgrep.dev/pricing', label: 'Pricing', position: 'left', target: '_self' },
        { to: 'https://semgrep.dev/docs/', label: 'Docs', position: 'left', target: '_self' },
        {to: 'kb', label: 'Knowledge base', position: 'left'},
        { to: 'https://semgrep.dev/orgs/-/', label: 'Login', position: 'right', target: '_self' },
      ],
    },
    footer: {
      style: 'dark',
      links: [
        {
          title: 'Community',
          items: [
            {
              label: 'Slack',
              href: 'https://go.semgrep.dev/slack',
            },
            {
              label: 'GitHub',
              href: 'https://github.com/returntocorp/semgrep'
            },
            {
              label: 'Twitter',
              href: 'https://twitter.com/semgrep',
            },
          ],
        },
        {
          title: 'Learn',
          items: [
            {
              label: 'Docs',
              to: '/docs/',
              target: '_self'
            },
            {
              label: 'Examples',
              to: '/docs/writing-rules/rule-ideas/',
              target: '_self'
            },
            {
              label: 'Tour',
              to: 'https://semgrep.dev/learn',
              target: '_self'
            },
          ],
        },
        {
          title: 'Product',
          items: [
            {
              label: 'Privacy',
              to: 'https://semgrep.dev/privacy',
              target: '_self'
            },
            {
              label: 'Issues',
              href: 'https://github.com/returntocorp/semgrep/issues',
            },
            {
              label: 'Terms of service',
              to: 'https://semgrep.dev/terms',
              target: '_self'
            },
          ],
        },
        {
          title: 'About',
          items: [
            {
              label: 'Semgrep blog',
              href: 'https://semgrep.dev/blog/',
            },
            {
              label: 'About us',
              href: 'https://semgrep.dev/about'
            },
            {
              label: 'Semgrep release updates',
              href: 'https://twitter.com/semgrepreleases'
            }
          ],
        },
      ],
      copyright: `Copyright © ${new Date().getFullYear()} Semgrep, Inc. Semgrep®️  is a registered trademark of Semgrep, Inc. These docs are made with Docusaurus.`,
    },
    prism: {
      theme: lightCodeTheme,
      darkTheme: darkCodeTheme,
      additionalLanguages: ['java', 'ruby', 'php', 'csharp', 'rust', 'scala', 'kotlin'],
    },
    //algolia: {
    //  apiKey: 'f53612c29d04a2ff71dce6e3b2f76752',
    //  indexName: 'docs',

    //  // Optional: see doc section below
    //  contextualSearch: false,

    //  // Optional: see doc section below
    //  appId: 'RGEY1AKPUC',

    //  // Optional: Algolia search parameters
    //  searchParameters: {},
    //  facetFilters: [],
    //  //... other Algolia params
    //  "customRanking": [
    //    "desc(weight.page_rank)"
    //  ],
    //  "ranking": [
    //    "desc(weight.page_rank)",
    //    "custom",
    //    "filters",
    //    "typo",
    //    "attribute",
    //    "words",
    //    "exact",
    //    "proximity"
    //  ]
    //},
    image: 'https://semgrep.dev/thumbnail.png',
    //announcementBar: {
    //  id: 'office-hours',
    //  content:
    //    'Group Office Hours | Meet community members and get support from our technical Customer Success Engineers.  <a target="_blank" rel="noopener noreferrer" href="https://get.semgrep.dev/Weekly-Group-Office-Hours.html">Book now</a>!',
    //  backgroundColor: '#00A67D',
    //  textColor: '#ffffff',
    //  isCloseable: false,
    //},
  },
  scripts: [
    {
      src: 'https://kit.fontawesome.com/9a8c23ae22.js',
      crossorigin: 'anonymous',
      async: true
    },
    {
      src: 'https://semgrep.dev/docs/fs.js',
      async: true
    },
    {
      src: '/docs/js/gtm.js',
      async: true
    }
  ],
  presets: [
    [
      '@docusaurus/preset-classic',
      {
        docs: {
          sidebarPath: require.resolve('./sidebars.js'),
          // Please change this to your repo.
          editUrl:
            'https://github.com/returntocorp/semgrep-docs/edit/main',
          routeBasePath: '/'
        },
        theme: {
          customCss: require.resolve('./src/css/custom.scss'),
        },
        gtag: {
          // You can also use your "G-" Measurement ID here.
          trackingID: 'G-1851JH9FSR',
        },
      },
    ],
    [
      '@docusaurus/plugin-sitemap',
      {
        changefreq: 'weekly',
        priority: 0.5,
        trailingSlash: false,
      },
    ],
  ],
  plugins: [
    'docusaurus-plugin-sass',
    [
      '@docusaurus/plugin-client-redirects',
      {
        redirects: [
          { from: "/writing-rules/pattern-logic", to: "/writing-rules/rule-syntax/" },
          { from: "/writing-rules/index", to: "/writing-rules/overview/" },
          { from: "/semgrep-ci/managing-policy", to: "/semgrep-code/policies/" },
          { from: "/managing-policy", to: "/semgrep-code/policies/" },
          { from: "/semgrep-app/managing-policy", to: "/semgrep-code/policies/" },
          { from: "/integrations", to: "/semgrep-cloud-platform/notifications/" },
          { from: "/notifications", to: "/semgrep-cloud-platform/notifications/" },
          { from: "/experiments", to: "/writing-rules/experiments/introduction/" },
          { from: "/upgrade", to: "/upgrading/" },
          { from: "/semgrep-ci", to: "/semgrep-ci/overview/" },
          { from: "/sample-ci-configs", to: "/semgrep-ci/sample-ci-configs/" },
          { from: "/status/", to: "/supported-languages/" },
          { from: "/language-support/", to: "/supported-languages/" },
          { from: "/ignoring-findings/", to: "/ignoring-files-folders-code/" },
          { from: "/experiments/join-mode/", to: "/writing-rules/experiments/join-mode/overview/" },
          { from: "/providers/", to: "/semgrep-ci/overview/" },
          { from: "/cli-usage/", to: "/cli-reference/" },
          { from: "/writing-rules/data-flow", to: "/writing-rules/data-flow/data-flow-overview/" },
          { from: "/writing-rules/data-flow/overview/", to: "/writing-rules/data-flow/data-flow-overview/"},
          { from: "/release-notes/", to: "/release-notes/introduction/" },
          { from: "/rule-updates/", to: "/release-notes/rule-updates/" },
          { from: "/experiments/overview/", to: "/writing-rules/experiments/introduction/" },
          { from: "/experiments/generic-pattern-matching/", to: "/writing-rules/generic-pattern-matching/" },
          { from: "/experiments/join-mode/overview/", to: "/writing-rules/experiments/join-mode/overview/" },
          { from: "/experiments/join-mode/recursive-joins/", to: "/writing-rules/experiments/join-mode/recursive-joins/" },
          { from: "/experiments/extract-mode/", to: "/writing-rules/experiments/extract-mode/" },
          { from: "/experiments/r2c-internal-project-depends-on/", to: "/writing-rules/experiments/r2c-internal-project-depends-on/" },
          { from: "/experiments/symbolic-propagation/", to: "/writing-rules/experiments/symbolic-propagation/" },
          { from: "/experiments/taint-propagators/", to: "/writing-rules/data-flow/taint-mode/" },
          { from: "/writing-rules/experiments/taint-propagators/", to: "/writing-rules/data-flow/taint-mode/" },
          { from: "/experiments/taint-labels/", to: "/writing-rules/experiments/taint-labels/" },
          { from: "/experiments/metavariable-analysis/", to: "/writing-rules/metavariable-analysis/" },
          { from: "/experiments/multiple-focus-metavariables/", to: "/writing-rules/experiments/multiple-focus-metavariables/" },
          { from: "/experiments/display-propagated-metavariable/", to: "/writing-rules/experiments/display-propagated-metavariable/" },
          { from: "/experiments/deprecated-experiments/", to: "/writing-rules/experiments/deprecated-experiments/" },
          { from: "/semgrep-sc/supply-chain-supported-languages/", to: "/supported-languages/" },
          { from: "/writing-rules/experiments/autofix/", to: "/writing-rules/autofix/" },
          { from: "/writing-rules/experiments/generic-pattern-matching/", to: "/writing-rules/generic-pattern-matching/" },
          { from: "/writing-rules/experiments/metavariable-analysis/", to: "/writing-rules/metavariable-analysis/" },

          /* MAR 24 2023 POST LAUNCH REDIRECTS */

          // Deepsemgrep
          { from: "/deepsemgrep/"                         , to: "/semgrep-code/semgrep-pro-engine-intro/" }     ,
          { from: "/deepsemgrep/deepsemgrep-introduction" , to: "/semgrep-code/semgrep-pro-engine-intro/" }     ,
          { from: "/deepsemgrep/deepsemgrep-examples"     , to: "/semgrep-code/semgrep-pro-engine-examples/" }  ,
          { from: "/deepsemgrep/semgrep-pro-data-flow"    , to: "/semgrep-code/semgrep-pro-engine-data-flow/" } ,

          // Troubleshooting
          { from: "/troubleshooting/gitlab-sast/" , to: "/troubleshooting/semgrep-ci/" } ,

          // Semgrep CI
          { from: "/semgrep-ci/running-semgrep-ci-with-semgrep-app/" , to: "/semgrep-ci/running-semgrep-ci-with-semgrep-cloud-platform/" } ,
          { from: "/semgrep-ci/running-semgrep-ci-without-semgrep-app/" , to: "/semgrep-ci/running-semgrep-ci-with-semgrep-cloud-platform/" } ,

          // Semgrep Code
          { from: "/semgrep-app/integrations"                        , to: "/semgrep-cloud-platform/notifications/" }   ,
          { from: "/semgrep-app/demo-project/"                       , to: "/semgrep-code/demo-project/" }    ,
          { from: "/semgrep-app/rule-board/"                         , to: "/semgrep-code/policies/" }      ,
          { from: "/semgrep-app/findings/"                           , to: "/semgrep-code/findings/" }        ,
          { from: "/semgrep-app/editor/"                             , to: "/semgrep-code/editor/" }          ,
          { from: "/semgrep-app/notifications/"                      , to: "/semgrep-cloud-platform/notifications/" }   ,
          { from: "/semgrep-code/getting-started-with-semgrep-code/" , to: "/semgrep-code/getting-started/" } ,

          //Semgrep Cloud Platform
          { from: "/semgrep-app/dashboard/"                        , to: "/semgrep-cloud-platform/dashboard/" }           ,
          { from: "/semgrep-app/getting-started-with-semgrep-app/" , to: "/semgrep-cloud-platform/getting-started/" }     ,
          { from: "/semgrep-app/pricing-and-billing/"              , to: "/usage-and-billing/" } ,
          { from: "/semgrep-app/scm/"                              , to: "/semgrep-cloud-platform/scm/" }                 ,
          { from: "/semgrep-app/semgrep-api/"                      , to: "/semgrep-cloud-platform/semgrep-api/" }         ,
          { from: "/semgrep-app/tags/"                             , to: "/semgrep-cloud-platform/tags/" }                ,

          //Semgrep Supply Chain
          { from: "/semgrep-sc/scanning-open-source-dependencies/"        , to: "/semgrep-supply-chain/getting-started/" }                 ,
          { from: "/semgrep-sc/sc-glossary/"                              , to: "/semgrep-supply-chain/glossary/" }                        ,
          { from: "/semgrep-sc/ignoring-lockfiles-dependencies/"          , to: "/semgrep-supply-chain/ignoring-lockfiles-dependencies/" } ,
          { from: "/semgrep-sc/receiving-notifications-from-ssc/"         , to: "/semgrep-supply-chain/notifications/" }                   ,
          { from: "/semgrep-sc/semgrep-supply-chain-overview/"            , to: "/semgrep-supply-chain/overview/" }                        ,
          { from: "/semgrep-sc/triaging-and-remediating-vulnerabilities/" , to: "/semgrep-supply-chain/triage-and-remediation/" },

          /* APR 27 2023  */
          { from: "/semgrep-code/notifications/"            , to: "/semgrep-cloud-platform/notifications/" }  ,
          { from: "/semgrep-ci/configuration-reference" , to: "/semgrep-ci/ci-environment-variables/" },

          /* MAY 12 2023  */
          { from: "/semgrep-cloud-platform/pricing-and-billing/"            , to: "/usage-and-billing/" },
          { from: "/extensions/"                                            , to: "/extensions/overview/" },

          /* JULY 14 2023  */
          { from: "/semgrep-code/rule-board/"                                            , to: "/semgrep-code/policies/" },

          /* AUG 31 2023  */
          { from: "/kb/semgrep-cloud-platform/running-semgrep-on-windows/" , to: "/kb/integrations/semgrep-vs-code-windows/" },

          /* OCT 18 2023  */
          { from: "/kb/semgrep-ci/github-required-workflows-semgrep/" , to: "/kb/semgrep-ci/github-repository-rulesets-semgrep/" },

          /* NOV 23 2023  */
          { from: "/getting-started/" , to: "/getting-started/quickstart/" },
<<<<<<< HEAD
=======

          /* JAN 30 2024  */
          { from: "/usage-limits/" , to: "/usage-and-billing/" }
>>>>>>> 8690e41a

          /* JAN 20 2024  */
          /*{ from: "/semgrep-app/role-based-access-control", to: "/semgrep-cloud-platform/user-management/" },
          { from: "/semgrep-app/user-management/"                  , to: "/semgrep-cloud-platform/user-management/" }     , */
          { from: "/sso", to: "/deployment/sso/" },
          { from: "/semgrep-cloud-platform/sso", to: "/deployment/sso/" },
          { from: "/semgrep-app/sso/"                              , to: "/deployment/sso/" }
        ]
      }
    ],
  ]
};<|MERGE_RESOLUTION|>--- conflicted
+++ resolved
@@ -340,19 +340,15 @@
 
           /* NOV 23 2023  */
           { from: "/getting-started/" , to: "/getting-started/quickstart/" },
-<<<<<<< HEAD
-=======
-
-          /* JAN 30 2024  */
-          { from: "/usage-limits/" , to: "/usage-and-billing/" }
->>>>>>> 8690e41a
-
           /* JAN 20 2024  */
           /*{ from: "/semgrep-app/role-based-access-control", to: "/semgrep-cloud-platform/user-management/" },
           { from: "/semgrep-app/user-management/"                  , to: "/semgrep-cloud-platform/user-management/" }     , */
           { from: "/sso", to: "/deployment/sso/" },
           { from: "/semgrep-cloud-platform/sso", to: "/deployment/sso/" },
-          { from: "/semgrep-app/sso/"                              , to: "/deployment/sso/" }
+          { from: "/semgrep-app/sso/"                              , to: "/deployment/sso/" },
+          /* JAN 30 2024  */
+          { from: "/usage-limits/" , to: "/usage-and-billing/" }
+
         ]
       }
     ],
