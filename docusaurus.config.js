--- conflicted
+++ resolved
@@ -366,10 +366,8 @@
           { from: "/semgrep-ci/running-semgrep-ci-without-semgrep-app/" , to: "/deployment/oss-deployment" } ,
           /* APR  23, 2024  */
           { from: "/getting-started/" , to: "/getting-started/quickstart" } ,
-<<<<<<< HEAD
           /* APR  23, 2024  */
-          { from: "/playground/" , to: "/semgrep-code/editor" }
-=======
+          { from: "/playground/" , to: "/semgrep-code/editor" },
           { from: "/semgrep-cloud-platform/semgrep-api/" , to: "/semgrep-appsec-platform/semgrep-api" } ,
           { from: "/semgrep-cloud-platform/asana/" , to: "/semgrep-appsec-platform/asana" } ,
           { from: "/semgrep-cloud-platform/bitbucket-pr-comments/" , to: "/semgrep-appsec-platform/bitbucket-pr-comments" } ,
@@ -384,7 +382,6 @@
           { from: "/semgrep-cloud-platform/tags/" , to: "/semgrep-appsec-platform/tags" } ,
           { from: "/semgrep-cloud-platform/ticketing/" , to: "/semgrep-appsec-platform/ticketing" } ,
           { from: "/semgrep-cloud-platform/webhooks/" , to: "/semgrep-appsec-platform/webhooks" } ,
->>>>>>> ae66fe70
         ]
       }
     ],
