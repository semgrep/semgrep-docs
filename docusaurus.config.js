// Load environment variables from .env.local
require('dotenv').config({ path: '.env.local' });

const lightCodeTheme = require('prism-react-renderer').themes.github;
const darkCodeTheme = require('prism-react-renderer').themes.dracula;

/** @type {import('@docusaurus/types').DocusaurusConfig} */
module.exports = {
  title: 'Semgrep',
  tagline: 'Lightweight static analysis for many languages. Find bug variants with patterns that look like source code.',
  url: 'https://semgrep.dev',
  baseUrl: '/docs/',
  onBrokenLinks: 'throw',
  onBrokenMarkdownLinks: 'throw',
  favicon: 'img/favicon.ico',
  organizationName: 'semgrep', // Usually your GitHub org/user name.
  projectName: 'semgrep', // Usually your repo name.
  trailingSlash: false,
  themes: [],
  customFields: {
    deployContext: process.env.CONTEXT || process.env.NODE_ENV || 'development',
    deployUrl: process.env.DEPLOY_PRIME_URL || process.env.URL || 'http://localhost:3000',
    meilisearchHostUrl: process.env.MEILISEARCH_HOST_URL || 'https://ms-3ade175771ef-34593.sfo.meilisearch.io',
    meilisearchIndexUid: process.env.MEILISEARCH_INDEX_UID || 'semgrep_docs_2',
    // Search-only public key - safe to expose in browser for direct Meilisearch access
    meilisearchSearchKey: process.env.MEILISEARCH_SEARCH_KEY || '',
  },
  themeConfig: {
    docs: {
      sidebar: {
        hideable: true,
        autoCollapseCategories: true,
      },
    },
    navbar: {
      logo: {
        alt: 'Semgrep logo',
        src: 'img/semgrep-icon-text-horizontal.svg',
        srcDark: 'img/semgrep-icon-text-horizontal-dark.svg',
        href: 'https://semgrep.dev',
        target: '_self'
      },
      items: [
        { to: 'https://semgrep.dev/api/v1/docs', label: 'API', position: 'left', target: '_blank' },
        { to: 'https://semgrep.dev/explore', label: 'Registry', position: 'left', target: '_blank' },
        { to: 'https://semgrep.dev/editor', label: 'Playground', position: 'left', target: '_blank' },
        { to: 'kb', label: 'Knowledge base', position: 'left'},
        { to: 'https://academy.semgrep.dev', label: 'Semgrep Academy', position: 'left'},
        { to: 'https://semgrep.dev/orgs/-', label: 'Login', position: 'right', target: '_self' },
      ],
    },
    footer: {
      style: 'light',
      links: [
        {
          title: 'Community',
          items: [
            {
              label: 'Slack',
              href: 'https://go.semgrep.dev/slack',
            },
            {
              label: 'GitHub',
              href: 'https://github.com/semgrep/semgrep'
            },
            {
              label: 'File an issue',
              href: 'https://github.com/semgrep/semgrep/issues',
            },
          ],
        },
        {
          title: 'Products',
          items: [
            {
              label: 'Semgrep Code',
              to: 'https://semgrep.dev/products/semgrep-code/',
              target: '_blank'
            },
            {
              label: 'Semgrep Supply Chain',
              to: 'https://semgrep.dev/products/semgrep-supply-chain/',
              target: '_blank'
            },
            {
              label: 'Semgrep AppSec Platform',
              to: 'https://semgrep.dev/products/semgrep-appsec-platform/',
              target: '_blank'
            },
          ],
        },
        {
          title: 'Resources',
          items: [
            {
              label: 'Docs',
              to: '/docs/',
              target: '_self'
            },
            {
              label: 'Blog',
              to: 'https://semgrep.dev/blog',
              target: '_blank'
            },
            {
              label: 'Book a demo',
              to: 'https://semgrep.dev/contact/demo',
              target: '_blank'
            },
            {
              label: 'Pricing',
              to: 'https://semgrep.dev/pricing/',
              target: '_blank'
            },
            {
              label: 'Privacy',
              to: 'https://semgrep.dev/privacy',
              target: '_self'
            },
            {
              label: 'Terms of service',
              to: 'https://semgrep.dev/terms',
              target: '_blank'
            },
          ],
        },
        {
          title: 'Company',
          items: [
            {
              label: 'About',
              href: 'https://semgrep.dev/about',
              target: '_blank'
            },
            {
              label: 'Careers',
              href: 'https://semgrep.dev/about/careers',
              target: '_blank'
            },
            {
              label: 'Contact us',
              href: 'https://semgrep.dev/contact-us',
              target: '_blank'
            },
          ],
        },
      ],
      copyright: `Copyright © ${new Date().getFullYear()} Semgrep, Inc. Semgrep®️  is a registered trademark of Semgrep, Inc. These docs are made with Docusaurus.`,
    },
    prism: {
      theme: lightCodeTheme,
      darkTheme: darkCodeTheme,
      additionalLanguages: ['java', 'ruby', 'php', 'csharp', 'rust', 'scala', 'kotlin', 'bash', 'json'],
    },
    image: 'https://semgrep.dev/thumbnail.png',
    //announcementBar: {
    //  id: 'office-hours',
    //  content:
    //    'Group Office Hours | Meet community members and get support from our technical Customer Success Engineers.  <a target="_blank" rel="noopener noreferrer" href="https://get.semgrep.dev/Weekly-Group-Office-Hours.html">Book now</a>!',
    //  backgroundColor: '#00A67D',
    //  textColor: '#ffffff',
    //  isCloseable: false,
    //},
  },
  scripts: [
    {
      src: 'https://kit.fontawesome.com/9a8c23ae22.js',
      crossorigin: 'anonymous',
      async: true
    },
    {
      src: 'https://semgrep.dev/docs/fs.js',
      async: true
    },
    {
      src: '/docs/js/gtm.js',
      async: true
    }
  ],
  presets: [
    [
      '@docusaurus/preset-classic',
      {
        docs: {
          showLastUpdateTime: true,
          sidebarPath: require.resolve('./sidebars.js'),
          // Please change this to your repo.
          editUrl:
            'https://github.com/semgrep/semgrep-docs/edit/main',
          routeBasePath: '/'
        },
        blog: {
          path: 'release-notes',
          blogTitle: 'Release notes',
          blogDescription: 'Release notes include the changes, fixes, and additions in specific versions of Semgrep.',
          blogSidebarCount: 12,
          blogSidebarTitle: 'Most recent posts',
          routeBasePath: 'release-notes',
          include: ['**/*.{md,mdx}'],
          exclude: [
            '**/_*.{js,jsx,ts,tsx,md,mdx}',
            '**/_*/**',
            '**/*.test.{js,jsx,ts,tsx}',
            '**/__tests__/**',
          ],
          postsPerPage: 10,
          blogListComponent: '@theme/BlogListPage',
          blogPostComponent: '@theme/BlogPostPage',
          blogTagsListComponent: '@theme/BlogTagsListPage',
          blogTagsPostsComponent: '@theme/BlogTagsPostsPage',
          remarkPlugins: [],
          rehypePlugins: [],
          beforeDefaultRemarkPlugins: [],
          beforeDefaultRehypePlugins: [],
          truncateMarker: /<!--\s*(truncate)\s*-->/,
          showReadingTime: true,
          feedOptions: {
            type: ['rss', 'atom'],
            title: '',
            description: '',
            copyright: '',
            language: undefined,
            createFeedItems: async (params) => {
              const {blogPosts, defaultCreateFeedItems, ...rest} = params;
              return defaultCreateFeedItems({
                // keep only the 10 most recent blog posts in the feed
                blogPosts: blogPosts.filter((item, index) => index < 10),
                ...rest,
              });
            },
          },
        },
        theme: {
          customCss: require.resolve('./src/css/custom.scss'),
        },
        gtag: {
          // Updated 5 Mar to use GA4 tag
          trackingID: 'G-XYYV814DDN',
        },
      },
    ],
    [
      '@docusaurus/plugin-sitemap',
      {
        changefreq: 'weekly',
        priority: 0.5,
        trailingSlash: false,
      },
    ],
  ],
  plugins: [
    'docusaurus-plugin-sass',
    [
      '@docusaurus/plugin-client-redirects',
      {
        redirects: [
          { from: "/writing-rules/pattern-logic", to: "/writing-rules/rule-syntax" },
          { from: "/writing-rules/index", to: "/writing-rules/overview" },
          { from: "/semgrep-ci/managing-policy", to: "/semgrep-code/policies" },
          { from: "/managing-policy", to: "/semgrep-code/policies" },
          { from: "/semgrep-app/managing-policy", to: "/semgrep-code/policies" },
          { from: "/integrations", to: "/semgrep-appsec-platform/notifications" },
          { from: "/notifications", to: "/semgrep-appsec-platform/notifications" },
          { from: "/experiments", to: "/writing-rules/experiments/introduction" },
          { from: "/upgrade", to: "/update" },
          { from: "/semgrep-ci", to: "/deployment/core-deployment" },
          { from: "/sample-ci-configs", to: "/semgrep-ci/sample-ci-configs" },
          { from: "/status/", to: "/supported-languages" },
          { from: "/language-support/", to: "/supported-languages" },
          { from: "/ignoring-findings/", to: "/ignoring-files-folders-code" },
          { from: "/experiments/join-mode/", to: "/writing-rules/experiments/join-mode/overview" },
          { from: "/providers/", to: "/deployment/core-deployment" },
          { from: "/cli-usage/", to: "/cli-reference" },
          { from: "/writing-rules/data-flow", to: "/writing-rules/data-flow/data-flow-overview" },
          { from: "/writing-rules/data-flow/overview/", to: "/writing-rules/data-flow/data-flow-overview/"},
          { from: "/rule-updates/", to: "/release-notes/rule-updates" },
          { from: "/experiments/overview/", to: "/writing-rules/experiments/introduction" },
          { from: "/experiments/generic-pattern-matching/", to: "/writing-rules/generic-pattern-matching" },
          { from: "/experiments/join-mode/overview/", to: "/writing-rules/experiments/join-mode/overview" },
          { from: "/experiments/join-mode/recursive-joins/", to: "/writing-rules/experiments/join-mode/recursive-joins" },
          { from: "/experiments/extract-mode/", to: "/writing-rules/experiments/deprecated-experiments" },
          { from: "/experiments/r2c-internal-project-depends-on/", to: "/writing-rules/experiments/r2c-internal-project-depends-on" },
          { from: "/experiments/symbolic-propagation/", to: "/writing-rules/experiments/symbolic-propagation" },
          { from: "/experiments/taint-propagators/", to: "/writing-rules/data-flow/taint-mode/overview" },
          { from: "/writing-rules/experiments/taint-propagators/", to: "/writing-rules/data-flow/taint-mode/overview" },
          { from: "/experiments/taint-labels/", to: "/writing-rules/data-flow/taint-mode/overview" },
          { from: "/experiments/metavariable-analysis/", to: "/writing-rules/metavariable-analysis" },
          { from: "/experiments/multiple-focus-metavariables/", to: "/writing-rules/experiments/multiple-focus-metavariables" },
          { from: "/experiments/display-propagated-metavariable/", to: "/writing-rules/experiments/display-propagated-metavariable" },
          { from: "/experiments/deprecated-experiments/", to: "/writing-rules/experiments/deprecated-experiments" },
          { from: "/semgrep-sc/supply-chain-supported-languages/", to: "/supported-languages" },
          { from: "/writing-rules/experiments/autofix/", to: "/writing-rules/autofix" },
          { from: "/writing-rules/experiments/generic-pattern-matching/", to: "/writing-rules/generic-pattern-matching" },
          { from: "/writing-rules/experiments/metavariable-analysis/", to: "/writing-rules/metavariable-analysis" },

          /* MAR 24 2023 POST LAUNCH REDIRECTS */

          // Deepsemgrep
          { from: "/deepsemgrep/"                         , to: "/semgrep-code/semgrep-pro-engine-intro" }     ,
          { from: "/deepsemgrep/deepsemgrep-introduction" , to: "/semgrep-code/semgrep-pro-engine-intro" }     ,
          { from: "/deepsemgrep/deepsemgrep-examples"     , to: "/semgrep-code/semgrep-pro-engine-examples" }  ,
          { from: "/deepsemgrep/semgrep-pro-data-flow"    , to: "/semgrep-code/semgrep-pro-engine-data-flow" } ,

          // Troubleshooting
          { from: "/troubleshooting/gitlab-sast/" , to: "/troubleshooting/semgrep-app" } ,

          // Semgrep Assistant
          { from: "/semgrep-code/semgrep-assistant-code", to: "/semgrep-assistant/overview" }   ,

          // Semgrep Code
          { from: "/semgrep-app/integrations"                        , to: "/semgrep-appsec-platform/notifications" }   ,
          { from: "/semgrep-app/demo-project/"                       , to: "/deployment/core-deployment" }    ,
          { from: "/semgrep-app/rule-board/"                         , to: "/semgrep-code/policies" }      ,
          { from: "/semgrep-app/findings/"                           , to: "/semgrep-code/findings" }        ,
          { from: "/semgrep-app/editor/"                             , to: "/semgrep-code/editor" }          ,
          { from: "/semgrep-app/notifications/"                      , to: "/semgrep-appsec-platform/notifications" }   ,
          { from: "/semgrep-code/getting-started-with-semgrep-code/" , to: "/deployment/core-deployment" } ,

          //Semgrep Cloud Platform
          { from: "/semgrep-app/dashboard/"                        , to: "/semgrep-appsec-platform/dashboard" }           ,
          { from: "/semgrep-app/getting-started-with-semgrep-app/" , to: "/deployment/core-deployment" }     ,
          { from: "/semgrep-app/pricing-and-billing/"              , to: "/usage-and-billing" } ,
          { from: "/semgrep-app/scm/"                              , to: "/deployment/connect-scm" }                 ,
          { from: "/semgrep-app/semgrep-api/"                      , to: "/semgrep-appsec-platform/semgrep-api" }         ,
          { from: "/semgrep-app/tags/"                             , to: "/semgrep-appsec-platform/tags" }                ,

          //Semgrep Supply Chain
          { from: "/semgrep-sc/scanning-open-source-dependencies/"        , to: "/semgrep-supply-chain/getting-started" }                 ,
          { from: "/semgrep-sc/sc-glossary/"                              , to: "/semgrep-supply-chain/glossary" }                        ,
          { from: "/semgrep-sc/ignoring-lockfiles-dependencies/"          , to: "/semgrep-supply-chain/ignoring-dependencies" } ,
          { from: "/semgrep-sc/receiving-notifications-from-ssc/"         , to: "/semgrep-appsec-platform/github-pr-comments" }                   ,
          { from: "/semgrep-sc/semgrep-supply-chain-overview/"            , to: "/semgrep-supply-chain/overview" }                        ,
          { from: "/semgrep-sc/triaging-and-remediating-vulnerabilities/" , to: "/semgrep-supply-chain/triage-and-remediation" },

          /* APR 27 2023  */
          { from: "/semgrep-code/notifications/"            , to: "/semgrep-appsec-platform/notifications" }  ,
          { from: "/semgrep-ci/configuration-reference" , to: "/semgrep-ci/ci-environment-variables" },

          /* MAY 12 2023  */
          { from: "/semgrep-cloud-platform/pricing-and-billing/"            , to: "/usage-and-billing" },
          { from: "/extensions/"                                            , to: "/extensions/overview" },

          /* JULY 14 2023  */
          { from: "/semgrep-code/rule-board/"                                            , to: "/semgrep-code/policies" },

          /* AUG 31 2023  */
          { from: "/kb/semgrep-cloud-platform/running-semgrep-on-windows/" , to: "/extensions/semgrep-vs-code" },

          /* OCT 18 2023  */
          { from: "/kb/semgrep-ci/github-required-workflows-semgrep/" , to: "/kb/semgrep-ci/github-repository-rulesets-semgrep" },

          /* NOV 23 2023  */
          { from: "/getting-started/" , to: "/getting-started/quickstart" },
          /* JAN 20 2024  */
          { from: "/semgrep-app/role-based-access-control/", to: "/deployment/teams" },
          { from: "/semgrep-app/user-management/", to: "/deployment/teams" },
          { from: "/semgrep-cloud-platform/user-management/", to: "/deployment/teams" },
          { from: "/sso", to: "/deployment/sso" },
          { from: "/semgrep-cloud-platform/sso", to: "/deployment/sso" },
          { from: "/semgrep-app/sso/"                              , to: "/deployment/sso" },
          /* JAN 30 - FEB 20 2024  */
          { from: "/usage-limits/" , to: "/usage-and-billing" },
          { from: "/upgrading/" , to: "/update" },
          { from: "/semgrep-code/getting-started/" , to: "/deployment/core-deployment" },
          { from: "/semgrep-cloud-platform/getting-started/" , to: "/deployment/core-deployment" },
          { from: "/semgrep-cloud-platform/scm/" , to: "/deployment/connect-scm" },
          { from: "/managing-findings/" , to: "/semgrep-ci/findings-ci" },
          { from: "/semgrep-supply-chain/notifications/" , to: "/semgrep-appsec-platform/github-pr-comments" }, //we can't reference a category page fyi
          /* MAR 20, 2024  */
          { from: "/semgrep-ci/overview/" , to: "/deployment/add-semgrep-to-ci" } ,
          { from: "/semgrep-ci/running-semgrep-ci-with-semgrep-cloud-platform/" , to: "/deployment/core-deployment" } ,
          { from: "/semgrep-ci/running-semgrep-ci-without-semgrep-cloud-platform/" , to: "/deployment/oss-deployment" } ,
          { from: "/semgrep-code/demo-project" , to: "/deployment/core-deployment" },
          { from: "/semgrep-ci/running-semgrep-ci-with-semgrep-app/" , to: "/deployment/core-deployment" } ,
          { from: "/semgrep-ci/running-semgrep-ci-without-semgrep-app/" , to: "/deployment/oss-deployment" } ,
          /* APR  23, 2024  */
          { from: "/playground/" , to: "/semgrep-code/editor" },
          { from: "/semgrep-cloud-platform/semgrep-api/" , to: "/semgrep-appsec-platform/semgrep-api" } ,
          /* APR 30, 2024 */
          { from: "/semgrep-cloud-platform/asana/" , to: "/semgrep-appsec-platform/jira" } ,
          { from: "/semgrep-cloud-platform/bitbucket-pr-comments/" , to: "/category/bitbucket-pr-comments" } ,
          { from: "/semgrep-cloud-platform/github-pr-comments/" , to: "/semgrep-appsec-platform/github-pr-comments" } ,
          { from: "/semgrep-cloud-platform/gitlab-mr-comments/" , to: "/semgrep-appsec-platform/gitlab-mr-comments" } ,
          { from: "/semgrep-cloud-platform/dashboard/" , to: "/semgrep-appsec-platform/dashboard" } ,
          { from: "/semgrep-cloud-platform/email-notifications/" , to: "/semgrep-appsec-platform/email-notifications" } ,
          { from: "/semgrep-cloud-platform/jira/" , to: "/semgrep-appsec-platform/jira" } ,
          { from: "/semgrep-cloud-platform/linear/" , to: "/semgrep-appsec-platform/jira" } ,
          { from: "/semgrep-cloud-platform/notifications/" , to: "/semgrep-appsec-platform/notifications" } ,
          { from: "/semgrep-cloud-platform/slack-notifications/" , to: "/semgrep-appsec-platform/slack-notifications" } ,
          { from: "/semgrep-cloud-platform/tags/" , to: "/semgrep-appsec-platform/tags" } ,
          { from: "/semgrep-cloud-platform/ticketing/" , to: "/semgrep-appsec-platform/jira" } ,
          { from: "/semgrep-cloud-platform/webhooks/" , to: "/semgrep-appsec-platform/webhooks" } ,
          /* MAY 7, 2024 */
          { from: "/kb/semgrep-secrets/secrets_pr_comments" , to: "/semgrep-secrets/policies" } ,
          /* MAY 18, 2024 */
          { from: "/prerequisites-oss" , to: "/prerequisites" } ,
          { from: "/supported-languages-oss" , to: "/supported-languages" } ,
          { from: "/ignore-oss" , to: "/ignoring-files-folders-code" } ,
          { from: "/cli-reference-oss" , to: "/cli-reference" } ,
          { from: "/getting-started/quickstart-oss" , to: "/getting-started/quickstart-ce"} ,
          /* JULY 15, 2024 */
          { from: "/semgrep-appsec-platform/bitbucket-pr-comments" , to: "/category/bitbucket-pr-comments"} ,
          /* SEP 11, 2024 */
          { from: "/kb/rules/match-commments" , to: "/kb/rules/match-comments" },
          { from: "/semgrep-appsec-platform/dashboard-beta/"                        , to: "/semgrep-appsec-platform/dashboard" } ,
          /* OCT 16, 2024 */
          { from: "/deployment/managed-scanning" , to: "/deployment/managed-scanning/overview" } ,
          /* NOV 28, 2024 */
          { from: "/writing-rules/experiments/extract-mode" , to: "/writing-rules/experiments/deprecated-experiments" } ,
          /* FEB 26, 2025 */
          { from: "/faq" , to: "/faq/overview" },
          /* MAR 4, 2025 */
          { from: "/kb/integrations/wiz" , to: "/semgrep-appsec-platform/wiz" },
          /* MAR 19, 2025 */
          { from: "/kb/semgrep-cloud-platform/inline-pr-comments" , to: "/kb/semgrep-appsec-platform/inline-pr-comments" },
          { from: "/kb/semgrep-cloud-platform/missing-pr-comments" , to: "/kb/semgrep-appsec-platform/missing-pr-comments" },
          { from: "/kb/semgrep-cloud-platform/saml-attributestatement" , to: "/kb/semgrep-appsec-platform/saml-attributestatement" },
          { from: "/kb/semgrep-cloud-platform/saml-bad-signature" , to: "/kb/semgrep-appsec-platform/saml-bad-signature" },
          { from: "/kb/semgrep-cloud-platform/saml-stops-working" , to: "/kb/semgrep-appsec-platform/saml-stops-working" },
          { from: "/kb/semgrep-cloud-platform/sso-attribute-error" , to: "/kb/semgrep-appsec-platform/sso-attribute-error" },
          /* APR 28, 2025 */
          { from: "/semgrep-code/supported-languages-python" , to: "/languages/python" },
          { from: "/deployment/overview" , to: "/deployment/core-deployment" },
          /* JUL 8, 2025 */
          { from: "/kb/semgrep-appsec-platform/find-specific-findings" , to: "/kb/semgrep-appsec-platform/search-filter-sort-findings" },
          /* JUL 25, 2025 */
          { from: "/semgrep-supply-chain/upgrade-guidance" , to: "/semgrep-supply-chain/triage-and-remediation" },
<<<<<<< HEAD
=======
          /* OCT 3, 2025 */
          { from: "/writing-rules/data-flow/taint-mode", to: "/writing-rules/data-flow/taint-mode/overview" },
                    /* OCT 23, 2025 */
          { from: "/getting-started/cli-oss" , to: "/getting-started/quickstart-ce" },
          { from: "/semgrep-supply-chain/view-export" , to: "/semgrep-supply-chain/findings" },
          { from: "/semgrep-secrets/view-triage" , to: "/semgrep-secrets/triage-remediation" },
          { from: "/kb/integrations/semgrep-vs-code-windows" , to: "/extensions/semgrep-vs-code" }
>>>>>>> dd827209
        ]
      }
    ],
  ]
};<|MERGE_RESOLUTION|>--- conflicted
+++ resolved
@@ -425,8 +425,6 @@
           { from: "/kb/semgrep-appsec-platform/find-specific-findings" , to: "/kb/semgrep-appsec-platform/search-filter-sort-findings" },
           /* JUL 25, 2025 */
           { from: "/semgrep-supply-chain/upgrade-guidance" , to: "/semgrep-supply-chain/triage-and-remediation" },
-<<<<<<< HEAD
-=======
           /* OCT 3, 2025 */
           { from: "/writing-rules/data-flow/taint-mode", to: "/writing-rules/data-flow/taint-mode/overview" },
                     /* OCT 23, 2025 */
@@ -434,7 +432,6 @@
           { from: "/semgrep-supply-chain/view-export" , to: "/semgrep-supply-chain/findings" },
           { from: "/semgrep-secrets/view-triage" , to: "/semgrep-secrets/triage-remediation" },
           { from: "/kb/integrations/semgrep-vs-code-windows" , to: "/extensions/semgrep-vs-code" }
->>>>>>> dd827209
         ]
       }
     ],
