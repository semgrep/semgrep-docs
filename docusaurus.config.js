--- conflicted
+++ resolved
@@ -253,21 +253,13 @@
           { from: "/notifications", to: "/semgrep-cloud-platform/notifications" },
           { from: "/experiments", to: "/writing-rules/experiments/introduction" },
           { from: "/upgrade", to: "/update" },
-<<<<<<< HEAD
-          { from: "/semgrep-ci", to: "/semgrep-ci/overview" },
-=======
           { from: "/semgrep-ci", to: "/deployment/core-deployment" },
->>>>>>> f0c0f415
           { from: "/sample-ci-configs", to: "/semgrep-ci/sample-ci-configs" },
           { from: "/status/", to: "/supported-languages" },
           { from: "/language-support/", to: "/supported-languages" },
           { from: "/ignoring-findings/", to: "/ignoring-files-folders-code" },
           { from: "/experiments/join-mode/", to: "/writing-rules/experiments/join-mode/overview" },
-<<<<<<< HEAD
-          { from: "/providers/", to: "/semgrep-ci/overview" },
-=======
           { from: "/providers/", to: "/deployment/core-deployment" },
->>>>>>> f0c0f415
           { from: "/cli-usage/", to: "/cli-reference" },
           { from: "/writing-rules/data-flow", to: "/writing-rules/data-flow/data-flow-overview" },
           { from: "/writing-rules/data-flow/overview/", to: "/writing-rules/data-flow/data-flow-overview/"},
@@ -282,11 +274,7 @@
           { from: "/experiments/symbolic-propagation/", to: "/writing-rules/experiments/symbolic-propagation" },
           { from: "/experiments/taint-propagators/", to: "/writing-rules/data-flow/taint-mode" },
           { from: "/writing-rules/experiments/taint-propagators/", to: "/writing-rules/data-flow/taint-mode" },
-<<<<<<< HEAD
-          { from: "/experiments/taint-labels/", to: "/writing-rules/experiments/taint-labels" },
-=======
           { from: "/experiments/taint-labels/", to: "/writing-rules/data-flow/taint-mode" },
->>>>>>> f0c0f415
           { from: "/experiments/metavariable-analysis/", to: "/writing-rules/metavariable-analysis" },
           { from: "/experiments/multiple-focus-metavariables/", to: "/writing-rules/experiments/multiple-focus-metavariables" },
           { from: "/experiments/display-propagated-metavariable/", to: "/writing-rules/experiments/display-propagated-metavariable" },
@@ -370,21 +358,14 @@
           { from: "/managing-findings/" , to: "/semgrep-ci/findings-ci" },
           { from: "/semgrep-supply-chain/notifications/" , to: "/semgrep-cloud-platform/github-pr-comments" }, //we can't reference a category page fyi
           /* MAR 20, 2024  */
-<<<<<<< HEAD
-=======
           { from: "/semgrep-ci/overview/" , to: "/deployment/add-semgrep-to-ci" } ,
->>>>>>> f0c0f415
           { from: "/semgrep-ci/running-semgrep-ci-with-semgrep-cloud-platform/" , to: "/deployment/core-deployment" } ,
           { from: "/semgrep-ci/running-semgrep-ci-without-semgrep-cloud-platform/" , to: "/deployment/oss-deployment" } ,
           { from: "/semgrep-code/demo-project" , to: "/deployment/core-deployment" },
           { from: "/semgrep-ci/running-semgrep-ci-with-semgrep-app/" , to: "/deployment/core-deployment" } ,
-<<<<<<< HEAD
-          { from: "/semgrep-ci/running-semgrep-ci-without-semgrep-app/" , to: "/deployment/oss-deployment" } 
-=======
           { from: "/semgrep-ci/running-semgrep-ci-without-semgrep-app/" , to: "/deployment/oss-deployment" } ,
           /* APR  23, 2024  */
           { from: "/getting-started/" , to: "/getting-started/quickstart" }
->>>>>>> f0c0f415
         ]
       }
     ],
