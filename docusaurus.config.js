const lightCodeTheme = require('prism-react-renderer/themes/github');
const darkCodeTheme = require('prism-react-renderer/themes/dracula');

/** @type {import('@docusaurus/types').DocusaurusConfig} */
module.exports = {
  title: 'Semgrep',
  tagline: 'Lightweight static analysis for many languages. Find bug variants with patterns that look like source code.',
  url: 'https://semgrep.dev',
  baseUrl: '/docs/',
  onBrokenLinks: 'warn',
  onBrokenMarkdownLinks: 'warn',
  favicon: 'img/favicon.ico',
  organizationName: 'semgrep', // Usually your GitHub org/user name.
  projectName: 'semgrep', // Usually your repo name.
  trailingSlash: false,
  themes: ['@markprompt/docusaurus-theme-search'],
  themeConfig: {
    markprompt: {
      projectKey: 'jbhF5LligltdKaJucMjDcWcRodaVpzqE',
      trigger: { floating: false },
      systemPrompt: 'You are a kind AI who loves to help people!',
      model: 'gpt-4',
      search: {
        enabled: true,
        provider: {
          name: 'algolia',
          apiKey: 'f53612c29d04a2ff71dce6e3b2f76752',
          appId: 'RGEY1AKPUC',
          indexName: 'docs',
        },
      },
    },
    docs: {
      sidebar: {
        hideable: true,
        autoCollapseCategories: true,
      },
    },
    navbar: {
      logo: {
        alt: 'Semgrep logo',
        src: 'img/semgrep-icon-text-horizontal.svg',
        srcDark: 'img/semgrep-icon-text-horizontal-dark.svg',
        href: 'https://semgrep.dev',
        target: '_self'
      },
      items: [
        { to: 'https://semgrep.dev/explore', label: 'Registry', position: 'left', target: '_self' },
        { to: 'https://semgrep.dev/editor', label: 'Playground', position: 'left', target: '_self' },
        {
          type: 'dropdown',
          label: 'Products',
          position: 'left',
          items: [
            {
              label: 'Semgrep Code',
              to: 'https://semgrep.dev/products/semgrep-code/'
            },
            {
              label: 'Semgrep Supply Chain',
              to: 'https://semgrep.dev/products/semgrep-supply-chain'
            },
            {
              label: 'Semgrep Secrets',
              to: 'https://semgrep.dev/products/semgrep-secrets'
            }
          ]
        },
        { to: 'https://semgrep.dev/pricing', label: 'Pricing', position: 'left', target: '_self' },
        { to: 'https://semgrep.dev/docs/', label: 'Docs', position: 'left', target: '_self' },
        {to: 'kb', label: 'Knowledge base', position: 'left'},
        { to: 'https://semgrep.dev/orgs/-/', label: 'Login', position: 'right', target: '_self' },
      ],
    },
    footer: {
      style: 'dark',
      links: [
        {
          title: 'Community',
          items: [
            {
              label: 'Slack',
              href: 'https://go.semgrep.dev/slack',
            },
            {
              label: 'GitHub',
              href: 'https://github.com/semgrep/semgrep'
            },
            {
              label: 'Twitter',
              href: 'https://twitter.com/semgrep',
            },
          ],
        },
        {
          title: 'Learn',
          items: [
            {
              label: 'Docs',
              to: '/docs/',
              target: '_self'
            },
            {
              label: 'Examples',
              to: '/docs/writing-rules/rule-ideas/',
              target: '_self'
            },
            {
              label: 'Tour',
              to: 'https://semgrep.dev/learn',
              target: '_self'
            },
          ],
        },
        {
          title: 'Product',
          items: [
            {
              label: 'Privacy',
              to: 'https://semgrep.dev/privacy',
              target: '_self'
            },
            {
              label: 'Issues',
              href: 'https://github.com/semgrep/semgrep/issues',
            },
            {
              label: 'Terms of service',
              to: 'https://semgrep.dev/terms',
              target: '_self'
            },
          ],
        },
        {
          title: 'About',
          items: [
            {
              label: 'Semgrep blog',
              href: 'https://semgrep.dev/blog/',
            },
            {
              label: 'About us',
              href: 'https://semgrep.dev/about'
            },
            {
              label: 'Semgrep release updates',
              href: 'https://twitter.com/semgrepreleases'
            }
          ],
        },
      ],
      copyright: `Copyright © ${new Date().getFullYear()} Semgrep, Inc. Semgrep®️  is a registered trademark of Semgrep, Inc. These docs are made with Docusaurus.`,
    },
    prism: {
      theme: lightCodeTheme,
      darkTheme: darkCodeTheme,
      additionalLanguages: ['java', 'ruby', 'php', 'csharp', 'rust', 'scala', 'kotlin'],
    },
    //algolia: {
    //  apiKey: 'f53612c29d04a2ff71dce6e3b2f76752',
    //  indexName: 'docs',

    //  // Optional: see doc section below
    //  contextualSearch: false,

    //  // Optional: see doc section below
    //  appId: 'RGEY1AKPUC',

    //  // Optional: Algolia search parameters
    //  searchParameters: {},
    //  facetFilters: [],
    //  //... other Algolia params
    //  "customRanking": [
    //    "desc(weight.page_rank)"
    //  ],
    //  "ranking": [
    //    "desc(weight.page_rank)",
    //    "custom",
    //    "filters",
    //    "typo",
    //    "attribute",
    //    "words",
    //    "exact",
    //    "proximity"
    //  ]
    //},
    image: 'https://semgrep.dev/thumbnail.png',
    //announcementBar: {
    //  id: 'office-hours',
    //  content:
    //    'Group Office Hours | Meet community members and get support from our technical Customer Success Engineers.  <a target="_blank" rel="noopener noreferrer" href="https://get.semgrep.dev/Weekly-Group-Office-Hours.html">Book now</a>!',
    //  backgroundColor: '#00A67D',
    //  textColor: '#ffffff',
    //  isCloseable: false,
    //},
  },
  scripts: [
    {
      src: 'https://kit.fontawesome.com/9a8c23ae22.js',
      crossorigin: 'anonymous',
      async: true
    },
    {
      src: 'https://semgrep.dev/docs/fs.js',
      async: true
    },
    {
      src: '/docs/js/gtm.js',
      async: true
    }
  ],
  presets: [
    [
      '@docusaurus/preset-classic',
      {
        docs: {
          sidebarPath: require.resolve('./sidebars.js'),
          // Please change this to your repo.
          editUrl:
            'https://github.com/semgrep/semgrep-docs/edit/main',
          routeBasePath: '/'
        },
        theme: {
          customCss: require.resolve('./src/css/custom.scss'),
        },
        gtag: {
          // Updated 5 Mar to use GA4 tag
          trackingID: 'G-XYYV814DDN',
        },
      },
    ],
    [
      '@docusaurus/plugin-sitemap',
      {
        changefreq: 'weekly',
        priority: 0.5,
        trailingSlash: false,
      },
    ],
  ],
  plugins: [
    'docusaurus-plugin-sass',
    [
      '@docusaurus/plugin-client-redirects',
      {
        redirects: [
          { from: "/writing-rules/pattern-logic", to: "/writing-rules/rule-syntax" },
          { from: "/writing-rules/index", to: "/writing-rules/overview" },
          { from: "/semgrep-ci/managing-policy", to: "/semgrep-code/policies" },
          { from: "/managing-policy", to: "/semgrep-code/policies" },
          { from: "/semgrep-app/managing-policy", to: "/semgrep-code/policies" },
<<<<<<< HEAD
          { from: "/integrations", to: "/semgrep-cloud-platform/notifications" },
          { from: "/notifications", to: "/semgrep-cloud-platform/notifications" },
=======
          { from: "/integrations", to: "/semgrep-appsec-platform/notifications" },
          { from: "/notifications", to: "/semgrep-appsec-platform/notifications" },
>>>>>>> 442ee227
          { from: "/experiments", to: "/writing-rules/experiments/introduction" },
          { from: "/upgrade", to: "/update" },
          { from: "/semgrep-ci", to: "/deployment/core-deployment" },
          { from: "/sample-ci-configs", to: "/semgrep-ci/sample-ci-configs" },
          { from: "/status/", to: "/supported-languages" },
          { from: "/language-support/", to: "/supported-languages" },
          { from: "/ignoring-findings/", to: "/ignoring-files-folders-code" },
          { from: "/experiments/join-mode/", to: "/writing-rules/experiments/join-mode/overview" },
          { from: "/providers/", to: "/deployment/core-deployment" },
          { from: "/cli-usage/", to: "/cli-reference" },
          { from: "/writing-rules/data-flow", to: "/writing-rules/data-flow/data-flow-overview" },
          { from: "/writing-rules/data-flow/overview/", to: "/writing-rules/data-flow/data-flow-overview/"},
          { from: "/release-notes/", to: "/release-notes/introduction" },
          { from: "/rule-updates/", to: "/release-notes/rule-updates" },
          { from: "/experiments/overview/", to: "/writing-rules/experiments/introduction" },
          { from: "/experiments/generic-pattern-matching/", to: "/writing-rules/generic-pattern-matching" },
          { from: "/experiments/join-mode/overview/", to: "/writing-rules/experiments/join-mode/overview" },
          { from: "/experiments/join-mode/recursive-joins/", to: "/writing-rules/experiments/join-mode/recursive-joins" },
          { from: "/experiments/extract-mode/", to: "/writing-rules/experiments/extract-mode" },
          { from: "/experiments/r2c-internal-project-depends-on/", to: "/writing-rules/experiments/r2c-internal-project-depends-on" },
          { from: "/experiments/symbolic-propagation/", to: "/writing-rules/experiments/symbolic-propagation" },
          { from: "/experiments/taint-propagators/", to: "/writing-rules/data-flow/taint-mode" },
          { from: "/writing-rules/experiments/taint-propagators/", to: "/writing-rules/data-flow/taint-mode" },
          { from: "/experiments/taint-labels/", to: "/writing-rules/data-flow/taint-mode" },
          { from: "/experiments/metavariable-analysis/", to: "/writing-rules/metavariable-analysis" },
          { from: "/experiments/multiple-focus-metavariables/", to: "/writing-rules/experiments/multiple-focus-metavariables" },
          { from: "/experiments/display-propagated-metavariable/", to: "/writing-rules/experiments/display-propagated-metavariable" },
          { from: "/experiments/deprecated-experiments/", to: "/writing-rules/experiments/deprecated-experiments" },
          { from: "/semgrep-sc/supply-chain-supported-languages/", to: "/supported-languages" },
          { from: "/writing-rules/experiments/autofix/", to: "/writing-rules/autofix" },
          { from: "/writing-rules/experiments/generic-pattern-matching/", to: "/writing-rules/generic-pattern-matching" },
          { from: "/writing-rules/experiments/metavariable-analysis/", to: "/writing-rules/metavariable-analysis" },

          /* MAR 24 2023 POST LAUNCH REDIRECTS */

          // Deepsemgrep
          { from: "/deepsemgrep/"                         , to: "/semgrep-code/semgrep-pro-engine-intro" }     ,
          { from: "/deepsemgrep/deepsemgrep-introduction" , to: "/semgrep-code/semgrep-pro-engine-intro" }     ,
          { from: "/deepsemgrep/deepsemgrep-examples"     , to: "/semgrep-code/semgrep-pro-engine-examples" }  ,
          { from: "/deepsemgrep/semgrep-pro-data-flow"    , to: "/semgrep-code/semgrep-pro-engine-data-flow" } ,

          // Troubleshooting
          { from: "/troubleshooting/gitlab-sast/" , to: "/troubleshooting/semgrep-ci" } ,

          // Semgrep Assistant
          { from: "/semgrep-code/semgrep-assistant-code", to: "/semgrep-assistant/overview" }   ,

          // Semgrep Code
<<<<<<< HEAD
          { from: "/semgrep-app/integrations"                        , to: "/semgrep-cloud-platform/notifications" }   ,
=======
          { from: "/semgrep-app/integrations"                        , to: "/semgrep-appsec-platform/notifications" }   ,
>>>>>>> 442ee227
          { from: "/semgrep-app/demo-project/"                       , to: "/deployment/core-deployment" }    ,
          { from: "/semgrep-app/rule-board/"                         , to: "/semgrep-code/policies" }      ,
          { from: "/semgrep-app/findings/"                           , to: "/semgrep-code/findings" }        ,
          { from: "/semgrep-app/editor/"                             , to: "/semgrep-code/editor" }          ,
<<<<<<< HEAD
          { from: "/semgrep-app/notifications/"                      , to: "/semgrep-cloud-platform/notifications" }   ,
          { from: "/semgrep-code/getting-started-with-semgrep-code/" , to: "/deployment/core-deployment" } ,

          //Semgrep Cloud Platform
          { from: "/semgrep-app/dashboard/"                        , to: "/semgrep-cloud-platform/dashboard" }           ,
          { from: "/semgrep-app/getting-started-with-semgrep-app/" , to: "/deployment/core-deployment" }     ,
          { from: "/semgrep-app/pricing-and-billing/"              , to: "/usage-and-billing" } ,
          { from: "/semgrep-app/scm/"                              , to: "/deployment/connect-scm" }                 ,
          { from: "/semgrep-app/semgrep-api/"                      , to: "/semgrep-cloud-platform/semgrep-api" }         ,
          { from: "/semgrep-app/tags/"                             , to: "/semgrep-cloud-platform/tags" }                ,
=======
          { from: "/semgrep-app/notifications/"                      , to: "/semgrep-appsec-platform/notifications" }   ,
          { from: "/semgrep-code/getting-started-with-semgrep-code/" , to: "/deployment/core-deployment" } ,

          //Semgrep Cloud Platform
          { from: "/semgrep-app/dashboard/"                        , to: "/semgrep-appsec-platform/dashboard" }           ,
          { from: "/semgrep-app/getting-started-with-semgrep-app/" , to: "/deployment/core-deployment" }     ,
          { from: "/semgrep-app/pricing-and-billing/"              , to: "/usage-and-billing" } ,
          { from: "/semgrep-app/scm/"                              , to: "/deployment/connect-scm" }                 ,
          { from: "/semgrep-app/semgrep-api/"                      , to: "/semgrep-appsec-platform/semgrep-api" }         ,
          { from: "/semgrep-app/tags/"                             , to: "/semgrep-appsec-platform/tags" }                ,
>>>>>>> 442ee227

          //Semgrep Supply Chain
          { from: "/semgrep-sc/scanning-open-source-dependencies/"        , to: "/semgrep-supply-chain/getting-started" }                 ,
          { from: "/semgrep-sc/sc-glossary/"                              , to: "/semgrep-supply-chain/glossary" }                        ,
          { from: "/semgrep-sc/ignoring-lockfiles-dependencies/"          , to: "/semgrep-supply-chain/ignoring-lockfiles-dependencies" } ,
<<<<<<< HEAD
          { from: "/semgrep-sc/receiving-notifications-from-ssc/"         , to: "/semgrep-cloud-platform/github-pr-comments" }                   ,
=======
          { from: "/semgrep-sc/receiving-notifications-from-ssc/"         , to: "/semgrep-appsec-platform/github-pr-comments" }                   ,
>>>>>>> 442ee227
          { from: "/semgrep-sc/semgrep-supply-chain-overview/"            , to: "/semgrep-supply-chain/overview" }                        ,
          { from: "/semgrep-sc/triaging-and-remediating-vulnerabilities/" , to: "/semgrep-supply-chain/triage-and-remediation" },

          /* APR 27 2023  */
<<<<<<< HEAD
          { from: "/semgrep-code/notifications/"            , to: "/semgrep-cloud-platform/notifications" }  ,
=======
          { from: "/semgrep-code/notifications/"            , to: "/semgrep-appsec-platform/notifications" }  ,
>>>>>>> 442ee227
          { from: "/semgrep-ci/configuration-reference" , to: "/semgrep-ci/ci-environment-variables" },

          /* MAY 12 2023  */
          { from: "/semgrep-cloud-platform/pricing-and-billing/"            , to: "/usage-and-billing" },
          { from: "/extensions/"                                            , to: "/extensions/overview" },

          /* JULY 14 2023  */
          { from: "/semgrep-code/rule-board/"                                            , to: "/semgrep-code/policies" },

          /* AUG 31 2023  */
          { from: "/kb/semgrep-cloud-platform/running-semgrep-on-windows/" , to: "/kb/integrations/semgrep-vs-code-windows" },

          /* OCT 18 2023  */
          { from: "/kb/semgrep-ci/github-required-workflows-semgrep/" , to: "/kb/semgrep-ci/github-repository-rulesets-semgrep" },

          /* NOV 23 2023  */
          { from: "/getting-started/" , to: "/getting-started/quickstart" },
          /* JAN 20 2024  */
          { from: "/semgrep-app/role-based-access-control/", to: "/deployment/user-management" },
          { from: "/semgrep-app/user-management/", to: "/deployment/user-management" },
          { from: "/semgrep-cloud-platform/user-management/", to: "/deployment/user-management" },
          { from: "/sso", to: "/deployment/sso" },
          { from: "/semgrep-cloud-platform/sso", to: "/deployment/sso" },
          { from: "/semgrep-app/sso/"                              , to: "/deployment/sso" },
          /* JAN 30 - FEB 20 2024  */
          { from: "/usage-limits/" , to: "/usage-and-billing" },
          { from: "/upgrading/" , to: "/update" },
          { from: "/semgrep-code/getting-started/" , to: "/deployment/core-deployment" },
          { from: "/semgrep-cloud-platform/getting-started/" , to: "/deployment/core-deployment" },
          { from: "/semgrep-cloud-platform/scm/" , to: "/deployment/connect-scm" },
          { from: "/managing-findings/" , to: "/semgrep-ci/findings-ci" },
<<<<<<< HEAD
          { from: "/semgrep-supply-chain/notifications/" , to: "/semgrep-cloud-platform/github-pr-comments" }, //we can't reference a category page fyi
=======
          { from: "/semgrep-supply-chain/notifications/" , to: "/semgrep-appsec-platform/github-pr-comments" }, //we can't reference a category page fyi
>>>>>>> 442ee227
          /* MAR 20, 2024  */
          { from: "/semgrep-ci/overview/" , to: "/deployment/add-semgrep-to-ci" } ,
          { from: "/semgrep-ci/running-semgrep-ci-with-semgrep-cloud-platform/" , to: "/deployment/core-deployment" } ,
          { from: "/semgrep-ci/running-semgrep-ci-without-semgrep-cloud-platform/" , to: "/deployment/oss-deployment" } ,
          { from: "/semgrep-code/demo-project" , to: "/deployment/core-deployment" },
          { from: "/semgrep-ci/running-semgrep-ci-with-semgrep-app/" , to: "/deployment/core-deployment" } ,
          { from: "/semgrep-ci/running-semgrep-ci-without-semgrep-app/" , to: "/deployment/oss-deployment" } ,
          /* APR  23, 2024  */
<<<<<<< HEAD
          { from: "/getting-started/" , to: "/getting-started/quickstart" }
=======
          { from: "/getting-started/" , to: "/getting-started/quickstart" } ,
          { from: "/semgrep-cloud-platform/semgrep-api/" , to: "/semgrep-appsec-platform/semgrep-api" } ,
>>>>>>> 442ee227
        ]
      }
    ],
  ]
};<|MERGE_RESOLUTION|>--- conflicted
+++ resolved
@@ -249,13 +249,8 @@
           { from: "/semgrep-ci/managing-policy", to: "/semgrep-code/policies" },
           { from: "/managing-policy", to: "/semgrep-code/policies" },
           { from: "/semgrep-app/managing-policy", to: "/semgrep-code/policies" },
-<<<<<<< HEAD
-          { from: "/integrations", to: "/semgrep-cloud-platform/notifications" },
-          { from: "/notifications", to: "/semgrep-cloud-platform/notifications" },
-=======
           { from: "/integrations", to: "/semgrep-appsec-platform/notifications" },
           { from: "/notifications", to: "/semgrep-appsec-platform/notifications" },
->>>>>>> 442ee227
           { from: "/experiments", to: "/writing-rules/experiments/introduction" },
           { from: "/upgrade", to: "/update" },
           { from: "/semgrep-ci", to: "/deployment/core-deployment" },
@@ -304,27 +299,11 @@
           { from: "/semgrep-code/semgrep-assistant-code", to: "/semgrep-assistant/overview" }   ,
 
           // Semgrep Code
-<<<<<<< HEAD
-          { from: "/semgrep-app/integrations"                        , to: "/semgrep-cloud-platform/notifications" }   ,
-=======
           { from: "/semgrep-app/integrations"                        , to: "/semgrep-appsec-platform/notifications" }   ,
->>>>>>> 442ee227
           { from: "/semgrep-app/demo-project/"                       , to: "/deployment/core-deployment" }    ,
           { from: "/semgrep-app/rule-board/"                         , to: "/semgrep-code/policies" }      ,
           { from: "/semgrep-app/findings/"                           , to: "/semgrep-code/findings" }        ,
           { from: "/semgrep-app/editor/"                             , to: "/semgrep-code/editor" }          ,
-<<<<<<< HEAD
-          { from: "/semgrep-app/notifications/"                      , to: "/semgrep-cloud-platform/notifications" }   ,
-          { from: "/semgrep-code/getting-started-with-semgrep-code/" , to: "/deployment/core-deployment" } ,
-
-          //Semgrep Cloud Platform
-          { from: "/semgrep-app/dashboard/"                        , to: "/semgrep-cloud-platform/dashboard" }           ,
-          { from: "/semgrep-app/getting-started-with-semgrep-app/" , to: "/deployment/core-deployment" }     ,
-          { from: "/semgrep-app/pricing-and-billing/"              , to: "/usage-and-billing" } ,
-          { from: "/semgrep-app/scm/"                              , to: "/deployment/connect-scm" }                 ,
-          { from: "/semgrep-app/semgrep-api/"                      , to: "/semgrep-cloud-platform/semgrep-api" }         ,
-          { from: "/semgrep-app/tags/"                             , to: "/semgrep-cloud-platform/tags" }                ,
-=======
           { from: "/semgrep-app/notifications/"                      , to: "/semgrep-appsec-platform/notifications" }   ,
           { from: "/semgrep-code/getting-started-with-semgrep-code/" , to: "/deployment/core-deployment" } ,
 
@@ -335,26 +314,17 @@
           { from: "/semgrep-app/scm/"                              , to: "/deployment/connect-scm" }                 ,
           { from: "/semgrep-app/semgrep-api/"                      , to: "/semgrep-appsec-platform/semgrep-api" }         ,
           { from: "/semgrep-app/tags/"                             , to: "/semgrep-appsec-platform/tags" }                ,
->>>>>>> 442ee227
 
           //Semgrep Supply Chain
           { from: "/semgrep-sc/scanning-open-source-dependencies/"        , to: "/semgrep-supply-chain/getting-started" }                 ,
           { from: "/semgrep-sc/sc-glossary/"                              , to: "/semgrep-supply-chain/glossary" }                        ,
           { from: "/semgrep-sc/ignoring-lockfiles-dependencies/"          , to: "/semgrep-supply-chain/ignoring-lockfiles-dependencies" } ,
-<<<<<<< HEAD
-          { from: "/semgrep-sc/receiving-notifications-from-ssc/"         , to: "/semgrep-cloud-platform/github-pr-comments" }                   ,
-=======
           { from: "/semgrep-sc/receiving-notifications-from-ssc/"         , to: "/semgrep-appsec-platform/github-pr-comments" }                   ,
->>>>>>> 442ee227
           { from: "/semgrep-sc/semgrep-supply-chain-overview/"            , to: "/semgrep-supply-chain/overview" }                        ,
           { from: "/semgrep-sc/triaging-and-remediating-vulnerabilities/" , to: "/semgrep-supply-chain/triage-and-remediation" },
 
           /* APR 27 2023  */
-<<<<<<< HEAD
-          { from: "/semgrep-code/notifications/"            , to: "/semgrep-cloud-platform/notifications" }  ,
-=======
           { from: "/semgrep-code/notifications/"            , to: "/semgrep-appsec-platform/notifications" }  ,
->>>>>>> 442ee227
           { from: "/semgrep-ci/configuration-reference" , to: "/semgrep-ci/ci-environment-variables" },
 
           /* MAY 12 2023  */
@@ -386,11 +356,7 @@
           { from: "/semgrep-cloud-platform/getting-started/" , to: "/deployment/core-deployment" },
           { from: "/semgrep-cloud-platform/scm/" , to: "/deployment/connect-scm" },
           { from: "/managing-findings/" , to: "/semgrep-ci/findings-ci" },
-<<<<<<< HEAD
-          { from: "/semgrep-supply-chain/notifications/" , to: "/semgrep-cloud-platform/github-pr-comments" }, //we can't reference a category page fyi
-=======
           { from: "/semgrep-supply-chain/notifications/" , to: "/semgrep-appsec-platform/github-pr-comments" }, //we can't reference a category page fyi
->>>>>>> 442ee227
           /* MAR 20, 2024  */
           { from: "/semgrep-ci/overview/" , to: "/deployment/add-semgrep-to-ci" } ,
           { from: "/semgrep-ci/running-semgrep-ci-with-semgrep-cloud-platform/" , to: "/deployment/core-deployment" } ,
@@ -399,12 +365,8 @@
           { from: "/semgrep-ci/running-semgrep-ci-with-semgrep-app/" , to: "/deployment/core-deployment" } ,
           { from: "/semgrep-ci/running-semgrep-ci-without-semgrep-app/" , to: "/deployment/oss-deployment" } ,
           /* APR  23, 2024  */
-<<<<<<< HEAD
-          { from: "/getting-started/" , to: "/getting-started/quickstart" }
-=======
           { from: "/getting-started/" , to: "/getting-started/quickstart" } ,
           { from: "/semgrep-cloud-platform/semgrep-api/" , to: "/semgrep-appsec-platform/semgrep-api" } ,
->>>>>>> 442ee227
         ]
       }
     ],
