--- conflicted
+++ resolved
@@ -61,13 +61,8 @@
 
 ### Added
 
-<<<<<<< HEAD
 - Supply Chain support for PHP reachability analysis is now **generally available (GA)**.
-- You can now use the **Upgrade guidance** filter to look for findings based on Assistant's analysis and recommendations of whether upgrading to the dependency that is recommended to remediate the vulnerability.
-=======
-- Supply Chain support for PHP is now **generally available (GA)**.
 - You can now use the **Upgrade guidance** filter to look for findings based on whether upgrading to the dependency that remediates the vulnerability introduces breaking changes or not.
->>>>>>> f0af6f02
 - Beginning with Semgrep v1.127.0, `uv` is a supported package manager for [Dependency Paths](/semgrep-supply-chain/dependency-search#view-the-dependency-path). This means that `uv` is a supported package manager across all Supply Chain features.
 
 ## 🤖 Semgrep Assistant
