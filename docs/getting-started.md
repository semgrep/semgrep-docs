# Getting started

[TOC]

# Run Semgrep locally

Use Semgrep locally to scan specific files or your entire codebase, choosing one-off "grep-like" patterns or existing rules.

To install Semgrep use Homebrew or pip, or run without installation via Docker:

```sh
# For macOS
$ brew install semgrep

# For Ubuntu/WSL/Linux
$ python3 -m pip install semgrep

# To try Semgrep without installation run via Docker
$ docker run --rm -v "${PWD}:/src" returntocorp/semgrep --help
```

To confirm installation and get an overview of Semgrep’s functionality run with `--help`:

```sh
$ semgrep --help
```

Once installed, Semgrep can run with single rules or entire rulesets. Visit [Running rules](running-rules.md) to learn more or try the following:

```sh
##############################
# Try Semgrep on your own code
##############################

# Check for Python == where the left and right hand sides are the same (often a bug)
$ semgrep -e '$X == $X' --lang=py path/to/src

# Run the r2c-ci ruleset (with rules for many languages) on your own code!
$ semgrep --config=p/r2c-ci path/to/src


################################################
# Try Semgrep on known vulnerable test projects!
################################################

# juice-shop, a vulnerable Node.js + Express app
$ git clone https://github.com/bkimminich/juice-shop
$ semgrep --config p/r2c-security-audit juice-shop

# railsgoat, a vulnerable Ruby on Rails app
$ git clone https://github.com/OWASP/railsgoat
$ semgrep --config p/r2c-security-audit railsgoat

# govwa, a vulnerable Go app
$ git clone https://github.com/0c34/govwa
$ semgrep --config p/r2c-security-audit govwa

# vulnerable Python + Flask app
$ git clone https://github.com/we45/Vulnerable-Flask-App
$ semgrep --config p/r2c-security-audit Vulnerable-Flask-App

# WebGoat, a vulnerable Java + Spring app
$ git clone https://github.com/WebGoat/WebGoat
$ semgrep --config p/r2c-security-audit WebGoat
```

# Run and centrally manage Semgrep CI

Semgrep is at its best when used to continuously scan code. Visit [Integrations](integrations.md) to learn how to get results where you already work: GitHub, GitLab, Slack, Jira, VS Code, and more.

For teams running Semgrep on multiple projects, visit [Manage](https://semgrep.dev/manage). Semgrep provides free infrastructure to:

1. Centrally define code standards for your projects
3. Monitor the impact of your standards
<<<<<<< HEAD
4. Host private rules
=======
4. Host private rules 
>>>>>>> f9aec60f
<|MERGE_RESOLUTION|>--- conflicted
+++ resolved
@@ -71,9 +71,5 @@
 For teams running Semgrep on multiple projects, visit [Manage](https://semgrep.dev/manage). Semgrep provides free infrastructure to:
 
 1. Centrally define code standards for your projects
-3. Monitor the impact of your standards
-<<<<<<< HEAD
-4. Host private rules
-=======
-4. Host private rules 
->>>>>>> f9aec60f
+2. Monitor the impact of your standards
+3. Host private rules