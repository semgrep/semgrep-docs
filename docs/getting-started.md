--- conflicted
+++ resolved
@@ -32,14 +32,9 @@
     semgrep --config=auto path/to/src
     ```
 
-<<<<<<< HEAD
-:::info
-When you use `--config=auto` the name of your project will be sent to Semgrep Registry as an identifier to make selecting relevant rules fast next time; your source code will not be uploaded. Also, when you use the Semgrep Registry for any ruleset (like the auto ruleset above), [usage metrics](../metrics) are collected. Alternatively, make your own rules and run them locally. To try rules locally, see [Writing your own rules](../running-rules/#writing-your-own-rule-file).
-=======
 :::note
 * `--config auto` sends your repository's project URL to [Semgrep Registry](https://semgrep.dev/r) to find rules configured for your repository and as a key for cached rule recommendations.
 * When Semgrep Registry is used, [usage metrics](../metrics) are collected by default.
->>>>>>> 9f02c6b8
 :::
 
 ### Next steps
