--- conflicted
+++ resolved
@@ -21,11 +21,8 @@
 $ docker run --rm -v "${PWD}:/src" returntocorp/semgrep --help
 ```
 
-<<<<<<< HEAD
-Confirm installation and run both a simple “grep-like” rule and a full ruleset from the Semgrep Registry:
-=======
-Next, confirm installation and run both a simple "grep-like" rule and a full ruleset:
->>>>>>> 30707df1
+Confirm installation and run both a simple “grep-like” rule and a full ruleset:
+
 
 ```sh
 # Confirm installation by running --help. Semgrep documentation should print to your terminal
