---
slug: getting-started
append_help_link: true
description: "This getting started guides you through the installation of Semgrep, shows you how to run Semgrep locally, and provides an overview of benefits which you may reap by writing Semgrep rules and by using Semgrep CI."
---

<<<<<<< HEAD
# Getting started with Semgrep CLI

## Running Semgrep locally

You can work with [Semgrep](https://github.com/returntocorp/semgrep/) locally to scan your code. It runs offline on uncompiled code. **No code leaves your computer**. To run Semgrep locally:

1. Install Semgrep. Use one of the following options depending on your system and preference:
    - For macOS:
        ```sh
        brew install semgrep
        ```
    - For Ubuntu, Windows through Windows Subsystem for Linux (WSL), Linux, macOS:
        ```sh
        python3 -m pip install semgrep
        ```
    - To try Semgrep without installation run through Docker:
        ```sh
        docker run --rm -v "${PWD}:/src" returntocorp/semgrep --config=auto
        ```
2. Confirm installation by printing help manual page to your terminal. To do so, run the following command:
    ```sh
    semgrep --help
    ```
3. Automatically survey languages and frameworks and run recommended Semgrep Registry rules:
    ```sh
    semgrep --config=auto path/to/source_code
    ```
4. Optional: Check for Python `==` where the left and right sides are the same (this is often a bug):
    ```sh
    semgrep -e '$X == $X' --lang=py path/to/src
    ```

NOTE: When you use the Semgrep Registry for any ruleset (like the auto ruleset above), [usage metrics](../metrics) are collected.

### Next steps

Here are some additional resources you may now use:

- See [CLI Reference](../cli-reference/) for command line options and exit codes.
- Visit [Running rules](../running-rules/) to learn more or try Semgrep on known vulnerable test projects:
=======
# Getting started


## Run Semgrep locally

Start by running [Semgrep](https://github.com/returntocorp/semgrep/) locally to scan your code. It runs offline on uncompiled code: **no code leaves your machine**.

Install Semgrep using Homebrew or pip, or run without installation via Docker:

For macOS:

```sh
brew install semgrep
```

For Ubuntu / Windows via WSL / Linux / macOS:

```sh
python3 -m pip install semgrep
```

To try Semgrep without installation run via Docker:

```sh
docker run --rm -v "${PWD}:/src" returntocorp/semgrep semgrep --config=auto
```

Confirm installation and run both a simple “grep-like” rule and the auto ruleset:

```sh
# Confirm installation by running --help. It should print to your terminal.
semgrep --help

# Check for Python == where the left and right sides are the same (often a bug)
semgrep -e '$X == $X' --lang=py path/to/src

# Automatically survey languages and frameworks and run recommended Registry rules
semgrep --config=auto path/to/src
```

See [CLI Reference](../cli-usage/) for command line options and exit codes.

When the Registry is used for any ruleset (like the auto ruleset above), [usage metrics](../metrics) are collected.

Visit [Running rules](../running-rules/) to learn more or try Semgrep on known vulnerable test projects:
>>>>>>> c1332814

<details><summary>Expand for sample projects! 🎉</summary>
<p>

These community projects are designed to test code scanners and teach security concepts. Try cloning and scanning them with Semgrep.

```sh
# juice-shop, a vulnerable Node.js + Express app
git clone https://github.com/bkimminich/juice-shop
cd juice-shop
semgrep --config=auto

# railsgoat, a vulnerable Ruby on Rails app
git clone https://github.com/OWASP/railsgoat
cd railsgoat
semgrep --config=auto

# govwa, a vulnerable Go app
git clone https://github.com/0c34/govwa
cd govwa
semgrep --config=auto 

# vulnerable Python + Flask app
git clone https://github.com/we45/Vulnerable-Flask-App
cd Vulnerable-Flask-App
semgrep --config=auto 

# WebGoat, a vulnerable Java + Spring app
git clone https://github.com/WebGoat/WebGoat
cd WebGoat
semgrep --config=auto 
```

</p>
</details>

## Writing a rule

Once Semgrep is running locally, see the [Semgrep Tutorial](https://semgrep.dev/learn) to learn how to write precise rules to check your code.

Semgrep rules can cover a wide range of use cases:

- Automating code review comments.
- Detecting secure coding violations.
- Detecting API routes, database models, or similar code segments.
- Identifying authentication violations.
- Lightweight vulnerability detection.
- Scanning configuration files.
- And more! Check out more use cases [here](../writing-rules/rule-ideas/).

Visit [Writing Rules > Getting started](../writing-rules/overview/) for an in-depth guide and reference material.

This rule is used to find and discourage `print(...)` in production code. You can edit this rule here or visit the [Playground](https://semgrep.dev/editor) to write and deploy your own rule.

<iframe title="Semgrep example with Python Flask routes" src="https://semgrep.dev/embed/editor?snippet=ievans:print-to-logger" width="100%" height="432px" frameBorder="0"></iframe>
<br /><br />

![A reviewer writes a Semgrep rule and adds it to an organization-wide policy](./img/semgrep-ci.gif)

<br />
<p>A reviewer writes a Semgrep rule and adds it to an organization-wide policy.
</p>

## Run Semgrep continuously

Semgrep is at its best when used to continuously scan code.
Check out [Semgrep CI](../semgrep-ci/overview/) to learn how to get results where you already work:
GitHub, GitLab, Slack, Jira, and more.
To get results even earlier in the development process,
such as in a Git pre-commit hook or VS Code,
check the available [Semgrep extensions](../extensions/).

For teams running Semgrep on multiple projects, see [Semgrep App](https://semgrep.dev/manage). Its free and paid tiers let users:

1. Centrally define code standards.
2. Monitor the impact of standards.
3. Host private rules.
4. Push notifications to 3rd-party services.

## Upgrading

We [release new Semgrep versions](https://github.com/returntocorp/semgrep/releases) often! See [upgrading](../upgrading/) for more details.<|MERGE_RESOLUTION|>--- conflicted
+++ resolved
@@ -4,12 +4,11 @@
 description: "This getting started guides you through the installation of Semgrep, shows you how to run Semgrep locally, and provides an overview of benefits which you may reap by writing Semgrep rules and by using Semgrep CI."
 ---
 
-<<<<<<< HEAD
 # Getting started with Semgrep CLI
 
 ## Running Semgrep locally
 
-You can work with [Semgrep](https://github.com/returntocorp/semgrep/) locally to scan your code. It runs offline on uncompiled code. **No code leaves your computer**. To run Semgrep locally:
+Start by running [Semgrep](https://github.com/returntocorp/semgrep/) locally to scan your code. Semgrep runs offline on uncompiled code. **No code leaves your computer**.
 
 1. Install Semgrep. Use one of the following options depending on your system and preference:
     - For macOS:
@@ -22,7 +21,7 @@
         ```
     - To try Semgrep without installation run through Docker:
         ```sh
-        docker run --rm -v "${PWD}:/src" returntocorp/semgrep --config=auto
+        docker run --rm -v "${PWD}:/src" returntocorp/semgrep semgrep --config=auto
         ```
 2. Confirm installation by printing help manual page to your terminal. To do so, run the following command:
     ```sh
@@ -30,7 +29,7 @@
     ```
 3. Automatically survey languages and frameworks and run recommended Semgrep Registry rules:
     ```sh
-    semgrep --config=auto path/to/source_code
+    semgrep --config=auto path/to/src
     ```
 4. Optional: Check for Python `==` where the left and right sides are the same (this is often a bug):
     ```sh
@@ -41,57 +40,10 @@
 
 ### Next steps
 
-Here are some additional resources you may now use:
+Here are some additional resources you may use:
 
 - See [CLI Reference](../cli-reference/) for command line options and exit codes.
 - Visit [Running rules](../running-rules/) to learn more or try Semgrep on known vulnerable test projects:
-=======
-# Getting started
-
-
-## Run Semgrep locally
-
-Start by running [Semgrep](https://github.com/returntocorp/semgrep/) locally to scan your code. It runs offline on uncompiled code: **no code leaves your machine**.
-
-Install Semgrep using Homebrew or pip, or run without installation via Docker:
-
-For macOS:
-
-```sh
-brew install semgrep
-```
-
-For Ubuntu / Windows via WSL / Linux / macOS:
-
-```sh
-python3 -m pip install semgrep
-```
-
-To try Semgrep without installation run via Docker:
-
-```sh
-docker run --rm -v "${PWD}:/src" returntocorp/semgrep semgrep --config=auto
-```
-
-Confirm installation and run both a simple “grep-like” rule and the auto ruleset:
-
-```sh
-# Confirm installation by running --help. It should print to your terminal.
-semgrep --help
-
-# Check for Python == where the left and right sides are the same (often a bug)
-semgrep -e '$X == $X' --lang=py path/to/src
-
-# Automatically survey languages and frameworks and run recommended Registry rules
-semgrep --config=auto path/to/src
-```
-
-See [CLI Reference](../cli-usage/) for command line options and exit codes.
-
-When the Registry is used for any ruleset (like the auto ruleset above), [usage metrics](../metrics) are collected.
-
-Visit [Running rules](../running-rules/) to learn more or try Semgrep on known vulnerable test projects:
->>>>>>> c1332814
 
 <details><summary>Expand for sample projects! 🎉</summary>
 <p>
