---
slug: semgrep-app
description: "Not seeing what you expect in Semgrep App? Follow these troubleshooting steps or find out how to get one-on-one help."
---

import MoreHelp from "/src/components/MoreHelp"

# Troubleshooting Semgrep App


## If a project reports the last scan 'never started'

This status means that your CI job never authenticated to Semgrep App.

Check your CI provider (such as GitHub Actions) for the latest Semgrep job execution.

### …and you can’t find a Semgrep CI job

The issue is likely with the CI configuration.

- Make sure that the branch you committed a CI job to is included in the list of branches the job is triggered on.
- Make sure that the CI configuration file has valid syntax. Most providers have a tool for checking the syntax of configuration files.

### …and a Semgrep CI job exists

Check the log output for any hints about what the issue is.

- If the logs mention a missing token or an authentication failure, you can get a new token from the [Settings page of Semgrep App](https://semgrep.dev/manage/settings), and set it as `SEMGREP_APP_TOKEN` in your CI provider's secret management UI.
<<<<<<< HEAD
- Alternatively, if this is the first scan after adding a new GitHub repository, and the repository is a fork, check your Actions tab to see if Workflows are enabled:

![Screenshot of GitHub's Actions tab with Workflows disabled](../img/github-workflows-disabled.png)<br />

* Enable Workflows to allow Semgrep to scan.
=======
- Alternatively, if this is the first scan after adding a new GitHub repository, and the repository is a fork, check your Actions tab to see if workflows are enabled:

![Screenshot of GitHub's Actions tab with workflows disabled](../img/github-workflows-disabled.png)<br />

* Enable workflows to allow Semgrep to scan.
>>>>>>> 682796cb


## If a project reports the last scan 'never finished'

This status means that your CI jobs start and authenticate correctly, but fail before completion.

Check your CI provider (such as GitHub Actions) for the log output of the latest Semgrep job execution. In most cases you will see an error message with detailed instructions on what to do.

### …and the job is aborted due to taking too long

Many CI providers have a time limit for how long a job can run. Semgrep CI also aborts itself if it runs for too long. If your CI scans regularly take too long and fail to complete:

<!-- TODO: explain self-serve benchmarking -->

- Please [reach out](/support/) to the Semgrep maintainers for help with tracking down the cause. Semgrep scans most large projects with hundreds of rules within a few minutes, and long runtimes are typically caused by just one rule or source code file taking too long.
- To drastically cut run times, you can use Semgrep CI's diff-aware scanning to skip scanning unchanged files. For more details, see [Semgrep CI's behavior](/semgrep-ci/overview/#behavior).
- You can skip scanning large and complex source code files (such as minified JS or generated code) if you know their path by adding a `.semgrepignore` file. See [how to ignore files & directories in Semgrep CI](/semgrep-ci/overview.md#ignoring-files-directories).
- You can increase Semgrep CI's own run time limit by setting a `semgrep-agent --timeout <seconds>` flag, or by setting a `SEMGREP_TIMEOUT=<seconds>` environment variable. To fully disable the time limit, set this value to `0`.

## How to get help

Please check the [Support](/support/) page to get help from the Semgrep maintainers & community, via Slack, GitHub, email, or phone.

<MoreHelp /><|MERGE_RESOLUTION|>--- conflicted
+++ resolved
@@ -26,19 +26,11 @@
 Check the log output for any hints about what the issue is.
 
 - If the logs mention a missing token or an authentication failure, you can get a new token from the [Settings page of Semgrep App](https://semgrep.dev/manage/settings), and set it as `SEMGREP_APP_TOKEN` in your CI provider's secret management UI.
-<<<<<<< HEAD
-- Alternatively, if this is the first scan after adding a new GitHub repository, and the repository is a fork, check your Actions tab to see if Workflows are enabled:
-
-![Screenshot of GitHub's Actions tab with Workflows disabled](../img/github-workflows-disabled.png)<br />
-
-* Enable Workflows to allow Semgrep to scan.
-=======
 - Alternatively, if this is the first scan after adding a new GitHub repository, and the repository is a fork, check your Actions tab to see if workflows are enabled:
 
 ![Screenshot of GitHub's Actions tab with workflows disabled](../img/github-workflows-disabled.png)<br />
 
 * Enable workflows to allow Semgrep to scan.
->>>>>>> 682796cb
 
 
 ## If a project reports the last scan 'never finished'
