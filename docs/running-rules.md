--- conflicted
+++ resolved
@@ -11,42 +11,18 @@
 
 Rules are specific patterns based on which Semgrep reports findings in code. These findings may help you to catch issues of security, performance, correctness, and other bugs. Rules are stored in an open-source [Semgrep Registry](https://github.com/returntocorp/semgrep-rules) that enables you to scan code without need to write anything custom. Use Semgrep rules in the following ways:
 
-- Create and run ephemeral rules in the command line.
-- Use existing Semgrep Registry rules or add new rules to Semgrep Registry.
-- Create your local YAML-defined rules.
+- Use existing [Semgrep Registry rules](#running-semgrep-registry-rules) or add new rules to Semgrep Registry and run them.
+- Local rules:
+  - Create and run [ephemeral rules](#ephemeral-rules) in the command line.
+  - Create and run [YAML-defined rules](#creating-and-using-yaml-defined-rules-file).
+- Run your [local rules simultaneously with Semgrep Registry rules](#running-multiple-rules-simultaneously). 
 
-You can either run existing and custom Semgrep rules locally with the Semrgep command line interface (Semgrep CLI) or continuously with Semgrep in CI.
+You can run all rules on your local code or continuously in your Source Code Management (SCM) service (such as GitHub or GitLab) with Semgrep in CI.
 
 The following diagram displays the current number of Semgrep rules:
 <div className="lang-container" style={{marginBottom: '20px'}}>
   <iframe width="900" height="400" frameBorder="0" src="https://dashboard.semgrep.dev/metric/semgrep-rules.num/graph"></iframe>
 </div>
-
-## Ephemeral rules
-
-Use the `-e` or `--pattern` flags in your terminal for ephemeral rules that are used once.
-
-For example: Check for Python `==` where the left and right sides are the same (often a bug):
-```sh
-semgrep -e '$X == $X' --lang=py path/to/src
-```
-
-<<<<<<< HEAD
-:::info
-Both local rule.yaml and ephemeral rules are called *local rules*.
-:::
-=======
-:::note
-* `--config auto` sends your repository's project URL to [Semgrep Registry](https://semgrep.dev/r) to find rules configured for your repository and as a key for cached rule recommendations.
-* When Semgrep Registry is used, [usage metrics](../metrics) are collected by default.
-:::
-
-Rulesets can be added to Semgrep CI scans using their "Add to Policy" button on Semgrep Community and Semgrep Team.
-
-## Run local rules
-
-Local rules can be either:
->>>>>>> 9f02c6b8
 
 ## Running Semgrep Registry rules
 
@@ -59,15 +35,42 @@
 2. Explore the [Semgrep Registry](https://semgrep.dev/explore) and choose a rule.
 3. On the page of the rule, click **Run Locally**.
 4. Copy the code for local install, and then add the path to the source code you want to check:
-    <pre class="language-bash"><code>semgrep --config="<span className="placeholder">RULESET-ID</span>" <span className="placeholder">path/to/src</span></code></pre>
+    <pre class="language-bash"><code>semgrep --config="<span className="placeholder">RULESET-ID</span>" <span className="placeholder">PATH/TO/SRC</span></code></pre>
 5. Optional: Run registry rules simultaneously with local rules:
-   <pre class="language-bash"><code>semgrep --config="<span className="placeholder">RULESET-ID</span>" --config=<span className="placeholder">path/to/yml path/to/src</span></code></pre>
+   <pre class="language-bash"><code>semgrep --config="<span className="placeholder">RULESET-ID</span>" --config=<span className="placeholder">PATH/TO/YML PATH/TO/SRC</span></code></pre>
 
-When you use the Semgrep Registry, Semgrep collects [usage metrics](../metrics).
+:::note
+* `--config auto` sends your repository's project URL to [Semgrep Registry](https://semgrep.dev/r) to find rules configured for your repository and as a key for cached rule recommendations.
+* When Semgrep Registry is used, [usage metrics](../metrics) are collected by default.
+:::
 
 Add rulesets to Semgrep in CI scans using their "Add to Policy" button on Semgrep Community and Semgrep Team tiers.
 
-## Creating and using YAML-defined rules file
+## Using local rules
+
+Local rules can be either:
+
+- Ephemeral rules with the `-e` or `--pattern` flags for use in a single command.
+- Configured in YAML rule files that conform to the [Rule syntax](../writing-rules/rule-syntax/) schema.
+
+:::tip
+See [Writing rules > Getting started](../writing-rules/overview/) to learn how to write rules.
+:::
+
+### Ephemeral rules
+
+Use the `-e` or `--pattern` flags in your terminal for ephemeral rules that are used once.
+
+For example: Check for Python `==` where the left and right sides are the same (often a bug):
+```sh
+semgrep -e '$X == $X' --lang=py path/to/src
+```
+
+:::info
+Both local rule.yaml and ephemeral rules are called *local rules*.
+:::
+
+### Creating and using YAML-defined rules file
 
 To make your own local rule file, follow these steps:
 
@@ -92,9 +95,9 @@
 
 ## Running multiple rules simultaneously
 
-To run multiple rules simultaneously, use `--config` before every YAML URL, or Semgrep registry entry name. See the following code example (substitute the colored values as necessary):
+To run multiple rules simultaneously, use `--config` before every YAML URL, or Semgrep registry entry name. This option let's you include your local rules as well as Semgrep Registry rules. See the following code example (substitute the colored values as necessary):
 
-<pre class="language-bash"><code>semgrep --config <span className="placeholder">p/python</span> --config <span className="placeholder">myrules/myrule.yaml</span></code></pre>
+<pre class="language-bash"><code>semgrep --config <span className="placeholder">p/python</span> --config <span className="placeholder">MYRULES/MYRULE.YAML</span></code></pre>
 
 ## Findings
 
