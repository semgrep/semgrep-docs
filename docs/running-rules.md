--- conflicted
+++ resolved
@@ -12,11 +12,7 @@
 
 Semgrep OSS performs static application security testing (SAST) scans through the use of **rules**. Rules are instructions based on which Semgrep detects patterns in code.
 
-<<<<<<< HEAD
 When Semgrep reports code using specified rules, the detected code is called a **finding**. The process of scanning and detecting a piece of code is also called **matching**, as Semgrep matches the code using rules to report a finding.
-=======
-Semgrep findings can help you to find issues of security, performance, correctness, and enforce best practices. You can define custom rules through Semgrep's rule syntax or rely on rules created by the community or Semgrep, Inc. Rules are stored in [Semgrep Registry](https://semgrep.dev/explore) which enables you to scan code without the need to write anything custom. Semgrep Registry is stored in an [open-source repository](https://github.com/semgrep/semgrep-rules).
->>>>>>> 46eec88c
 
 Semgrep findings can help you find security, performance, or correctness issues, and enforce best practices. You can define custom rules through Semgrep's rule syntax or rely on rules created by the community or Semgrep, Inc.
 
@@ -117,11 +113,7 @@
 
 ## Next steps
 
-<<<<<<< HEAD
-Find out how to contribute to [Semgrep Registry](https://github.com/returntocorp/semgrep-rules) by reading the [Contributing rules](/contributing/contributing-to-semgrep-rules-repository/) guide.
-=======
 Find out how to contribute to [Semgrep Registry](https://github.com/semgrep/semgrep-rules) by reading [Contributing rules](/contributing/contributing-to-semgrep-rules-repository/) guide.
->>>>>>> 46eec88c
 
 ## Number of Semgrep Registry rules
 
