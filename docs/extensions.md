--- conflicted
+++ resolved
@@ -25,15 +25,7 @@
 ```yaml
 repos:
 - repo: https://github.com/returntocorp/semgrep
-<<<<<<< HEAD
-<<<<<<< Updated upstream
-  rev: 'v0.78.0'
-=======
   rev: 'SEMGREP_VERSION_LATEST'
->>>>>>> Stashed changes
-=======
-  rev: 'v0.79.0'
->>>>>>> 0aa1bb9b
   hooks:
     - id: semgrep
       # See semgrep.dev/rulesets to select a ruleset and copy its URL
