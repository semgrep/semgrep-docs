---
slug: semgrep-pro-vs-oss
append_help_link: true
title: Semgrep Pro versus Semgrep OSS
hide_title: true
description: "Learn about the features and differences of Semgrep OSS and Semgrep Pro."
tags:
  - Semgrep OSS
  - Semgrep Team & Enterprise Tier
---

# Semgrep Pro versus Semgrep OSS

You can use Semgrep Pro or Semgrep OSS to scan your code for security issues, bugs, and compliance to coding standards. Semgrep uses both an engine and rules to scan your code.

**Rules**, which are written in YAML, describe how Semgrep generates a **finding**, such as a security issue. A rule encapsulates the pattern-matching logic and is meant to be readable and customizable.

Semgrep Pro includes different types of analyses, such as Semgrep Code's cross-file, cross-function analysis in Semgrep Code. Semgrep OSS runs only single-function analysis.

This document outlines key differences between the Semgrep OSS and Pro product lines.

The terms used in this document are defined as follows:

<dl>
<dt>Semgrep OSS</dt>
<dd>Refers to Semgrep offerings with an open-source license, primarily the Semgrep OSS Engine, a fast and customizable static application security testing (SAST) scanner. To run Semgrep completely on OSS, use the OSS Engine and rules in the <a href="https://semgrep.dev/r/"><i class="fas fa-external-link fa-xs"></i> Semgrep Registry</a> with <strong>open source licenses</strong>, or write your own custom rules.</dd>
<dt>Semgrep Pro</dt>
<dd>Refers to proprietary product offerings from Semgrep, Inc. These include:<dl>
<dt>Semgrep Code</dt><dd>A SAST scanner that uses cross-file (interfile) and cross-function (interprocedural) analysis for improved results over Semgrep OSS. Semgrep Code includes premium rules, known as Pro rules, that use the cross-file analysis to reduce false positives.</dd>
<dt>Semgrep Supply Chain</dt><dd>A high-signal dependency scanner that detects reachable vulnerabilities in open source third-party libraries and functions across the software development life cycle (SDLC).</dd>
<dt>Semgrep Secrets</dt><dd>A a secrets scanner that, in addition to detecting secrets, validates these leaked secrets on a variety of services to help you prioritize active secrets.</dd>
<dt>Semgrep AppSec Platform</dt><dd>A a web application for the deployment, management, and monitoring of findings from Semgrep's SAST, SCA, and secrets scanners. It integrates with continuous integration (CI) providers such as GitHub Actions, GitLab CI/CD, CircleCI, and more.</dd>
</dl>
</dd>
</dl>

:::tip
All Semgrep Pro products are free for up to 10 contributors.
:::

## 🔎 Core scanning features

The following tables describe Semgrep's essential scanning and findings management capabilities.

### SAST (Static application security testing)

| Feature                                                                               | Semgrep OSS | Semgrep Pro |
| ------------------------------------------------------------------------------------- | ----------- | ---------------------- |
| Single-file analysis                                                      | ✔️          | ✔️                     |
| Single-function analysis  | ✔️          | ✔️         |
| Cross-file (across multiple files or **interfile**) analysis        | --          | ✔️                     |
| Cross-function (across multiple functions or **interprocedural**) analysis     | -- | ✔️                         | --          | ✔️     |
| [Dataflow analysis (taint)](/semgrep-code/semgrep-pro-engine-intro)       | --          | ✔️                     |

### SCA (Software composition analysis)

| Feature                                                         | Semgrep OSS | Semgrep Pro |
| --------------------------------------------------------------- | ----------- | ------------------------------ |
| Reachability analysis for direct dependencies                   | --          | ✔️                             |
| [License compliance](/semgrep-supply-chain/license-compliance) | --          | ✔️                             |
| [Dependency search](/semgrep-supply-chain/dependency-search)    | --          | ✔️                             |
| SBOM export                                                     | --          | ✔️                             |

## 💬 Scan management and monitoring

The following table displays various notification channels and reporting features.

| Feature                                                                                                         | Semgrep OSS | Semgrep Pro |
| --------------------------------------------------------------------------------------------------------------- | ----------- | ----------------- |
| [Centralized management of scan results (triage, remediation, fine-tuning noisy rules)](/semgrep-code/policies) | --          | ✔️                |
| [Notifications and reports (Slack, email, webhooks, and API)](/semgrep-cloud-platform/notifications)           | --          | ✔️                |
| Send scan results to GitLab SAST and GitHub Advanced Security                                                   | --          | ✔️                |
| [Findings dashboard](/semgrep-cloud-platform/dashboard)                                                        | --          | ✔️                |
<<<<<<< HEAD
| Findings retention                                                                                              | --          | 5 years           |
=======
| Findings retention                                                                                              | --          | [As long as account is active](/semgrep-code/findings/#data-retention)           |
>>>>>>> 442ee227

## 🧰 Scan customization features

The following table displays customization features and tools that enhance Semgrep's core scanning capabilities. These features can increase true-positive rate and provide deeper insights into remediation.

| Feature                                                      | Semgrep OSS                                     | Semgrep Pro                            |
| ------------------------------------------------------------ | ----------------------------------------------- | -------------------------------------------- |
| Write your own rules                                         | ✔️                                              | ✔️                                           |
| [Community-contributed rule registry](https://semgrep.dev/r) | ✔️                                              | ✔️                                           |
| Rule-writing environment                                     | ✔️ [Playground](https://semgrep.dev/playground) | ✔️ Playground and Editor for logged-in users |
| Private rules\*                                              | --                                             | ✔️                                           |
| Proprietary rule registry                                    | --                                              | ✔️                                           |
| [Policy-based workflows†](/semgrep-code/policies)           | --                                              | ✔️                                           |

\*Private rules refer to rules that are guaranteed a private access scope in the cloud. This scope of access does not apply to Semgrep OSS, as Semgrep OSS is purely CLI-based.<br />
† Policy-based workflows provide security teams a means to block merges, leave PR/MR comments, or silently monitor for potential issues based on the presence of a finding.

### 🤖 Developer experience

The following table lists tools to enable developers to resolve findings in their own code.

| Feature                   | Semgrep OSS | Semgrep Pro       |
| ------------------------- | ----------- | ----------------- |
| VS Code extension         | ✔️           | ✔️                 |
| IntelliJ extension        | ✔️           | ✔️                 |
| `pre-commit`‡             | ✔️           | ✔️                 |
| Autofix                   | ✔️           | ✔️                 |
| Autofix in PR/MR comments | --          | ✔️                 |
| GPT-assisted autofix      | --          | ✔️                 |

‡`pre-commit` requires some manual set-up.

### 🏢 User and organization management

| Feature                                                                                                       | Semgrep OSS | Semgrep Pro |
| ------------------------------------------------------------------------------------------------------------- | ----------- | ----------------- |
| [Role-based access control (RBAC)](/deployment/user-management) | --          | ✔️                |
| [Personal and organizational accounts](/deployment/user-management)                              | --          | ✔️                |
| [SSO, OpenID, or OAuth2 authentication](/semgrep-cloud-platform/sso)                                         | --          | ✔️                |

## 🧾 Licenses and tiers

<table>
    <thead>
        <tr>
            <th>Product line</th>
            <th>License</th>
            <th>Subscription tiers</th>
        </tr>
    </thead>
    <tbody>
        <tr>
            <td>Semgrep Pro</td>
            <td>Proprietary</td>
            <td><ul><li>Semgrep Team</li>
            <li>Semgrep Enterprise</li></ul></td>
        </tr>
        <tr>
            <td>Semgrep OSS Engine</td>
            <td>GNU LGPL 2.1</td>
            <td>--</td>
        </tr>
        <tr>
            <td>Publicly-contributed rules</td>
            <td>Dependent on author</td>
            <td>--</td>
        </tr>
    </tbody>
</table>

See [<i class="fa-regular fa-file-lines"></i> Licensing](/licensing/#semgrep-registry-license) for more details.

<!-- don't have a good place to put this for now.

## Differences between Semgrep Code and Semgrep Supply Chain

The following table displays differences between Semgrep Code and Semgrep Supply Chain.

<table>
  <thead>
    <tr>
      <th>Feature</th>
      <th>Semgrep Code</th>
      <th>Semgrep Supply Chain</th>
    </tr>
  </thead>
  <tbody>
    <tr>
      <td>Type of tool</td>
      <td>Static application security testing (SAST)</td>
      <td>Software composition analysis (SCA)</td>
    </tr>
    <tr>
      <td>Scan target</td>
      <td>First-party code (your codebase or repository)</td>
      <td>Open source dependencies</td>
    </tr>
    <tr>
      <td>Triage workflow</td>
      <td>
        Findings can be categorized as:
        <ul>
          <li>Ignored (to triage false positives)</li>
          <li>Closed (resolved) by refactoring code</li>
          <li>Removed</li>
        </ul>
      </td>
      <td>
        Findings can be categorized as:
        <ul>
          <li>New</li>
          <li>In progress</li>
          <li>Fixed</li>
          <li>Ignored</li>
        </ul>
      </td>
    </tr>
    <tr>
      <td>Remediation workflow</td>
      <td>Code refactoring</td>
      <td>Upgrading or removing the dependency, code refactoring</td>
    </tr>
    <tr>
      <td>Notification channels</td>
      <td>Slack, Email, Webhooks</td>
      <td>Slack</td>
    </tr>
  </tbody>
</table> --><|MERGE_RESOLUTION|>--- conflicted
+++ resolved
@@ -71,11 +71,7 @@
 | [Notifications and reports (Slack, email, webhooks, and API)](/semgrep-cloud-platform/notifications)           | --          | ✔️                |
 | Send scan results to GitLab SAST and GitHub Advanced Security                                                   | --          | ✔️                |
 | [Findings dashboard](/semgrep-cloud-platform/dashboard)                                                        | --          | ✔️                |
-<<<<<<< HEAD
-| Findings retention                                                                                              | --          | 5 years           |
-=======
 | Findings retention                                                                                              | --          | [As long as account is active](/semgrep-code/findings/#data-retention)           |
->>>>>>> 442ee227
 
 ## 🧰 Scan customization features
 
