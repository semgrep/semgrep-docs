---
slug: faq
append_help_link: true
hide_table_of_contents: true
description: >-
  Frequently asked questions about Semgrep, comparisons to similar tools,
  rule licensing, technical support, and more.
---

import MoreHelp from "/src/components/MoreHelp"
import TOCInline from "@theme/TOCInline"

# Frequently asked questions

<TOCInline toc={toc} />

## General

### How are Semgrep and its rules licensed?

#### Semgrep OSS Engine

The [Semgrep Engine](https://github.com/returntocorp/semgrep) is open-source, licensed under [LGPL 2.1](https://tldrlegal.com/license/gnu-lesser-general-public-license-v2.1-(lgpl-2.1)) - you can use it at work, on private and proprietary code, no problem!

The Semgrep team provides two paid products:

* [Semgrep Code](https://semgrep.dev/products/semgrep-code), which includes the [Pro Engine, a proprietary engine extension enabling advanced analysis](https://semgrep.dev/products/pro-engine).
* Semgrep Supply Chain, which performs dependency scanning.

#### Semgrep Registry

The [Semgrep Registry](https://semgrep.dev/explore) contains rules from different contributors. Semgrep Registry rules written by the Semgrep team are licensed under the [Commons Clause](https://github.com/returntocorp/semgrep-rules/blob/develop/LICENSE). The source for these Registry rules is available at [returntocorp/semgrep-rules](https://github.com/returntocorp/semgrep-rules/). Those rules licensed under the Commons Clause license cannot be resold without Semgrep, Inc. (“Semgrep”)’s permission. Since Semgrep offers a paid, hosted application, it’s important to have this restriction so other companies, like major cloud providers, cannot resell Semgrep’s rules as a competing service.

[Semgrep Code](https://semgrep.dev/products/semgrep-code)’s Team tier includes Pro rules which are proprietary and only available to paying customers.

<<<<<<< HEAD
### Is it ok to run Semgrep or the Semgrep rules on my work projects?
=======
### Is it ok to run Semgrep or Semgrep, Inc rules on my work projects?
>>>>>>> 940fd10a

Yes! Semgrep is safe to run on your private code. The [Semgrep Registry license’s](https://github.com/returntocorp/semgrep-rules/blob/develop/LICENSE) commercial restrictions only come into effect if you are *selling* a product using rules provided in the Semgrep Registry. If that’s the case, contact **partners@semgrep.com** for a license.

### I’m a security professional. Do I have to pay for Semgrep?

If you are a security consultant and you want to use Semgrep OSS Engine with the Semgrep Community Rules as part of your assessments, that’s great and you don’t have to pay. Of course feel free to refer your clients to our [Semgrep](https://semgrep.dev/) product suite.

If your service delivers code scanning (meaning a service that includes static application security testing (SAST) or software composition analysis (SCA)) and you want to charge for scanning that includes rules in the [semgrep-rules repository](https://github.com/returntocorp/semgrep-rules), you need an explicit license. For more information, please contact partners@semgrep.com.

If you want to use Semgrep Code (including its proprietary interfile analysis, the Pro Engine), Semgrep Supply Chain (SCA), or Semgrep Pro rules as part of your consulting services, you need a license. Please contact us at sales@semgrep.com.

### Can I ship my own code analysis software that uses Semgrep?

Yes, you can use the Semgrep OSS Engine in your own code analysis software, subject to the terms of the LGPL 2.1 license (among other things, you must open source any modification you make to it). If you are writing your own, original rules for your scanner, there are no further restrictions. But your rules cannot be derived from Semgrep Community Rules or Semgrep Pro Rules (see below).

The Semgrep Community Rules are licensed under the [Commons Clause](https://github.com/returntocorp/semgrep-rules/blob/develop/LICENSE). You can use the Semgrep community rules as long as you are shipping a free and open-source software (FOSS) product. You have to open source any modifications you have done to the rules.

You **cannot** ship the Semgrep Community rules in a commercial product without an explicit license from Semgrep, Inc. For more information, please contact partners@semgrep.com.

The Semgrep Pro Rules are proprietary and cannot be redistributed without explicit license from Semgrep, Inc. For more information, please contact partners@semgrep.com.

<<<<<<< HEAD
### Contacting Semgrep support 

All users can contact Semgrep support. Regardless if you are free tier or paid tier user, reach our support through the [Semgrep Community Slack](https://semgrep.slack.com/). Semgrep Team tier customers receive 8\*5 email/phone/Slack support with committed SLAs. See [Support](../support/) for more details.
=======
### Contacting Semgrep, Inc support 

All users can contact Semgrep, Inc support. Regardless if you are free tier or paid tier user, reach our support through the [Semgrep, Inc Community Slack](https://r2c.dev/slack). Semgrep Team tier customers receive 8\*5 email/phone/Slack support with committed SLAs. See [Support](../support/) for more details.
>>>>>>> 940fd10a

### Embedding the Playground in my website or blog post

Embed a special version of Semgrep Playground with an `iframe`. The source is `https://semgrep.dev/embed/editor?snippet=<snippet-id>` where the `snippet-id` is either the short identifier generated when you share a Playground link (this usually looks like `DzKv`) or the named identifier from a saved rule (this usually looks like `username:rule-name`).

```html
<iframe title="Semgrep example no prints" src="https://semgrep.dev/embed/editor?snippet=DzKv" width="100%" height="432" frameborder="0"></iframe>


<iframe title="Semgrep example no prints" src="https://semgrep.dev/embed/editor?snippet=ievans:print-to-logger" width="100%" height="432" frameborder="0"></iframe>
```

## Usage limits

This section describes usage limits.

:::caution important dates
* The Semgrep Community tier will be replaced with Team tier on May 23, 2023.
* All users with any number of contributors are able to access Semgrep Supply Chain, Semgrep Pro Rules, and other paid offerings for free as of this update (May 15, 2023).
* A grace period for all users with any number of contributors is ongoing from now until July 31, 2023.
:::

### What is changing about Semgrep tiers?

We are sunsetting the Community tier and offering our Team tier for free to all users, subject to a usage limit of 10 contributors scanning on private repositories. A contributor is someone who has contributed code to a private repository being scanned by Semgrep.

You can now access the Team tier features of Semgrep Supply Chain, Semgrep Code, and Semgrep Cloud Platform features such as SSO. Our highest level of support will still be available through the Enterprise tier. This updated Enterprise tier includes such features as single-tenancy and a secure network tunnel, ideal for organizations with increased infrastructure, reporting, and other custom requirements.

If the number of contributors has exceeded the usage limit, you will need to purchase licensing for the 11th contributor onward. 

### What is the usage limit?

The usage limit is 10 contributors. A contributor is someone who has made at least one commit to a scanned private repository within the last 30 days.

### How are contributors calculated?

Contributors are calculated using `git log` over the past 30 days.

### What happens when the usage limit is exceeded?

Semgrep scans stop when the usage limit is exceeded. You can resume scanning through the following:

* A one-time 30-day free trial (automatically triggered when the usage limit is exceeded for the first time)
* By purchasing additional licenses
* By waiting for the next billing cycle

### What if the first scan exceeds the contributor usage limit?

Semgrep will complete the first scan and a one-time 30-day free trial will automatically start. After the trial concludes, if scans are run on private repositories that exceed the usage limit, scans will not run until additional licenses are purchased.

### How is the cost calculated for the Team tier?

The 11th contributor and onwards are charged. A 20-member engineering team would pay $7,200 per year for both products at the discounted bundled rate.

For example:

| Product  | List price | Months | Quantity | Subtotal | Discount | Total price |
| -------  | ------ | ------- | ----- | ------ | ---- | ----- |
| Semgrep Supply Chain (bundle)  | $30 | 12 | 20 | $7,200 | 10 licenses ($3,600) | $3600 |
| Code (bundle)  | $30 | 12 | 20 | $7,200 | 10 licenses ($3,600) | $3600 |
| Total (bundle) |    | | | | | $7200 |

### Can a single product be purchased?
Yes, you can buy a single product. Products can also be disabled from the Settings page.

### Can I purchase a different number of licenses per product?

If you are purchasing licenses for both products, you can't purchase a different number of licenses per product because the products are bundled together. Both Semgrep Supply Chain and Semgrep Code will run on every scan unless disabled (for all projects) from the settings page.

### Do public projects have the same contribution limits?

No, public projects have no limits on contributors.

### Is the command `semgrep scan` subject to the usage limit?

Yes, but only if the scan is by a logged-in/authenticated contributor or user. Semgrep computes contributor counts for any logged-in scan command (for example, `semgrep ci`, `semgrep scan`, etc.) when the Pro Engine, Supply Chain, or Pro rules are used.

## Comparisons

### How is Semgrep different from $OTHER\_TOOL or $GENERIC\_[SAST](https://en.wikipedia.org/wiki/Static_application_security_testing)?

Semgrep is an open-source tool with a simple syntax for writing rules: if you can write code, you can write a Semgrep rule — no program analysis Ph. D. required!

To our knowledge, the only other tool with the explicit goal of allowing custom rules is GitHub’s proprietary tool, CodeQL. CodeQL has a domain-specific language that is extremely powerful but is designed for those with significant program analysis expertise, whereas Semgrep is designed for the security engineer or developer who wants to automate code review. Our goal is to make writing a Semgrep rule as easy as copying the code you want to find—and letting the Semgrep engine make the rule and autofix high-quality enough to run in CI or your text editor or IDE.

Our hosted offering, [Semgrep Cloud Platform](https://semgrep.dev/manage), has a generous free tier (even for private repositories!). It offers a hosted CI integration with a quick setup so you can start running Semgrep right away. Semgrep's diff-awareness lets you scan new code and doesn’t force you to fix all the existing issues when you first start. For users running inside organizations with many repositories, the hosted offering also offers a policy and notification system that makes it easy to tune Semgrep so that it only reports issues or suggests fixes that get applied. Our goal is a 99% fix rate for what Semgrep reports.

### Besides open-source and ease of writing new rules, what else is different about Semgrep?

**1. Speedy & offline: Semgrep runs offline on every keystroke**

If you are shipping code daily a code analysis tool that takes a week to run is not helpful. We think modern static analysis tools should run on every keystroke in the editor, without needing network access. Semgrep runs at approximately 20K-100K loc/sec per rule but our goal is to be even faster.

**2. Semantic: Semgrep is smart**

Semgrep automatically handles the nuance of “there’s more than one way to do it”: you write your query and all equivalent variations of that code are automatically matched.

As Semgrep evolves, queries similar to `foo("password")` become smarter. In the original version of Semgrep, this query would only match the code `foo("password")`. But a few months after release Semgrep would match `const x = "password"; foo(x)`. Today Semgrep can [do even more with intraprocedural dataflow](https://semgrep.dev/s/ievans:c-dataflow) analysis, and we’re working on adding more of these semantic features with every release.

**3. Integrated: Semgrep understands git and other version-control systems**

It’s easy to write a new Semgrep rule and have it only apply _going forward_. You can [ignore findings](../ignoring-files-folders-code) of course, but we have [built-in support for this with Semgrep CI](/semgrep-ci/overview/) and GitHub/GitLab/etc. integrations.

**4. Portable: If you write a Semgrep rule, it runs anywhere**

Many other tools require a buildable environment or can only be run in a VM. Semgrep runs “on the metal” and has minimal dependencies around a statically linked core; our parsers are declaratively generated C libraries (we contribute to and use [tree-sitter](https://tree-sitter.github.io/)).

And many more: see [the Semgrep philosophy](../contributing/semgrep-philosophy/) for further reading.

### Comparing Semgrep to linters

Linters use static analysis but typically have a narrower scope for analysis (most rules typically operate on a single line). Some linters also cover stylistic decisions (for example use of tabs versus spaces), but Semgrep doesn’t care about whitespace or formatting.

Semgrep’s [registry](https://semgrep.dev/explore) includes rulesets inspired by the rules of many popular linters and checkers, including ESLint, RuboCop, Bandit, and FindSecBugs. But Semgrep also allows you to enable multiple rulesets at the same time without adding linter-specific artifacts or installation to your code repository.

Some popular linter tools may use tools like Semgrep as an internal engine, and we encourage this! For instance, the popular scanner _NodeJSScan_ was re-written to use Semgrep as the core.

Lastly, while many linters are extensible, you need to learn specific abstract syntax tree (AST) based patterns for writing custom rules. Semgrep works across languages and you learn its syntax once; you don't have to mess with MemberExpressions, node visitors, and all that. Before Semgrep, many of us on the maintainer team were writing AST-based rules as well: [one of us wrote an article comparing writing linter rules to Semgrep expressions](https://semgrep.dev/blog/2020/why-i-moved-to-semgrep-for-all-my-code-analysis/).

### Comparing Semgrep to CodeQL

Both Semgrep and CodeQL use static analysis to find bugs, but there are a few differences:

- Semgrep operates directly on source code, whereas CodeQL requires a buildable environment
- Semgrep is LGPL-2.1 and free to run anywhere; CodeQL is not open source and you must pay to run it on any non-open-source code
- Semgrep supports autofixes; CodeQL does not.
- Semgrep focuses on speed and ease of use. Semgrep doesn’t require compiled code, it doesn’t yet provide some of the analysis features of CodeQL. Semgrep has [limited intraprocedural dataflow](/writing-rules/data-flow/data-flow-overview/) and the proprietary [DeepSemgrep, now part of the Pro Engine](/semgrep-code/semgrep-pro-engine-intro) extension to Semgrep provides similar capabilities as CodeQL in terms of interprocedural dataflow analysis for a subset of supported languages.
- Both have publicly available rules
- Semgrep rules look like the source code you’re writing; CodeQL has a separate domain-specific-language for writing queries.
- Semgrep has an online, hosted free plan; both have a hosted paid plan

See [the Semgrep development philosophy](../contributing/semgrep-philosophy/) for more about what makes Semgrep different.

### Comparing Semgrep to SonarQube

Both Semgrep and SonarQube use static analysis to find bugs, but there are a few differences:

- Extending Semgrep with custom rules is simple since Semgrep rules look like the source code you’re writing. Writing custom rules with SonarQube is [restricted to a handful of languages](https://docs.sonarqube.org/latest/extend/adding-coding-rules/) and requires familiarity with Java and abstract syntax trees (ASTs).
- Semgrep is LGPL-2.1, SonarQube offers an open-source version but it is missing features. For example, 12 of the supported languages are not available in the open-source offering, and more powerful dataflow features are only available in the paid versions.
- Semgrep supports user-defined autofixes; SonarQube does not.
- Semgrep focuses on speed and ease-of-use, making analysis possible at up to 20K-100K loc/sec per rule. SonarQube authors [report approximately 0.4K loc/sec for rulesets in production](https://web.archive.org/web/20210127020636/https://community.sonarsource.com/t/performance-guide-for-large-project-analysis/148/2).
- Semgrep CI supports scanning only changed files (differential analysis), SonarQube does not
- Both have publicly available rules
- Semgrep has an online, hosted free plan; both have a hosted paid plan

See [the Semgrep development philosophy](../contributing/semgrep-philosophy/) for more about what makes Semgrep different.

## Privacy and Security

### Where do you store data?

<<<<<<< HEAD
Semgrep uses Amazon Web Services (US region) for storing customer data.
=======
Semgrep, Inc uses Amazon Web Services (US region) for storing customer data.
>>>>>>> 940fd10a

### How is data secured, including data-at-rest and data-in-transit?

All customer data is located in AWS (US region). Amazon RDS encrypted database instances use industry-standard AES-256 encryption and TLS 1.2 or higher is used for all data-in-transit.

<<<<<<< HEAD
### Is private source code shared with Semgrep?
=======
### Is private source code shared with Semgrep, Inc?
>>>>>>> 940fd10a

No. Semgrep CI runs fully in your CI pipeline and your source-code never leaves your environment. Only meta-data related to Semgrep runs (see below) are sent to Semgrep's service.

### What data is stored?

[Semgrep](https://github.com/returntocorp/semgrep) may send data to Semgrep App in accordance with the [metrics policy](/metrics).

Configure Semgrep CI to explicitly send two types of data to Semgrep App. These types of data are scan data and findings data.

- Scan data includes project name, CI environment, and scan meta-data.
- Findings data are used to provide human-readable content for notifications and integrations, as well as tracking results as new, fixed, or duplicate.

For more information and a detailed description of each data field, refer to [the relevant section in PRIVACY.md](https://github.com/returntocorp/semgrep/blob/develop/PRIVACY.md#data-collected-when-explicitly-requested).

### What network requests are made?

Semgrep CI makes network requests in accordance with the data storage previously mentioned.

[Semgrep](https://github.com/returntocorp/semgrep) makes the following network requests:

- When running without `--disable-version-check`, Semgrep makes a network request to check for updates.
- When providing a URL to `--output`, Semgrep performs an HTTP `POST` of the results to the specified URL.
- When providing a registry ID like `p/ci` to `--config`, Semgrep requests the configuration from the [Registry](https://semgrep.dev/explore) and may send metrics in accordance with the [metrics policy](/metrics).

## Configuration

### How do I configure Semgrep for different projects?

Semgrep App provides centralized policy management. See the [Rule Board](/semgrep-code/rule-board/) for more details.

### What is a policy?

A policy is a simple collection of rules and a definition of what to do with rule results: fail the Semgrep CI run and/or send non-blocking notifications to third-party services like Slack. Please see the [Rule Board](/semgrep-code/rule-board/) for more details.

## Monitoring

### Do you have a visualization UI?

Semgrep Team users can create custom dashboards and visualizations. Semgrep also supports posting results through webhooks to any JSON endpoint, so you can easily integrate it with your favorite visualization tool.

<MoreHelp /><|MERGE_RESOLUTION|>--- conflicted
+++ resolved
@@ -33,11 +33,7 @@
 
 [Semgrep Code](https://semgrep.dev/products/semgrep-code)’s Team tier includes Pro rules which are proprietary and only available to paying customers.
 
-<<<<<<< HEAD
-### Is it ok to run Semgrep or the Semgrep rules on my work projects?
-=======
 ### Is it ok to run Semgrep or Semgrep, Inc rules on my work projects?
->>>>>>> 940fd10a
 
 Yes! Semgrep is safe to run on your private code. The [Semgrep Registry license’s](https://github.com/returntocorp/semgrep-rules/blob/develop/LICENSE) commercial restrictions only come into effect if you are *selling* a product using rules provided in the Semgrep Registry. If that’s the case, contact **partners@semgrep.com** for a license.
 
@@ -59,15 +55,9 @@
 
 The Semgrep Pro Rules are proprietary and cannot be redistributed without explicit license from Semgrep, Inc. For more information, please contact partners@semgrep.com.
 
-<<<<<<< HEAD
-### Contacting Semgrep support 
-
-All users can contact Semgrep support. Regardless if you are free tier or paid tier user, reach our support through the [Semgrep Community Slack](https://semgrep.slack.com/). Semgrep Team tier customers receive 8\*5 email/phone/Slack support with committed SLAs. See [Support](../support/) for more details.
-=======
 ### Contacting Semgrep, Inc support 
 
 All users can contact Semgrep, Inc support. Regardless if you are free tier or paid tier user, reach our support through the [Semgrep, Inc Community Slack](https://r2c.dev/slack). Semgrep Team tier customers receive 8\*5 email/phone/Slack support with committed SLAs. See [Support](../support/) for more details.
->>>>>>> 940fd10a
 
 ### Embedding the Playground in my website or blog post
 
@@ -219,21 +209,13 @@
 
 ### Where do you store data?
 
-<<<<<<< HEAD
-Semgrep uses Amazon Web Services (US region) for storing customer data.
-=======
 Semgrep, Inc uses Amazon Web Services (US region) for storing customer data.
->>>>>>> 940fd10a
 
 ### How is data secured, including data-at-rest and data-in-transit?
 
 All customer data is located in AWS (US region). Amazon RDS encrypted database instances use industry-standard AES-256 encryption and TLS 1.2 or higher is used for all data-in-transit.
 
-<<<<<<< HEAD
-### Is private source code shared with Semgrep?
-=======
 ### Is private source code shared with Semgrep, Inc?
->>>>>>> 940fd10a
 
 No. Semgrep CI runs fully in your CI pipeline and your source-code never leaves your environment. Only meta-data related to Semgrep runs (see below) are sent to Semgrep's service.
 
