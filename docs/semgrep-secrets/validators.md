--- conflicted
+++ resolved
@@ -60,13 +60,9 @@
         metavariable: $REGEX
 ```
 
-<<<<<<< HEAD
-You can extend Semgrep rules using the top-level `validators` key. This key requires the following sub-keys:
-=======
 ## Syntax
 
 You can extend semgrep rules with a top level key to use `validators` which needs the following:
->>>>>>> e6ac710a
 
 ::: note Validators 
 You can include a list of validators, so you can include one or more per-rule
