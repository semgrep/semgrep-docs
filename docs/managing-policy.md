# Managing CI policy

Semgrep App provides infrastructure for managing Semgrep across many projects. Create policies from its web UI and apply those policies to projects in a many-to-many mapping. A policy is a simple collection of rules and a definition of what to do with rule results: fail the Semgrep CI run and/or send non-blocking notifications to third-party services like Slack.

![Sample policy with rules set to send notifcations and block builds](img/policy-sample.png "Policy to block and notify when results are found.")

[TOC]

# Creating policy

To create a policy, visit [Manage > Policies](https://semgrep.dev/manage/policy) and select “New Policy.”

Policies are often broken down by problem area (e.g., `xss`), application type (e.g., `prod-python-backend`), or blocking status (e.g., `notify-only`). There is no right way to group rules, and it changes team-to-team and organization-to-organization.

# Editing policy

Any rule, ruleset, or pattern can be added to a policy. Look for the “Add to Policy” button.

![A ruleset with an "Add to Policy" button visible](img/ruleset.png "A ruleset showing 'Add to Policy'")

To remove or edit the settings for a rule, ruleset, or pattern, go to [Manage > Policies](https://semgrep.dev/manage/policy) and select the relevant policy. You can then remove the item using the deletion `x` or change its notification settings through the ”Send Notification” and “Block CI” checkboxes.

![Policy with deletion button active](img/remove-from-policy.png "A rule being removed from a policy")

# Downloading policy

To locally test and run a policy, select your policy at [Manage > Policies](https://semgrep.dev/manage/policy) and use the “Download YAML” button. This YAML file can then be run locally via:

```bash
$ semgrep --config <path/to/yaml> <path/to/code>
```

!!! info
    See [Getting started](getting-started.md) for instructions on downloading and running Semgrep locally.

# Notifications

To receive notifications via third-party services, like Slack or email:

1. Visit [Manage > Notifications](https://semgrep.dev/manage/notifications) to configure the services
2. From [Manage > Policies](https://semgrep.dev/manage/policy), select the policy you’d like to configure and select “Send Notification” for the relevant rules, ruleset, or pattern.

<<<<<<< HEAD
When Semgrep CI next runs and finds a result, the configured services will receive the finding.
=======
When Semgrep CI next runs and finds a result, the configured services will receive the finding.

# Fail open/close

By default, Semgrep CI returns a non-zero exit code when it has an internal error (e.g. invalid configuration, parse error). This causes a build failure and will prevent merging.

To prevent Semgrep CI from interfering with the development flow due to internal errors, enable "fail open" on [https://semgrep.dev/manage/projects](https://semgrep.dev/manage/projects) for your desired repository. Click edit, select, and save the checkbox under the Fail Open column.

When fail open is enabled a notification will be sent to your configured notification channels and Semgrep CI will continue with a 0 return code.
>>>>>>> a0c8e911
<|MERGE_RESOLUTION|>--- conflicted
+++ resolved
@@ -40,16 +40,12 @@
 1. Visit [Manage > Notifications](https://semgrep.dev/manage/notifications) to configure the services
 2. From [Manage > Policies](https://semgrep.dev/manage/policy), select the policy you’d like to configure and select “Send Notification” for the relevant rules, ruleset, or pattern.
 
-<<<<<<< HEAD
-When Semgrep CI next runs and finds a result, the configured services will receive the finding.
-=======
 When Semgrep CI next runs and finds a result, the configured services will receive the finding.
 
 # Fail open/close
 
-By default, Semgrep CI returns a non-zero exit code when it has an internal error (e.g. invalid configuration, parse error). This causes a build failure and will prevent merging.
+By default, Semgrep CI returns a non-zero exit code when it has an internal error (e.g., invalid configuration, parse error). This causes a build failure and will prevent merging.
 
 To prevent Semgrep CI from interfering with the development flow due to internal errors, enable "fail open" on [https://semgrep.dev/manage/projects](https://semgrep.dev/manage/projects) for your desired repository. Click edit, select, and save the checkbox under the Fail Open column.
 
 When fail open is enabled a notification will be sent to your configured notification channels and Semgrep CI will continue with a 0 return code.
->>>>>>> a0c8e911
