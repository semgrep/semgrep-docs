# Managing CI policy

Semgrep App provides infrastructure for managing Semgrep across many projects. Gather related rules together in "policies" and apply those policies to projects in a many-to-many mapping. A policy is simply a collection of rules, and a definition of what to do with their results: send notifications to third-party services like Slack, post inline pull request comments on GitHub, and/or block the build by returning a non-zero status.

![Policy to notify when results are found but not block the CI build](img/policy-sample.png "Policy to notify when results are found but not block the CI build")

[TOC]

# Creating a policy

To create a policy, visit [Dashboard > Policies](https://semgrep.dev/manage/policy) and select “Create New Policy.” To copy the contents of one policy into another, navigate to the existing policy, click "Copy", and then enter the name of the new policy when prompted.

Policies are often broken down by problem area (e.g., `xss`), application type (e.g., `prod-python-backend`), or blocking status (e.g., `notify-only`). There is no right way to group rules, and what makes the most sense will vary by team and organization.

# Editing a policy

Any rule, ruleset, or pattern can be added to a policy. Look for the “Add to Policy” button when exploring [pre-written rules and rulesets](https://semgrep.dev/explore) or customize your policies even further by adding rules you write yourself in the [online playground](https://semgrep.live).

![A ruleset with an "Add to Policy" button visible](img/ruleset.png "A ruleset showing 'Add to Policy'")

You can remove items from your policy by clicking the red `x`. To disable individual rules within a ruleset, click the right-caret under a ruleset and then select `add a disabled rule`.

![Policy with disabled rules showing](img/remove-from-policy.png "Disabling a rule within a ruleset")

# Changing policy actions

[Third-party notifications](integrations.md),
posting [inline pull request comments](integrations.md#pull-request-comments),
and blocking the build are all configured on a per-policy basis.

1. Visit [Dashboard > Integrations](https://semgrep.dev/manage/notifications) to configure the services and name each of your integration channels. See [Integrations](integrations.md) for detailed instructions.
2. From [Dashboard > Policies](https://semgrep.dev/manage/policy), select the policy you’d like to configure and add one or more integration channels from the Integrations drop-down menu.

You can also check or uncheck the boxes to post pull request comments ([which requires a GitHub Token](integrations.md#automatic-pr-comments)) or to block the build on findings. Don't forget to click Save when you are finished editing!

![Changing the integrations and actions of a policy](img/policy-actions.png "Changing the integrations and actions of a policy")

If you wish to take different actions for rules on the same project, create two different policies, and then attach both policies to the project in question on [Dashboard > Projects](https://semgrep.dev/manage/projects).

# Downloading a policy

To locally test and run a policy, select your policy at [Dashboard > Policies](https://semgrep.dev/manage/policy) and use the “Download YAML” button. This YAML file can then be run locally via:

```bash
semgrep --config <path/to/yaml> <path/to/code>
```

!!! info
<<<<<<< HEAD
    See [Getting started](getting-started.md) for instructions on downloading and running Semgrep locally.
=======
    See [Getting started](getting-started.md) for instructions on downloading and running Semgrep locally.

# Assigning a policy to a project

To use policies besides the "default" policy in CI, visit [Dashboard > Projects](https://semgrep.dev/manage/projects) and then hover over the text in the Policy column. A small pencil icon will appear and allow you to add as many policies as you want to each project.
>>>>>>> c7c85966
<|MERGE_RESOLUTION|>--- conflicted
+++ resolved
@@ -46,12 +46,8 @@
 ```
 
 !!! info
-<<<<<<< HEAD
-    See [Getting started](getting-started.md) for instructions on downloading and running Semgrep locally.
-=======
     See [Getting started](getting-started.md) for instructions on downloading and running Semgrep locally.
 
 # Assigning a policy to a project
 
-To use policies besides the "default" policy in CI, visit [Dashboard > Projects](https://semgrep.dev/manage/projects) and then hover over the text in the Policy column. A small pencil icon will appear and allow you to add as many policies as you want to each project.
->>>>>>> c7c85966
+To use policies besides the "default" policy in CI, visit [Dashboard > Projects](https://semgrep.dev/manage/projects) and then hover over the text in the Policy column. A small pencil icon will appear and allow you to add as many policies as you want to each project.