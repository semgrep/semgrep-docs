--- conflicted
+++ resolved
@@ -178,14 +178,9 @@
 </Tabs>
 -->
 
-<<<<<<< HEAD
-=======
-If you are using a cloud-hosted Bitbucket plan to run Semgrep, no extra changes are needed to receive PR comments.
->>>>>>> 285b61b8
-
 ### Receive comments in your VPN or on-premise SCM
 
-Bitbucket Premium provides access control features to content that your individual account owns. If you use this feature, you need to add several IP addresses into your allowlist.
+Bitbucket Premium provides [<i class="fas fa-external-link fa-xs"></i> access control features](https://support.atlassian.com/bitbucket-cloud/docs/control-access-to-your-private-content/) for content that your individual account owns. If you use this feature, you need to add several IP addresses into your allowlist.
 
 <ReceiveCommentsScm />
 
