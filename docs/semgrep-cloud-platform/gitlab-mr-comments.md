--- conflicted
+++ resolved
@@ -31,16 +31,11 @@
 Semgrep can create **merge request (MR) comments** in your GitLab repository. These comments inform your developers of **findings**, such as security issues, in their MRs. Semgrep can also provide remediation tips or code fixes that your developers can click to **commit** into their code directly.
 
 :::info Prerequisites
-<<<<<<< HEAD
-* Pull request (PR) comments can only be enabled through Semgrep Cloud Platform (SCP). [Create an account](/semgrep-code/getting-started/) to set up Slack notifications.
-* To receive alerts and notifications, you must [add or onboard a project](/semgrep-code/getting-started/) (repository) to Semgrep Cloud Platform for scanning.
-=======
 - Merge request (MR) comments can only be set up through Semgrep Cloud Platform (SCP). [<i class="fas fa-external-link fa-xs"></i> Create an account](/semgrep-code/getting-started/#signing-in-to-semgrep-cloud-platform) to set up MR comments.
 - You must connect your GitLab organization (org) to Semgrep. 
     - For GitLab Cloud users, this is done automatically after signing in.
     - For GitLab self-managed users, go to [<i class="fas fa-external-link fa-xs"></i> Settings](https://semgrep.dev/orgs/-/settings) and click **Add GitLab Self-Managed**.
 - You must add or onboard a Semgrep project (repository) to SCP and it must complete at least one full scan on your default branch successfully.
->>>>>>> 350bc2e7
 :::
 
 ## Conditions for MR comment creation
