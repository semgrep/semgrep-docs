---
slug: github-pr-comments 
append_help_link: true
title: GitHub PR comments 
hide_title: true
description: "Enable pull request (PR) comments in your GitHub repositories to display Semgrep findings to developers."
tags:
    - Semgrep Cloud Platform
    - Team & Enterprise Tier
---

import MoreHelp from "/src/components/MoreHelp"
import EnableAutofix from "/src/components/procedure/_enable-autofix.mdx"
import DisplayTaintedDataIntro from "/src/components/concept/_semgrep-code-display-tainted-data.mdx"
import CommentTriggers from "/src/components/reference/_comment-triggers.mdx"
import TroubleshootingPrLinks from "/src/components/reference/_troubleshooting-pr-links.mdx"
import PrCommentsInSast from "/src/components/procedure/_pr-comments-in-sast.mdx"
import DefineConnectionVariables from "/src/components/reference/_define-connection-variables.mdx"

<ul id="tag__badge-list">
{
Object.entries(frontMatter).filter(
    frontmatter => frontmatter[0] === 'tags')[0].pop().map(
    (value) => <li class='tag__badge-item'>{value}</li> )
}
</ul>

# Set up GitHub pull request comments

<!--  The entire process of setting up the GH comment is more than just "enabling it", ie. turning it on. Users have to set up the rules. So I changed the verb. -->

Semgrep can create **pull request (PR) comments** in your GitHub repository. These comments inform your developers of **findings**, such as security issues, in their PRs. Semgrep can also provide remediation tips or code fixes that your developers can click to **commit** into their code directly.

:::info Prerequisites
<<<<<<< HEAD
* Pull request (PR) comments can only be enabled through Semgrep Cloud Platform (SCP). [Create an account](/semgrep-code/getting-started/) to set up PR comments.
* To receive alerts and notifications, you must [add or onboard a project](/semgrep-code/getting-started/) (repository) to Semgrep Cloud Platform for scanning.
=======
- Pull request (PR) comments can only be set up through Semgrep Cloud Platform (SCP). [<i class="fas fa-external-link fa-xs"></i> Create an account](/semgrep-code/getting-started/#signing-in-to-semgrep-cloud-platform) to set up PR comments.
- You must connect your GitHub organization (org) to Semgrep.
    - For **GitHub Cloud**: See [<i class="fa-regular fa-file-lines"></i> Adding an organization](/semgrep-cloud-platform/getting-started/#adding-an-organization).
    - For **GitHub Enterprise Server**: [<i class="fa-regular fa-file-lines"></i> Integrate Semgrep with GitHub Enterprise](/semgrep-cloud-platform/scm/#integrating-semgrep-cloud-platform-with-github-enterprise-or-gitlab-self-managed) and if you have a VPN or firewall, [set up your allowlists](/semgrep-cloud-platform/scm/#receiving-pr-or-mr-comments-in-your-vpn-or-on-premise-scm).
- You must add or onboard a Semgrep project (repository) to SCP and it must complete at least one full scan on your default branch successfully.
>>>>>>> 350bc2e7
:::
## Conditions for PR comment creation

PR comments appear for the following types of scans under these conditions:

<CommentTriggers />

Automated comments on GitHub pull requests are displayed as follows:

![Screenshot of a GitHub PR comment](/img/semgrep-pull-request.png#bordered)
**Figure** An inline GitHub pull request comment.

## Confirm account connection and access

### Confirm your Semgrep account's connection to GitHub

Confirm that you have the correct connection and access:

1. In your SCP account, click **Settings > Source code managers**.
2. Check that an entry for your GitHub org exists and is correct.

### Confirm repository access

Ensure that Semgrep's GitHub app (`semgrep-app`) has sufficient permissions to post PR comments:

1. Navigate to your `semgrep-app` settings:
	1. For personal accounts, navigate to the following URL `https://github.com/settings/installations`.
	2. For organization accounts, navigate to the following URL, substituting YOUR_ORG_NAME with the name of your account: `https://github.com/organizations/YOUR_ORG_NAME/settings/installations`.
2. On the `semgrep-app` row, click **Configure**.
3. Check that you have granted the following permission: `Read and write access to actions, pull requests, secrets, security events, and workflows`.
4. Under **Repository access**, check that you have included the repositories that you added to Semgrep Cloud Platform.

For GitHub Actions users, no further steps need to be undertaken. Continue setting up Semgrep Code PR comments by [setting rules to Comment or Block mode](#set-rules-to-comment-or-block-mode).

<DefineConnectionVariables name="GitHub Actions" comment_type="PR"/>

<PrCommentsInSast name="GitHub" comment_type="PR" />

If you are using **GitHub Actions** to run Semgrep, no extra changes are needed to receive PR comments.

### Enable autofix in GitHub repositories

[Autofix](/writing-rules/autofix) is a Semgrep feature in which rules contain suggested fixes to resolve findings.

<EnableAutofix />

### Dataflow traces in PR comments

![Screenshot of a GitHub PR comment with dataflow traces](/img/dataflow-traces-pr-comments.png#bordered)
**Figure** An inline GitHub pull request comment with dataflow traces.

<DisplayTaintedDataIntro />

#### View the path of tainted data in PR comments

To enable dataflow traces feature in your CI pipeline, fulfill the following prerequisites:

:::info Prerequisites
- Set up Semgrep to post GitHub PR comments, as described on this page.
- To obtain meaningful results of dataflow traces in PR comments, use Semgrep Pro Engine while scanning your repositories to display cross-file (interfile) findings. To enable Semgrep Pro Engine, see [Semgrep Pro Engine overview](/semgrep-code/semgrep-pro-engine-intro/).
- Not all Semgrep rules or rulesets make use of taint tracking. Ensure that you have a ruleset that does, such as the **default ruleset**, added in your **[Policies](https://semgrep.dev/orgs/-/policies)**. To add this ruleset, navigate to [https://semgrep.dev/p/default](https://semgrep.dev/p/default), and then click **Add to Policies**.
- You can add additional rules that use taint tracking from [Semgrep Registry](https://semgrep.dev/explore).
:::


## Additional references 

<TroubleshootingPrLinks />

<MoreHelp /><|MERGE_RESOLUTION|>--- conflicted
+++ resolved
@@ -32,16 +32,11 @@
 Semgrep can create **pull request (PR) comments** in your GitHub repository. These comments inform your developers of **findings**, such as security issues, in their PRs. Semgrep can also provide remediation tips or code fixes that your developers can click to **commit** into their code directly.
 
 :::info Prerequisites
-<<<<<<< HEAD
-* Pull request (PR) comments can only be enabled through Semgrep Cloud Platform (SCP). [Create an account](/semgrep-code/getting-started/) to set up PR comments.
-* To receive alerts and notifications, you must [add or onboard a project](/semgrep-code/getting-started/) (repository) to Semgrep Cloud Platform for scanning.
-=======
 - Pull request (PR) comments can only be set up through Semgrep Cloud Platform (SCP). [<i class="fas fa-external-link fa-xs"></i> Create an account](/semgrep-code/getting-started/#signing-in-to-semgrep-cloud-platform) to set up PR comments.
 - You must connect your GitHub organization (org) to Semgrep.
     - For **GitHub Cloud**: See [<i class="fa-regular fa-file-lines"></i> Adding an organization](/semgrep-cloud-platform/getting-started/#adding-an-organization).
     - For **GitHub Enterprise Server**: [<i class="fa-regular fa-file-lines"></i> Integrate Semgrep with GitHub Enterprise](/semgrep-cloud-platform/scm/#integrating-semgrep-cloud-platform-with-github-enterprise-or-gitlab-self-managed) and if you have a VPN or firewall, [set up your allowlists](/semgrep-cloud-platform/scm/#receiving-pr-or-mr-comments-in-your-vpn-or-on-premise-scm).
 - You must add or onboard a Semgrep project (repository) to SCP and it must complete at least one full scan on your default branch successfully.
->>>>>>> 350bc2e7
 :::
 ## Conditions for PR comment creation
 
