---
slug: findings
append_help_link: true
title: Findings
description: "The Findings page allows users to view, manage, and triage Findings."
hide_title: true
tags:
    - Semgrep App
    - Community Tier
    - Team & Enterprise Tier
---

import MoreHelp from "/src/components/MoreHelp"
import TriageStatuses from "/src/components/reference/_triage-states.mdx"
import RemoveRule from "/src/components/procedure/_remove-rule.mdx"
import IgnoreIndividualFindings from "/src/components/procedure/_ignore-individual-findings.mdx"

<ul id="tag__badge-list">
{
Object.entries(frontMatter).filter(
    frontmatter => frontmatter[0] === 'tags')[0].pop().map(
    (value) => <li class='tag__badge-item'>{value}</li> )
}
</ul>

# Managing findings in Semgrep App

A **finding** is the core result of Semgrep analysis. Findings are generated when a Semgrep rule matches a piece of code.

![Semgrep App Findings page](/img/app-findings-overview.png)<br />
*Figure 1.* Screenshot of findings page.

A finding can be categorized in two ways:

1. **Finding categorization based on the issue or code it detects**:
    - Anti-patterns
    - Security vulnerabilities (such as dangerous function usage)
    - Business or logic bugs
    - Matches based on your own custom rules (such as organization-specific authentication logic)

    Semgrep rules provide a metadata schema to identify common categories such as the above. Semgrep findings include a `message` field that describes the security issue or bug found in matching code. Additionally, findings can provide a `fix` field that fixes the issue by creating a suggestion within your source code management (SCM) tool, such as GitHub or GitLab.
2. **Finding categorization based on the validity of the match**:
    <dl>
        <dt>True positive</dt>
        <dd>Rules are written to match a certain code pattern. A true positive is a genuine match. The rule is capturing the code as intended.</dd>
        <dt>False positive</dt>
        <dd>A false positive is a mismatch between the intended purpose of the rule and the code it matched. A finding is generated but does not meet the rule's intended need. Rules with a high false positivity rate are said to be <strong>noisy</strong>.</dd>
        <dt>False negative</dt>
        <dd>A false negative is a finding that should have been found by a rule, but was not. This can happen for two reasons:
        <ul>
            <li>A flaw in the rule's logic. See <a href="/docs/reporting-false-negatives"><code>semgrep shouldafound</code></a>.</li>
            <li>A bug within Semgrep itself. See the list of <a href="https://github.com/returntocorp/semgrep/issues">Semgrep issues</a> to file a bug report.</li>
        </ul>
        </dd>
    </dl>

## Working with findings

After a finding is generated, developers can:

- **Fix the issue detected by the finding.** This is Semgrep's primary goal. In this case, the rule produces a **true positive** finding (such as a security issue) as intended and developers must change or address the code such that the rule no longer matches it.
- **View the Semgrep rule and the matching code.** For developers aiming to understand their team's security posture, Semgrep provides a top-level report view through the Dashboard and a list view of findings in the Findings page that can be filtered by repository, rule, branch, or triage action.
- **Triage the finding.** If the finding is not useful or important, deprioritize it through triage. Triage actions include ignoring and reopening. Triaging a finding to ignore it is one method to handle **false positives** without changing the rule or code. To triage a finding, see [Managing finding status](#managing-finding-status)
- **Remove the rule or code that generated the finding.** There are cases where Semgrep scans a file not meant for scanning or when a rule is irrelevant. You can remove the rule from the Rule board or add the file to the ignore list. To remove a rule, see [Removing rules or rulesets](/semgrep-app/rule-board/#removing-rules-or-rulesets).
- **Create a Jira ticket from the finding (for Enterprise/Team Tier users.)** For findings that require more extensive refactoring, users can create a ticket in Jira through Semgrep App to track its resolution.

:::tip
* An additional method to address false positives is to improve the rule. Create [test cases](/docs/writing-rules/testing-rules) to ensure that the rule performs as intended.
* If a rule from Semgrep Registry is useful but also captures too many false positives, you can reach out to support@semgrep.dev. This helps rule-writing efforts and improves the quality of rules that you run. 
* Additionally, you can report rules with a high false positive rate from your SCM if you have enabled Semgrep App to leave comments in PRs. Semgrep App provides a link after each comment for users to indicate if the finding is a false positive.
:::

### Understanding retention periods

The Semgrep App Finding page displays findings across all projects connected to Semgrep App. It is updated after every scan. Scans are initiated through your CI/CD pipeline, such as GitHub actions. The retention period of these findings varies based on your organization’s tier:

| Retention period | Tier availability |
| ---------------  | ----------------- |
| 30-day findings retention | Community (Free) |
|     5 years retention      | Team/Enterprise  |

## Viewing data on the Findings page

### Navigating to the Findings page

1. Sign in to Semgrep App.
2. Click **[Findings](https://semgrep.dev/orgs/-/findings)** in the left sidebar.

### Understanding the Findings page

The Findings page consists of:

- **Findings filter panel**: Panel which lets you filter for different findings.
- **Findings information**: Gives you details about findings. Each finding in the list includes rule name, Rule Board action column description, link to findings detail page, rule message, repository name, link to Git branch name, link to the reported file, and reported line of code.
    ![Findings information panel](/img/app-findings.png)<br />
    *Figure 2.* Findings information panel.

### Filtering findings

Filtering allows you to easily isolate groups of findings for ease in triaging and identifying related groups of issues. The following criteria are available for filtering:

| Filter      | Description  |
| ----------  | ------------ |
| **Projects**     | Filter by repositories connected to Semgrep App. |
| **Status**       | Filter for different findings triage states. Refer to the [following table](#triaging-findings) to understand triage states. |
| **Severities**    | Filter by the severity of a finding. Possible values: <ul><li>Low</li><li>Medium</li><li>High</li></ul> |
| **Actions**     | Filter by monitoring, commenting, or blocking rules in your Rule Board. |
| **Confidences** | Filter by indication of the rule to detect true positives. The higher the confidence the more true positives the rule may detect.  |
| **Categories**  |  Filter by various rule categories, such as security, or best practice rules. More than one category can be selected for filtering. |
| **Branches**     | Filter by findings in different Git branches. |
| **Rules**        | Filter by rules or rulesets that are included in your Rule Board. More than one rule can be selected for filtering. |
| **Rulesets**     | Filter by name of the ruleset where rules that matched the code belong. More than one rule or ruleset can be selected for filtering. |
<<<<<<< HEAD

You can also filter for findings reported from specific time periods or group findings by rule. See [Displaying findings reported in a specific time](/semgrep-app/findings/#displaying-findings-reported-in-a-specific-time) and [Group by rule](/semgrep-app/findings/#grouping-by-rule) sections.

To filter through findings:

1. Click the filter criteria. The page then refreshes to reflect the additional criteria.
1. Optional: To further refine your filter, select additional filters.

#### Displaying findings reported in a specific time

=======

You can also filter for findings reported from specific time periods. See [Displaying findings reported in a specific time](/semgrep-app/findings/#displaying-findings-reported-in-a-specific-time).

To filter through findings:

1. Click the filter criteria. The page then refreshes to reflect the additional criteria.
1. Optional: To further refine your filter, select additional filters.

#### Displaying findings reported in a specific time

>>>>>>> 5eab40ee
Display and filter for findings reported only in specific time. To display findings reported in a specific time, follow these steps:

1. In Semgrep App, go to **[Findings](https://semgrep.dev/orgs/-/findings)** page.
1. Click the <i class="fa-solid fa-calendar-days"></i> **All time** button.
1. Select preferred time period for which to display findings. The following options are available:
    - **All time** - This is the default option.
    - Last 1 year
    - Last 1 month
    - Last 7 days
    - Last 1 day

<<<<<<< HEAD
### Grouping by rule

Semgrep App enables you to group findings by a specific rule on the Findings page.

![Screenshot of the Findings page with findings grouped by rule](/img/app-findings-overview-grouped-by-rule.png)<br />
*Figure 3.* Screenshot of the Findings page with findings grouped by rule

To group findings by rules, follow these steps:

1. In Semgrep App, go to **[Findings](https://semgrep.dev/orgs/-/findings)** page.
1. Click the list under **View** stating **No grouping**, and then select **Group by Rule**.
    ![Screenshot of the Group by Rule option](/img/app-finding-group-by-rule.png)<br />
    *Figure 4.* Screenshot of the Group by Rule option.

=======
>>>>>>> 5eab40ee
## Triaging findings

**Triaging** means prioritizing a finding based on a policy or criteria set by your team or organization. While severity is a factor in triage, your organization may define additional criteria based on coding standards, business, or product goals.

Semgrep App uses the logic specified in the table below to automatically mark findings as either fixed or removed when a finding is no longer present in the code. You can also ignore findings in Semgrep App directly through **triage** or **bulk triage**.

The triage statuses are as follows:

<TriageStatuses />

### Managing finding status

To manage, change, open or ignore findings, follow the the triage processes described below.
![Screenshot of Semgrep App triage menu](/img/app-findings-triage.png)<br />
*Figure 5.* Findings page triage menu.

#### Ignoring findings

##### Ignoring multiple findings

To **ignore multiple findings**, follow these steps:

1. On the [Findings](https://semgrep.dev/orgs/-/findings?tab=open) page, click the **Status** filter, and then select **Open** status to see all open findings.
1. Perform one of these steps:
    - Select all findings by clicking on the header row checkbox that states **Showing X open findings**. You can navigate to succeeding pages and add other results to the current selection.
    - Select more findings by clicking on their checkboxes.
1. Click the **Triage** button.
1. Optional: Select a reason of why you are ignoring a finding. Choose either: **False positive**, **Acceptable risk**, **No time to fix**
1. Select **Ignored** from the dropdown menu.
1. Click **Save**.

##### Ignoring individual findings

To **ignore individual findings**, follow these steps:

<IgnoreIndividualFindings />

:::note
If you ignore all findings in **Just this file**, **This directory**, or **Parent directory** in the fifth step of the procedure above, these files or directories are added to `.semgrepignore` file. For more information, see [Ignoring files, folders, or parts of code](/ignoring-files-folders-code/).
:::

#### Reopening findings

##### Reopening multiple findings

To **open findings**, follow these steps:

1. On the [Findings](https://semgrep.dev/orgs/-/findings?tab=open) page, click the **Status** filter, and then select **Ignored** or **Fixed** status to see all ignored or fixed findings.
1. Perform one of these steps:
    - Select all findings by clicking on the header row checkbox that states **Showing X open findings**. You can navigate to succeeding pages and add other results to the current selection.
    - Select relevant findings one by one by clicking on their checkboxes.
1. Click the **Triage** button.
1. In the **Triage state** dropdown menu, select **Reopened**.
1. Click **Save**.

##### Reopening individual findings

To **open individual findings**, follow these steps:

1. On the [Findings](https://semgrep.dev/orgs/-/findings?tab=open) page, click the **Status** filter, and then select **Ignored** or **Fixed** status to see all ignored or fixed findings.
1. Next to a finding you want to ignore, click the **Reopen** <i class="fa-regular fa-chevron-down"></i>.
1. Optional: Add a note.
1. Click **Save**.

#### Fixing a finding

To **fix a finding**:

1. Update, or refactor the code such that the Semgrep rule pattern no longer matches the code.

#### Removing a rule

<RemoveRule />

#### Viewing and adding comments to finding's history

To **view and add comments** to history of a finding:

1. Click the <i className="fa-regular fa-arrow-up-right-from-square inline_svg"></i> **Finding details** icon next to the finding’s status.
2. Find the comments in the **History** section.
    ![Semgrep App finding details page](/img/app-finding-details.png)<br />
    *Figure 6.* Findings details page.

### Ignoring findings through comments

Triage your Semgrep App findings displayed as comments in GitHub PRs by replying with another comment.

:::info Prerequisites
- A **private** GitHub.com repository. This feature is not enabled for public GitHub.com repositories or Github Enterprise public and private repositories.
- GitHub Semgrep App installed in the repository that is also added as a project in Semgrep App. For more information, see [Getting started with Semgrep in continuous integration (CI)](/semgrep-ci/overview/).
:::

To enable triage through comments, follow these steps:

1. In Semgrep App, go to your organization's [Settings](https://semgrep.dev/orgs/-/projects/-/repo-to-scan) page.
2. Enable the **Triage via comment** <i class="fa-solid fa-toggle-large-on"></i> toggle.

To triage a finding in GitHub, follow these steps:

1. Find an open comment created by Semgrep App in GitHub PR:
    ![Screenshot of Semgrep App comment in GitHub](/img/semgrep-app-comment-github.png)<br />
    *Figure 5.* Screenshot of Semgrep App comment in GitHub.
2. In the comment, reply with:
    <pre><code>
    /semgrep ignore <span className="placeholder">&lt;reason&gt;</span>
    </code></pre>
3. Substitute the colored placeholder <code><span className="placeholder">&lt;reason&gt;</span></code> with any text that can help to understand why the status of a comment is ignored.

:::info
Ignoring a finding through a comment in GitHub changes the status of the finding to **ignored** in the Semgrep App. See [Findings](/semgrep-app/findings.md) page documentation for more details. The GitHub conversation itself is not automatically resolved by this process.
:::

:::tip
You can also reopen a finding that was previously ignored. To do so, in step 2. of the procedure above, use `/semgrep open`. For `/semgrep open` the reason field is optional.
:::

## Creating Jira tickets from findings

Semgrep supports the creation of Jira tickets from a finding. This enables developers and project managers to create relevant issues within their project or bug-tracking environment. This feature is available to Team/Enterprise Tier users.

To **create a ticket**:

1. Set up a Jira integration through the [Integrations](https://semgrep.dev/docs/semgrep-app/integrations/) guide.
2. Click the **three-dot icon** of the entry.
3. Click **Create issue with Jira**.

## Deduplicating findings

Semgrep App scans are performed on both mainline (trunk) and non-mainline branches. Semgrep App generates findings on a per-branch basis. Duplicate findings arise due to scans occurring on the same code in different branches.

There are two types of scans:

<dl>
    <dt>Full scan</dt>
    <dd>Scans the repository in its entirety. It is recommended to perform full scans on mainline branches, such as `master` or `main`. This scan is performed on a scheduled basis.</dd>
    <dt>Diff-aware scan</dt>
    <dd>Diff-aware scans are performed on non-mainline branches, such as in pull requests and merge requests. Diff scans traverse the repository's files based on the commit where the branch diverged from the mainline branch (or diverged from the last commit that was fully scanned?)</dd>
</dl>

If a finding is fixed in one branch (such as `main`) but open in another (such as `production`), and the code fixes are present in both branches, initiate a scan through your CI job or SCM tool on the branch(es) with open findings to have Semgrep mark the findings as fixed.

## See also

* [Integrations](integrations.md)
* [Rule Board](rule-board.md)
* [Ignoring files, folders, or code](/ignoring-files-folders-code/)

## Additional references

* [Writing Semgrep rules: a methodology](https://r2c.dev/blog/2020/writing-semgrep-rules-a-methodology/)

<MoreHelp /><|MERGE_RESOLUTION|>--- conflicted
+++ resolved
@@ -102,7 +102,13 @@
 | Filter      | Description  |
 | ----------  | ------------ |
 | **Projects**     | Filter by repositories connected to Semgrep App. |
+| **Projects**     | Filter by repositories connected to Semgrep App. |
 | **Status**       | Filter for different findings triage states. Refer to the [following table](#triaging-findings) to understand triage states. |
+| **Severities**    | Filter by the severity of a finding. Possible values: <ul><li>Low</li><li>Medium</li><li>High</li></ul> |
+| **Actions**     | Filter by monitoring, commenting, or blocking rules in your Rule Board. |
+| **Confidences** | Filter by indication of the rule to detect true positives. The higher the confidence the more true positives the rule may detect.  |
+| **Categories**  |  Filter by various rule categories, such as security, or best practice rules. More than one category can be selected for filtering. |
+| **Branches**     | Filter by findings in different Git branches. |
 | **Severities**    | Filter by the severity of a finding. Possible values: <ul><li>Low</li><li>Medium</li><li>High</li></ul> |
 | **Actions**     | Filter by monitoring, commenting, or blocking rules in your Rule Board. |
 | **Confidences** | Filter by indication of the rule to detect true positives. The higher the confidence the more true positives the rule may detect.  |
@@ -110,7 +116,6 @@
 | **Branches**     | Filter by findings in different Git branches. |
 | **Rules**        | Filter by rules or rulesets that are included in your Rule Board. More than one rule can be selected for filtering. |
 | **Rulesets**     | Filter by name of the ruleset where rules that matched the code belong. More than one rule or ruleset can be selected for filtering. |
-<<<<<<< HEAD
 
 You can also filter for findings reported from specific time periods or group findings by rule. See [Displaying findings reported in a specific time](/semgrep-app/findings/#displaying-findings-reported-in-a-specific-time) and [Group by rule](/semgrep-app/findings/#grouping-by-rule) sections.
 
@@ -121,18 +126,6 @@
 
 #### Displaying findings reported in a specific time
 
-=======
-
-You can also filter for findings reported from specific time periods. See [Displaying findings reported in a specific time](/semgrep-app/findings/#displaying-findings-reported-in-a-specific-time).
-
-To filter through findings:
-
-1. Click the filter criteria. The page then refreshes to reflect the additional criteria.
-1. Optional: To further refine your filter, select additional filters.
-
-#### Displaying findings reported in a specific time
-
->>>>>>> 5eab40ee
 Display and filter for findings reported only in specific time. To display findings reported in a specific time, follow these steps:
 
 1. In Semgrep App, go to **[Findings](https://semgrep.dev/orgs/-/findings)** page.
@@ -144,7 +137,6 @@
     - Last 7 days
     - Last 1 day
 
-<<<<<<< HEAD
 ### Grouping by rule
 
 Semgrep App enables you to group findings by a specific rule on the Findings page.
@@ -159,8 +151,6 @@
     ![Screenshot of the Group by Rule option](/img/app-finding-group-by-rule.png)<br />
     *Figure 4.* Screenshot of the Group by Rule option.
 
-=======
->>>>>>> 5eab40ee
 ## Triaging findings
 
 **Triaging** means prioritizing a finding based on a policy or criteria set by your team or organization. While severity is a factor in triage, your organization may define additional criteria based on coding standards, business, or product goals.
