--- conflicted
+++ resolved
@@ -100,15 +100,9 @@
 
 | Triage state | Description |
 | -----------  | ------------ |
-<<<<<<< HEAD
 | **Open** | Open findings require action, such as rewriting the code for vulnerabilities or refactoring the code. Findings are open by default. |
 | **Ignored** | Findings that are ignored are not acted upon. This can be a false positive or deprioritized issue. Findings can be ignored through Semgrep App (see [Managing triage states](#managing-triage-states-bulk-triage)). There are two types of ignored findings: <dl><dt>Ignored - App</dt><dd>The ignored status was set within Semgrep App.</dd><dt>Ignored - Code</dt><dd>The ignored status was set from the code itself. Using a `nosemgrep` annotation within the code falls under this type.</dd></dl> |
-| **Fixed** | Fixed findings are findings that were detected in a previous scan of a particular branch, but no longer trigger a match in the most recent scan of that same branch. The rule that detected the finding and the code that triggered the match must both be active in the most recent scan. |
-=======
-| **Open** | Open findings require action, such as rewriting the code for vulnerabilities, or refactoring the code. Findings are open by default. |
-| **Ignored** | Findings that are ignored will not be acted upon. This may be a false positive or deprioritized issue. Findings can be ignored through Semgrep App (see [Managing triage states](#managing-triage-states-bulk-triage)). There are two types of ignored findings: <dl><dt>Ignored - App</dt><dd>The ignore status was set within Semgrep App.</dd><dt>Ignored - Code</dt><dd>The ignore status was set from the code itself. Using a `nosemgrep` annotation within the code falls under this type.</dd></dl> |
 | **Fixed** | <p>Fixed findings were detected in a previous scan of a particular branch, but no longer trigger a match in the most recent scan of that same branch. The Semgrep rule that matched the finding and the code that triggered the match must both be active in the most recent scan. </p> <p> Change the triage status of a finding to **fixed** by: <ol type="a"><li>Fixing the code so the rule cannot match it.</li><li>Editing the Semgrep rule so it no longer matches the code.</li></ol></p> |
->>>>>>> 37643069
 
 Findings can also be **removed**. A removed finding does not count towards a fix rate or the total number of findings. A finding is considered removed if it is not found in the most recent scan of the branch where the finding was detected due to any of the following conditions:
 
