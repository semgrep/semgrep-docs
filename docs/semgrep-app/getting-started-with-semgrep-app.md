--- conflicted
+++ resolved
@@ -1,418 +1,414 @@
----
-slug: getting-started-with-semgrep-app
-append_help_link: true
-title: Getting started with Semgrep App
-hide_title: true
-description: "Get started with Semgrep App to scan for security vulnerabilities on both local and remote repositories hosted on GitHub and GitLab."
-tags:
-    - Semgrep App
-    - Community Tier
-    - Team & Enterprise Tier
----
-
-import MoreHelp from "/src/components/MoreHelp"
-import EnableAutofix from "/src/components/procedure/_enable-autofix.mdx"
-
-<ul id="tag__badge-list">
-{
-Object.entries(frontMatter).filter(
-    frontmatter => frontmatter[0] === 'tags')[0].pop().map(
-    (value) => <li class='tag__badge-item'>{value}</li> )
-}
-</ul>
-
-# Getting started with Semgrep App
-
-Semgrep App supports code scanning from:
-
-* local command-line interfaces (CLI)
-* source code management (SCM) systems, such as GitHub and GitLab, through continuous integration (CI)
-
-This guide walks you through scanning code in both types of environments.
-
-:::info
-Many improvements to the Semgrep App experience only work with up-to-date Semgrep CLI versions. For this reason, Semgrep App only supports the 10 most recent minor versions of the Semgrep open-source tool. For example, if the latest release was 0.114.0, all versions greater than 0.104.0 are supported while earlier versions, such as 0.103.0 can be deprecated or can result in failures. Use the **latest** tag for all Semgrep CI scans.
-:::
-
-Semgrep App enables you to run scans on multiple repositories by integrating with your GitHub or GitLab SaaS account. Semgrep uses **rules** to scan code. Matches found based on those rules are called **findings**. A Semgrep rule encapsulates pattern-matching logic and data-flow analysis used to find code violations, security issues, outdated libraries, and other issues.
-
-![Diagram of Semgrep App flow](/img/semgrep-app-diagram.png "Diagram of Semgrep App flow")
-
-Many rules are available from [Semgrep Registry](https://semgrep.dev/explore), an open-source, community-driven repository of rules. You can also write your own rules to customize Semgrep for your team's specific practices, or publish rules for the community.
-
-With Semgrep App's Rule Board you can determine which rules Semgrep uses and what action Semgrep undertakes when it generates a finding. The Rule Board can block pull requests (PRs) or merge requests (MRs) from merging until findings are resolved. This behavior helps to prevent vulnerable code from shipping to widely-accessible environments, such as production or staging servers.
-
-Semgrep App enables you to deploy, configure, and manage Semgrep in your continuous integration (CI) environment. Semgrep App supports the upload of findings from CLI scans as well. For more information, see [Getting started with Semgrep CLI](https://semgrep.dev/docs/getting-started/).
-
-## Signing in to Semgrep App
-
-Signing in to Semgrep App requires either a GitHub or GitLab account. Semgrep App supports Single Sign-On (SSO) on Team or Enterprise tiers. This guide focuses on GitHub and GitLab sign-ins. See [SSO Configuration](https://semgrep.dev/docs/semgrep-app/sso/) for information on single sign-on.
-
-:::info Prerequisite
-A GitHub or GitLab SaaS account. The account is used to confirm your identity.
-:::
-
-### Signing in with GitHub
-
-To sign in to Semgrep with a GitHub account:
-
-1. Click the following link: [Sign into Semgrep](https://semgrep.dev/login?return_path=/manage/projects).
-2. Select **Sign in with GitHub**. You are redirected to the GitHub sign in page if you are not currently signed in.
-3. Sign in with your credentials.
-4. Click **Authorize semgrep-app**. See the GitHub documentation about [Authorizing GitHub Apps](https://docs.github.com/en/authentication/keeping-your-account-and-data-secure/authorizing-github-apps) to understand the scope of permissions requested by Semgrep.
-5. You are redirected back to Semgrep App.
-6. Click **Accept** to accept Semgrep's Terms of Service.
-7. Optional: Fill out the survey and click Complete or click Skip to omit this step.
-
-You are now signed in to Semgrep App.
-
-#### Permissions for GitHub
-
-This section explains Semgrep App permissions that are requested in two different events:
-
-* When first logging into Semgrep App through GitHub.
-* When first integrating, onboarding, or adding new repositories from GitHub to Semgrep App. To onboard new repositories you will be prompted to install the GitHub integration app called [`semgrep-app`](https://github.com/apps/semgrep-app).
-
-##### Permissions when logging in through GitHub
-
-Semgrep App requests the following standard permissions set by GitHub when you first log in. However, not all permissions are used by Semgrep App. Read the following list to see how Semgrep App uses permissions when logging in:
-
-<dl>
-    <dt>Verify your GitHub identity</dt>
-    <dd>Enables Semgrep App to read your GitHub profile data, such as your username.</dd>
-    <dt>Know which resources you can access</dt>
-    <dd>Semgrep does not use or access any resources when first logging in. However, you can choose to share resources at a later point in order to add repositories into Semgrep App.</dd>
-    <dt>Act on your behalf</dt>
-<<<<<<< HEAD
-    <dd>Enables Semgrep App to perform certain tasks <strong>only on resources that you choose to share with Semgrep App</strong>. By default, when you log into Semgrep App for the very first time, no resources are shared. Semgrep App never uses this permission and never performs any actions on your behalf. See <a href ="https://docs.github.com/en/authentication/keeping-your-account-and-data-secure/authorizing-github-apps">When does a GitHub App act on your behalf?</a></dd>
-=======
-    <dd>Enables Semgrep App to perform certain tasks <strong>only on resources that you choose to share with Semgrep App</strong>. By default, when you log into Semgrep App for the very first time, no resources are shared. See <a href ="https://docs.github.com/en/authentication/keeping-your-account-and-data-secure/authorizing-github-apps">When does a GitHub App act on your behalf?</a> in GitHub documentation.</dd>
->>>>>>> 92be693c
-</dl>
-
-##### Permissions when integrating your repositories into Semgrep App
-
-The GitHub integration app is called `semgrep-app`. This app is used to integrate Semgrep into user-selected GitHub repositories. It requires the following permissions:
-
-<dl>
-    <dt>Reading metadata of the repositories you select</dt>
-    <dd>Enables Semgrep App to list repository names on the project setup page.</dd>
-    <dt>Reading the list of organization members</dt>
-    <dd>Enables Semgrep App to determine who can manage your Semgrep organization based on your GitHub organization's members list.</dd>
-    <dt>Reading and writing pull requests</dt>
-    <dd>Enables Semgrep App to comment about findings on pull requests.</dd>
-    <dt>Reading and writing actions</dt>
-    <dd>Enables Semgrep App to cancel stuck jobs, rerun jobs, pull logs from jobs, and perform on-demand scanning.</dd>
-    <dt>Reading <a href="https://docs.github.com/en/rest/reference/checks">GitHub Checks</a></dt>
-    <dd>Facilitates debugging of Semgrep App when configured out of <a href="https://docs.github.com/en/actions">GitHub Actions</a>.</dd>
-    <dt>Reading and writing security events</dt>
-    <dd>Enables integration with GitHub Advanced Security (for example, to show Semgrep results).</dd>
-    <dt>Reading and writing secrets</dt>
-    <dd>Enables automatically adding of the Semgrep App Token to your repository secrets when onboarding projects. Note: We cannot read the values of your existing or future secrets (only the names).</dd>
-    <dt>Writing (and reading) 2 files</dt>
-    <dd>Enables Semgrep App to configure itself to run in CI by writing to <code>.github/workflows/semgrep.yml</code> and <code>.semgrepignore</code> files.</dd>
-    <dt>Writing and reading workflows</dt>
-    <dd>Enables Semgrep App to configure itself to run in CI by writing to <code>.github/workflows/semgrep.yml</code>. GitHub allows writing to files within <code>.github/workflows/</code> directory only if this permission is granted along with "Writing a single file".</dd>
-    <dt>Reading PRs, a single file, and workflows</dt>
-    <dd>Semgrep App only uses write permissions on these resources, but those can only be requested along with read permissions. Semgrep App never accesses your pull request data.</dd>
-</dl>
-
-### Signing in with GitLab
-
-1. Click the following link: [Sign into Semgrep](https://semgrep.dev/login?return_path=/manage/projects).
-2. Select **Sign in with GitLab**. You are redirected to the GitLab sign in page if you are not currently signed in.
-3. Sign in with your credentials.
-4. Click **Authorize**. See the GitLab documentation about [Authorized applications](https://docs.gitlab.com/ee/integration/oauth_provider.html#authorized-applications) to understand the scope of permissions requested by Semgrep.
-5. You are redirected back to Semgrep App.
-6. Click **Accept** to accept Semgrep's Terms of Service.
-7. Optional: Fill out the survey and click Complete or click Skip to omit this step.
-
-You are now signed in to Semgrep App.
-
-#### Permissions for GitLab
-
-Semgrep requires the following permissions (scopes) to enable the authentication of a session:
-
-* `openid`
-* `email`
-* `profile`
-* `API`
-
-## Performing a scan
-
-Scanning is Semgrep's primary operation. When you first sign into Semgrep App, it uses a default ruleset selected to enforce best practices for a repository's framework and programming language. Future scans may be further tuned to an organization's specific practices.
-
-Semgrep App enables users to choose what findings prevent a pull or merge request (PR or MR) from merging into the repository. Setting these blocking and non-blocking rules is achieved through the Rule Board.
-
-### Scanning a new project
-
-A **project** is a repository from either:
-
-* Your GitHub or GitLab account that you add to Semgrep App for scanning. Projects from GitHub or GitLab are integrated through Semgrep App.
-* A local Git repository in your machine. Projects from your local machine are integrated through Semgrep CLI.
-
-Semgrep App can run scans on many projects with rules set in the Rule Board. First-time Semgrep App users scan projects with pre-selected rules chosen based on the repository's language and framework. To view these pre-selected rules, see the [Registry default ruleset](https://semgrep.dev/p/default).
-
-Over time, users modify the Rule Board with rules specific to their codebase's security or business goals.  
-
-#### Option A: Scanning a local repository through Semgrep CLI
-
-Scanning a project from the CLI is a standalone action. This means that you manually triggered the scan. Scans from CLI are not continuous nor scheduled, unlike scans run in a CI job.
-
-:::info Prerequisites
-- Semgrep CLI must be installed. See [Getting started with Semgrep CLI](../../getting-started).
-- Ensure that you are running a recent version of Semgrep CLI. Semgrep-app supports the 10 most recent minor versions of Semgrep.
-:::
-
-To scan a local repository through Semgrep CLI, follow these steps:
-
-1. Ensure you are signed in to Semgrep App.
-2. Click **[Projects](https://semgrep.dev/orgs/-/projects)** on the left sidebar.
-3. Click **Scan new project** > **Run a scan locally**.
-4. Log in to Semgrep from the CLI:
-    ``` 
-    semgrep login
-    ```
-5. Follow the instructions in the CLI.
-6. After logging in, run a scan by entering the following command. This command sends the findings to Semgrep App.
-    ```
-    semgrep ci
-    ```
-7. View your project's [findings](https://semgrep.dev/orgs/-/findings).
-
-:::note
-Scans from local repositories do not access their corresponding remote repositories. For this reason, links to specific lines of code in the Findings page are not created. See [Linking local scans to their remote repositories](#linking-local-scans-to-their-remote-repositories) for a workaround.
-:::
-
-##### Linking local scans to their remote repositories 
-
-![Screenshot of findings page snippet with no hyperlinks](/img/findings-no-hyperlinks.png "Screenshot of findings page snippet with no hyperlinks")
-*Figure 1.* Partial screenshot of findings page with no hyperlinks.
-
-Local repository scans require additional configuration to **create hyperlinks to their corresponding remote repositories**. Set up environment variables within your command line to configure cross-linking between local and remote repositories within Semgrep App.
-
-![Screenshot of sample environment variables on a Linux shell](/img/app-ci-setenvvar.png "Screenshot of sample environment variables on a Linux shell")
-*Figure 2.* Sample environment variables set up on a Linux shell.
-
-To set up environment variables:
-
-1. Ensure that your current working directory is the root of the repository to create links for. 
-2. Set up the `SEMGREP_REPO_URL`:
-    1. Retrieve the URL by navigating to your online repository. Copy the value in the address bar. This is your `URL_ADDRESS`.
-    2. Set the variable by entering the text below, substituting <code><span className="placeholder">URL_ADDRESS</span></code> with the value from the previous step.
-    <pre><code>
-    export SEMGREP_REPO_URL=<span className="placeholder">URL_ADDRESS</span>
-    </code></pre>
-3. Set up the `SEMGREP_BRANCH`:
-    1. Run the following to retrieve the branch name:
-        ```bash
-        git rev-parse --abbrev-ref HEAD
-        ```
-    2. Set the variable by entering the text below, substituting <code><span className="placeholder">BRANCH_NAME</span></code> with the value from the previous step.
-    <pre><code>
-    export SEMGREP_BRANCH=<span className="placeholder">BRANCH_NAME</span>
-    </code></pre>
-4. Set up the `SEMGREP_REPO_NAME`:
-    1. Retrieve the repository name by logging in to your GitHub or GitLab account and copying the repository name from your dashboard. 
-    2. Set the variable by entering the text below, substituting <code><span className="placeholder">REPO_NAME</span></code> with the value from the previous step.
-    <pre><code>
-    export SEMGREP_REPO_NAME=<span className="placeholder">REPO_NAME</span>
-    </code></pre>
-5. Set up the `SEMGREP_COMMIT`:
-    1. Run the following to retrieve the commit hash:
-        ```bash
-        git log -n 1
-        ```
-    2. Set the variable by entering the text below, substituting <code><span className="placeholder">COMMIT_HASH</span></code> with the value from the previous step.
-    <pre><code>
-    export SEMGREP_COMMIT=<span className="placeholder">COMMIT_HASH</span>
-    </code></pre>
-
-Sample values:
-
-```
-# Set the repository URL
-$> export SEMGREP_REPO_URL=https://github.com/corporation/s_juiceshop
-
-# Set the repository name
-$> export SEMGREP_REPO_NAME=corporation/s_juiceshop
-
-# Retrieve the branch 
-$> git rev-parse --abbrev-ref HEAD
-s_update
-# Set the branch
-$> export SEMGREP_BRANCH=s_update
-
-# Retrieve the commit hash
-$> git log -n 1
-commit fa4e36b9369e5b039bh2220b5h9R61a38b077f29 (HEAD -> s_juiceshop, origin/master, origin/HEAD, master)
-# Set the commit hash
-$> export SEMGREP_COMMIT=fa4e36b9369e5b039bh2220b5h9R61a38b077f29
- ```
-
-![Screenshot of findings page snippet with hyperlinks](/img/findings-with-hyperlinks.png "Screenshot of findings page snippet with hyperlinks")
-
-*Figure 3.* Partial screenshot of findings page with hyperlinks.
-
-#### Option B: Scanning a repository from GitHub or GitLab
-
-Scanning a repository from SCM providers such as GitHub or GitLab ensures that Semgrep scans your codebase every time a PR or MR is created. To add a repository:
-
-:::info Prerequisite
-A GitHub or GitLab SaaS repository associated with your account.
-:::
-
-To scan a repository from GitHub or GitLab, follow these steps:
-
-1. Ensure you are signed in to Semgrep App.
-2. Click **[Projects](https://semgrep.dev/orgs/-/projects)** on the left sidebar.
-3. Optional: If you do not see the repository you want to add in the **Projects** page of Semgrep app, follow the steps in the succeeding sections to ensure that Semgrep App can detect the repository.
-4. Click **Scan new project**, and then click **Run scan in CI**.
-5. Select which repository provider for Semgrep to integrate with.
-6. Follow instructions displayed on Semgrep App page for particular repository provider.
-7. Optional: For **GitHub Actions**. If you do not see the repository you want to add, adjust [GitHub Application's Repository Access](https://github.com/settings/installations) configuration. See [Detecting GitHub repositories](#detecting-github-repositories) for more information.
-8. If successful, Semgrep App scans the repository for the first time using default, pre-selected rules.
-
-##### Detecting GitHub repositories
-
-To ensure that your GitHub repository is **detected** by Semgrep App:
-
-1. Log into GitHub.
-2. Click your **profile photo > Settings > Applications**.
-3. On the `semgrep-app` entry, click **Configure**.
-4. Under Repository access select an option to provide access:
-    1. All repositories will display all current and future public and private repositories.
-    2. Only select repositories will display explicitly selected repositories.
-
-### Running a scan
-
-By default, Semgrep scans are defined during a project's initial setup in Semgrep App. Semgrep scans are triggered by the following parameters:
-
-* Daily or weekly schedule.
-* After every PR or MR.
-* Update to the `semgrep.yml` file (dependent on your CI provider).
-
-To change these scan parameters:
-
-* Manually edit the `semgrep.yml` file.
-* Remove the project and redo the steps described in [Scanning a new project](#scanning-a-new-project) section.
-
-Set up additional scan parameters in your organization's [Settings](https://semgrep.dev/orgs/-/settings) page.
-
-You can also configure additional configuration options for a specific project. To configure project specific settings, follow these steps:
-
-1. Click **[Projects](https://semgrep.dev/orgs/-/projects)** on the left sidebar.
-2. Select the name of the project to modify, and then click the respective <i class="fa-solid fa-gear"></i> **gear** icon in the Settings column.
-3. Make changes as necessary.
-
-<dl>
-    <dt>Path ignores</dt>
-    <dd>Specify which directories or files you want to exclude from Semgrep scans. See <a href="/ignoring-files-folders-code/#defining-ignored-files-and-folders-in-semgrep-app">Defining ignored files and folders in Semgrep App</a> for specific details.</dd>
-    <dt>Tags</dt>
-	<dd>Add or remove tags to specific projects. See <a href="/semgrep-app/tags/">Managing projects through tags</a> for more information.</dd>
-</dl>
-
-### Adding rules and rulesets to scan with
-
-Semgrep App's Rule Board displays all rules and rulesets that are used to scan repositories. These rules are scanned based on the repository's programming language and framework as well as additional Semgrep parameters, such as ignored files.
-
-For example, given five repositories each with different programming languages, the Rule Board only scans using rules and rulesets for that repository's language that are in the Rule Board.
-
-Semgrep's speed is not affected by having multiple rules for different languages in the Rule Board.
-
-You may select rules and rulesets from your own rules, your organization's rules, or rules from the Registry.
-
-![Screenshot of Rule board](/img/rule-board.png "Screenshot of Rule board")
-
-The Rule Board is composed of three columns:
-
-
-<dl>
-    <dt>Monitor</dt>
-    <dd>Rules here show findings only on Semgrep App.</dd>
-    <dt>Comment</dt>
-    <dd>Rules here show findings to developers through PRs or MRs.</dd>
-    <dt>Block</dt>
-    <dd>Rules here show block merges and commits, in addition to showing findings in Semgrep App and PRs or MRs.</dd>
-</dl>    
-
-To add rules and rulesets to your Rule Board:
-
-1. Click **Rule Board** on the left sidebar.
-2. Click Add Rules. A right-side drawer appears.
-3. Type in a search term relevant to your codebase's framework or programming language.
-4. Drag a card from the search results to the appropriate column.
-5. Select **Save changes**.
-
-For more information on operations such as filtering and deleting as well as Rule board management, see [Rule board](../rule-board/).
-
-## Viewing and managing findings
-
-### Viewing findings of a scan
-
-![Screenshot of Dashboard](/img/dashboard-view.png "Screenshot of Dashboard")
-
-Both the Dashboard and the Findings page display the results of a scan. These pages are accessible from the left sidebar in Semgrep App. The **[Dashboard](../dashboard/)** is a report view to assist in evaluating security posture across repositories. It organizes findings into OWASP categories, enabling users to assess habits and trends within their team or organization.
-
-The **[Findings](/semgrep-app/findings/#managing-finding-status-bulk-triage)** page enables you to triage findings. Triaging refers to prioritizing a finding based on criteria set by your team or organization. While severity is a factor in triage, your organization may define additional criteria based on coding standards, business, or product goals.
-
-To see the rule specifics that triggered the finding, click on the rule entry.
-
-### Automatically resolving findings
-
-![Screenshot of autofix in GitHub](/img/notifications-github-suggestions.png "Screenshot of autofix in GitHub")
-
-Include code suggestions that resolve findings in both GitHub and GitLab through Semgrep App's autofix feature. This improves the fix rate of findings by reducing the steps needed to resolve a finding. See the section above on Running a scan to enable autofix.
-
-<EnableAutofix />
-
-## Going further with Semgrep App
-
-Semgrep app supports various phases of the development cycle through the following features:
-
-* Integrations keep teams informed without having to leave their working environments, such as Slack or email.
-* Forking Registry rules to easily write custom rules, enabling teams to enforce their own standards.
-* Developer feedback enables teams to collaborate and improve on scan quality.
-
-### Tracking findings and receiving notifications
-
-Receive notifications of new findings through email and Slack after every scan. Additionally, Enterprise or Team tier users are able to set up notifications through webhooks and can track findings on Jira. See [Integrations](../integrations/) documentation for more information.
-
-### Writing your own rules
-
-Semgrep's pattern-matching behavior resembles a linter, but its data flow engine extends Semgrep's capabilities as a static application security testing (SAST) tool.
-
-Semgrep provides the following environments to learn, experiment, and write Semgrep rules:
-
-<dl>
-    <dt><a href="https://semgrep.dev/learn">Tutorial</a></dt>
-	<dd>Learn Semgrep's pattern matching syntax, rule composition, and advanced features.</dd>
-    <dt><a href="https://semgrep.dev/playground">Playground</a></dt>
-    <dd>Learn the nuances of Semgrep operators by creating your own rules and run Semgrep on your own test cases.</dd>
-    <dt><a href= "https://semgrep.dev/login?return_path=/orgs/-/editor">Editor</a></dt>
-    <dd>Fork existing security rules to customize them for your own organization or team's use in this advanced editor. Refer to <a href="../editor/#jumpstart-rule-writing-using-existing-rules">Writing rules using Semgrep Editor</a>.</dd>
-</dl>
-
-### Receiving feedback about a rule
-
-[Developer feedback](../dashboard/#rule-performance-through-developer-feedback) is a Team/Enterprise tier feature in which developers can submit feedback about a rule or finding. This is used to evaluate a rule's performance:
-
-* Is the rule's message clear?
-* Does the rule have too many false positives?
-* Should the rule be ignored for a certain file or block of code?
-* Are there additional improvements to the rule, such as possible autofix values?
-
-### Getting support
-
-Refer to [Troubleshooting Semgrep App](/docs/troubleshooting/semgrep-app/) for common installation issues. Help is also available for all users through the [r2c Community Slack](https://r2c.dev/slack).
-
-## Additional resources
-
-### Semgrep App session details
-
-- The time before you need to reauthenticate to Semgrep App is 7 days.
-- Semgrep App session token is valid for 7 days.
-- This session timeout is not configurable.
-- Semgrep App is not using cookies but `localStorage` to store access tokens. The data in `localStorage` expire every 7 days. 
-
-<MoreHelp />
+---
+slug: getting-started-with-semgrep-app
+append_help_link: true
+title: Getting started with Semgrep App
+hide_title: true
+description: "Get started with Semgrep App to scan for security vulnerabilities on both local and remote repositories hosted on GitHub and GitLab."
+tags:
+    - Semgrep App
+    - Community Tier
+    - Team & Enterprise Tier
+---
+
+import MoreHelp from "/src/components/MoreHelp"
+import EnableAutofix from "/src/components/procedure/_enable-autofix.mdx"
+
+<ul id="tag__badge-list">
+{
+Object.entries(frontMatter).filter(
+    frontmatter => frontmatter[0] === 'tags')[0].pop().map(
+    (value) => <li class='tag__badge-item'>{value}</li> )
+}
+</ul>
+
+# Getting started with Semgrep App
+
+Semgrep App supports code scanning from:
+
+* local command-line interfaces (CLI)
+* source code management (SCM) systems, such as GitHub and GitLab, through continuous integration (CI)
+
+This guide walks you through scanning code in both types of environments.
+
+:::info
+Many improvements to the Semgrep App experience only work with up-to-date Semgrep CLI versions. For this reason, Semgrep App only supports the 10 most recent minor versions of the Semgrep open-source tool. For example, if the latest release was 0.114.0, all versions greater than 0.104.0 are supported while earlier versions, such as 0.103.0 can be deprecated or can result in failures. Use the **latest** tag for all Semgrep CI scans.
+:::
+
+Semgrep App enables you to run scans on multiple repositories by integrating with your GitHub or GitLab SaaS account. Semgrep uses **rules** to scan code. Matches found based on those rules are called **findings**. A Semgrep rule encapsulates pattern-matching logic and data-flow analysis used to find code violations, security issues, outdated libraries, and other issues.
+
+![Diagram of Semgrep App flow](/img/semgrep-app-diagram.png "Diagram of Semgrep App flow")
+
+Many rules are available from [Semgrep Registry](https://semgrep.dev/explore), an open-source, community-driven repository of rules. You can also write your own rules to customize Semgrep for your team's specific practices, or publish rules for the community.
+
+With Semgrep App's Rule Board you can determine which rules Semgrep uses and what action Semgrep undertakes when it generates a finding. The Rule Board can block pull requests (PRs) or merge requests (MRs) from merging until findings are resolved. This behavior helps to prevent vulnerable code from shipping to widely-accessible environments, such as production or staging servers.
+
+Semgrep App enables you to deploy, configure, and manage Semgrep in your continuous integration (CI) environment. Semgrep App supports the upload of findings from CLI scans as well. For more information, see [Getting started with Semgrep CLI](https://semgrep.dev/docs/getting-started/).
+
+## Signing in to Semgrep App
+
+Signing in to Semgrep App requires either a GitHub or GitLab account. Semgrep App supports Single Sign-On (SSO) on Team or Enterprise tiers. This guide focuses on GitHub and GitLab sign-ins. See [SSO Configuration](https://semgrep.dev/docs/semgrep-app/sso/) for information on single sign-on.
+
+:::info Prerequisite
+A GitHub or GitLab SaaS account. The account is used to confirm your identity.
+:::
+
+### Signing in with GitHub
+
+To sign in to Semgrep with a GitHub account:
+
+1. Click the following link: [Sign into Semgrep](https://semgrep.dev/login?return_path=/manage/projects).
+2. Select **Sign in with GitHub**. You are redirected to the GitHub sign in page if you are not currently signed in.
+3. Sign in with your credentials.
+4. Click **Authorize semgrep-app**. See the GitHub documentation about [Authorizing GitHub Apps](https://docs.github.com/en/authentication/keeping-your-account-and-data-secure/authorizing-github-apps) to understand the scope of permissions requested by Semgrep.
+5. You are redirected back to Semgrep App.
+6. Click **Accept** to accept Semgrep's Terms of Service.
+7. Optional: Fill out the survey and click Complete or click Skip to omit this step.
+
+You are now signed in to Semgrep App.
+
+#### Permissions for GitHub
+
+This section explains Semgrep App permissions that are requested in two different events:
+
+* When first logging into Semgrep App through GitHub.
+* When first integrating, onboarding, or adding new repositories from GitHub to Semgrep App. To onboard new repositories you will be prompted to install the GitHub integration app called [`semgrep-app`](https://github.com/apps/semgrep-app).
+
+##### Permissions when logging in through GitHub
+
+Semgrep App requests the following standard permissions set by GitHub when you first log in. However, not all permissions are used by Semgrep App. Read the following list to see how Semgrep App uses permissions when logging in:
+
+<dl>
+    <dt>Verify your GitHub identity</dt>
+    <dd>Enables Semgrep App to read your GitHub profile data, such as your username.</dd>
+    <dt>Know which resources you can access</dt>
+    <dd>Semgrep does not use or access any resources when first logging in. However, you can choose to share resources at a later point in order to add repositories into Semgrep App.</dd>
+    <dt>Act on your behalf</dt>
+    <dd>Enables Semgrep App to perform certain tasks <strong>only on resources that you choose to share with Semgrep App</strong>. By default, when you log into Semgrep App for the very first time, no resources are shared. Semgrep App never uses this permission and never performs any actions on your behalf. See <a href ="https://docs.github.com/en/authentication/keeping-your-account-and-data-secure/authorizing-github-apps">When does a GitHub App act on your behalf?</a> in GitHub documentation.</dd>
+</dl>
+
+##### Permissions when integrating your repositories into Semgrep App
+
+The GitHub integration app is called `semgrep-app`. This app is used to integrate Semgrep into user-selected GitHub repositories. It requires the following permissions:
+
+<dl>
+    <dt>Reading metadata of the repositories you select</dt>
+    <dd>Enables Semgrep App to list repository names on the project setup page.</dd>
+    <dt>Reading the list of organization members</dt>
+    <dd>Enables Semgrep App to determine who can manage your Semgrep organization based on your GitHub organization's members list.</dd>
+    <dt>Reading and writing pull requests</dt>
+    <dd>Enables Semgrep App to comment about findings on pull requests.</dd>
+    <dt>Reading and writing actions</dt>
+    <dd>Enables Semgrep App to cancel stuck jobs, rerun jobs, pull logs from jobs, and perform on-demand scanning.</dd>
+    <dt>Reading <a href="https://docs.github.com/en/rest/reference/checks">GitHub Checks</a></dt>
+    <dd>Facilitates debugging of Semgrep App when configured out of <a href="https://docs.github.com/en/actions">GitHub Actions</a>.</dd>
+    <dt>Reading and writing security events</dt>
+    <dd>Enables integration with GitHub Advanced Security (for example, to show Semgrep results).</dd>
+    <dt>Reading and writing secrets</dt>
+    <dd>Enables automatically adding of the Semgrep App Token to your repository secrets when onboarding projects. Note: We cannot read the values of your existing or future secrets (only the names).</dd>
+    <dt>Writing (and reading) 2 files</dt>
+    <dd>Enables Semgrep App to configure itself to run in CI by writing to <code>.github/workflows/semgrep.yml</code> and <code>.semgrepignore</code> files.</dd>
+    <dt>Writing and reading workflows</dt>
+    <dd>Enables Semgrep App to configure itself to run in CI by writing to <code>.github/workflows/semgrep.yml</code>. GitHub allows writing to files within <code>.github/workflows/</code> directory only if this permission is granted along with "Writing a single file".</dd>
+    <dt>Reading PRs, a single file, and workflows</dt>
+    <dd>Semgrep App only uses write permissions on these resources, but those can only be requested along with read permissions. Semgrep App never accesses your pull request data.</dd>
+</dl>
+
+### Signing in with GitLab
+
+1. Click the following link: [Sign into Semgrep](https://semgrep.dev/login?return_path=/manage/projects).
+2. Select **Sign in with GitLab**. You are redirected to the GitLab sign in page if you are not currently signed in.
+3. Sign in with your credentials.
+4. Click **Authorize**. See the GitLab documentation about [Authorized applications](https://docs.gitlab.com/ee/integration/oauth_provider.html#authorized-applications) to understand the scope of permissions requested by Semgrep.
+5. You are redirected back to Semgrep App.
+6. Click **Accept** to accept Semgrep's Terms of Service.
+7. Optional: Fill out the survey and click Complete or click Skip to omit this step.
+
+You are now signed in to Semgrep App.
+
+#### Permissions for GitLab
+
+Semgrep requires the following permissions (scopes) to enable the authentication of a session:
+
+* `openid`
+* `email`
+* `profile`
+* `API`
+
+## Performing a scan
+
+Scanning is Semgrep's primary operation. When you first sign into Semgrep App, it uses a default ruleset selected to enforce best practices for a repository's framework and programming language. Future scans may be further tuned to an organization's specific practices.
+
+Semgrep App enables users to choose what findings prevent a pull or merge request (PR or MR) from merging into the repository. Setting these blocking and non-blocking rules is achieved through the Rule Board.
+
+### Scanning a new project
+
+A **project** is a repository from either:
+
+* Your GitHub or GitLab account that you add to Semgrep App for scanning. Projects from GitHub or GitLab are integrated through Semgrep App.
+* A local Git repository in your machine. Projects from your local machine are integrated through Semgrep CLI.
+
+Semgrep App can run scans on many projects with rules set in the Rule Board. First-time Semgrep App users scan projects with pre-selected rules chosen based on the repository's language and framework. To view these pre-selected rules, see the [Registry default ruleset](https://semgrep.dev/p/default).
+
+Over time, users modify the Rule Board with rules specific to their codebase's security or business goals.  
+
+#### Option A: Scanning a local repository through Semgrep CLI
+
+Scanning a project from the CLI is a standalone action. This means that you manually triggered the scan. Scans from CLI are not continuous nor scheduled, unlike scans run in a CI job.
+
+:::info Prerequisites
+- Semgrep CLI must be installed. See [Getting started with Semgrep CLI](../../getting-started).
+- Ensure that you are running a recent version of Semgrep CLI. Semgrep-app supports the 10 most recent minor versions of Semgrep.
+:::
+
+To scan a local repository through Semgrep CLI, follow these steps:
+
+1. Ensure you are signed in to Semgrep App.
+2. Click **[Projects](https://semgrep.dev/orgs/-/projects)** on the left sidebar.
+3. Click **Scan new project** > **Run a scan locally**.
+4. Log in to Semgrep from the CLI:
+    ``` 
+    semgrep login
+    ```
+5. Follow the instructions in the CLI.
+6. After logging in, run a scan by entering the following command. This command sends the findings to Semgrep App.
+    ```
+    semgrep ci
+    ```
+7. View your project's [findings](https://semgrep.dev/orgs/-/findings).
+
+:::note
+Scans from local repositories do not access their corresponding remote repositories. For this reason, links to specific lines of code in the Findings page are not created. See [Linking local scans to their remote repositories](#linking-local-scans-to-their-remote-repositories) for a workaround.
+:::
+
+##### Linking local scans to their remote repositories 
+
+![Screenshot of findings page snippet with no hyperlinks](/img/findings-no-hyperlinks.png "Screenshot of findings page snippet with no hyperlinks")
+*Figure 1.* Partial screenshot of findings page with no hyperlinks.
+
+Local repository scans require additional configuration to **create hyperlinks to their corresponding remote repositories**. Set up environment variables within your command line to configure cross-linking between local and remote repositories within Semgrep App.
+
+![Screenshot of sample environment variables on a Linux shell](/img/app-ci-setenvvar.png "Screenshot of sample environment variables on a Linux shell")
+*Figure 2.* Sample environment variables set up on a Linux shell.
+
+To set up environment variables:
+
+1. Ensure that your current working directory is the root of the repository to create links for. 
+2. Set up the `SEMGREP_REPO_URL`:
+    1. Retrieve the URL by navigating to your online repository. Copy the value in the address bar. This is your `URL_ADDRESS`.
+    2. Set the variable by entering the text below, substituting <code><span className="placeholder">URL_ADDRESS</span></code> with the value from the previous step.
+    <pre><code>
+    export SEMGREP_REPO_URL=<span className="placeholder">URL_ADDRESS</span>
+    </code></pre>
+3. Set up the `SEMGREP_BRANCH`:
+    1. Run the following to retrieve the branch name:
+        ```bash
+        git rev-parse --abbrev-ref HEAD
+        ```
+    2. Set the variable by entering the text below, substituting <code><span className="placeholder">BRANCH_NAME</span></code> with the value from the previous step.
+    <pre><code>
+    export SEMGREP_BRANCH=<span className="placeholder">BRANCH_NAME</span>
+    </code></pre>
+4. Set up the `SEMGREP_REPO_NAME`:
+    1. Retrieve the repository name by logging in to your GitHub or GitLab account and copying the repository name from your dashboard. 
+    2. Set the variable by entering the text below, substituting <code><span className="placeholder">REPO_NAME</span></code> with the value from the previous step.
+    <pre><code>
+    export SEMGREP_REPO_NAME=<span className="placeholder">REPO_NAME</span>
+    </code></pre>
+5. Set up the `SEMGREP_COMMIT`:
+    1. Run the following to retrieve the commit hash:
+        ```bash
+        git log -n 1
+        ```
+    2. Set the variable by entering the text below, substituting <code><span className="placeholder">COMMIT_HASH</span></code> with the value from the previous step.
+    <pre><code>
+    export SEMGREP_COMMIT=<span className="placeholder">COMMIT_HASH</span>
+    </code></pre>
+
+Sample values:
+
+```
+# Set the repository URL
+$> export SEMGREP_REPO_URL=https://github.com/corporation/s_juiceshop
+
+# Set the repository name
+$> export SEMGREP_REPO_NAME=corporation/s_juiceshop
+
+# Retrieve the branch 
+$> git rev-parse --abbrev-ref HEAD
+s_update
+# Set the branch
+$> export SEMGREP_BRANCH=s_update
+
+# Retrieve the commit hash
+$> git log -n 1
+commit fa4e36b9369e5b039bh2220b5h9R61a38b077f29 (HEAD -> s_juiceshop, origin/master, origin/HEAD, master)
+# Set the commit hash
+$> export SEMGREP_COMMIT=fa4e36b9369e5b039bh2220b5h9R61a38b077f29
+ ```
+
+![Screenshot of findings page snippet with hyperlinks](/img/findings-with-hyperlinks.png "Screenshot of findings page snippet with hyperlinks")
+
+*Figure 3.* Partial screenshot of findings page with hyperlinks.
+
+#### Option B: Scanning a repository from GitHub or GitLab
+
+Scanning a repository from SCM providers such as GitHub or GitLab ensures that Semgrep scans your codebase every time a PR or MR is created. To add a repository:
+
+:::info Prerequisite
+A GitHub or GitLab SaaS repository associated with your account.
+:::
+
+To scan a repository from GitHub or GitLab, follow these steps:
+
+1. Ensure you are signed in to Semgrep App.
+2. Click **[Projects](https://semgrep.dev/orgs/-/projects)** on the left sidebar.
+3. Optional: If you do not see the repository you want to add in the **Projects** page of Semgrep app, follow the steps in the succeeding sections to ensure that Semgrep App can detect the repository.
+4. Click **Scan new project**, and then click **Run scan in CI**.
+5. Select which repository provider for Semgrep to integrate with.
+6. Follow instructions displayed on Semgrep App page for particular repository provider.
+7. Optional: For **GitHub Actions**. If you do not see the repository you want to add, adjust [GitHub Application's Repository Access](https://github.com/settings/installations) configuration. See [Detecting GitHub repositories](#detecting-github-repositories) for more information.
+8. If successful, Semgrep App scans the repository for the first time using default, pre-selected rules.
+
+##### Detecting GitHub repositories
+
+To ensure that your GitHub repository is **detected** by Semgrep App:
+
+1. Log into GitHub.
+2. Click your **profile photo > Settings > Applications**.
+3. On the `semgrep-app` entry, click **Configure**.
+4. Under Repository access select an option to provide access:
+    1. All repositories will display all current and future public and private repositories.
+    2. Only select repositories will display explicitly selected repositories.
+
+### Running a scan
+
+By default, Semgrep scans are defined during a project's initial setup in Semgrep App. Semgrep scans are triggered by the following parameters:
+
+* Daily or weekly schedule.
+* After every PR or MR.
+* Update to the `semgrep.yml` file (dependent on your CI provider).
+
+To change these scan parameters:
+
+* Manually edit the `semgrep.yml` file.
+* Remove the project and redo the steps described in [Scanning a new project](#scanning-a-new-project) section.
+
+Set up additional scan parameters in your organization's [Settings](https://semgrep.dev/orgs/-/settings) page.
+
+You can also configure additional configuration options for a specific project. To configure project specific settings, follow these steps:
+
+1. Click **[Projects](https://semgrep.dev/orgs/-/projects)** on the left sidebar.
+2. Select the name of the project to modify, and then click the respective <i class="fa-solid fa-gear"></i> **gear** icon in the Settings column.
+3. Make changes as necessary.
+
+<dl>
+    <dt>Path ignores</dt>
+    <dd>Specify which directories or files you want to exclude from Semgrep scans. See <a href="/ignoring-files-folders-code/#defining-ignored-files-and-folders-in-semgrep-app">Defining ignored files and folders in Semgrep App</a> for specific details.</dd>
+    <dt>Tags</dt>
+	<dd>Add or remove tags to specific projects. See <a href="/semgrep-app/tags/">Managing projects through tags</a> for more information.</dd>
+</dl>
+
+### Adding rules and rulesets to scan with
+
+Semgrep App's Rule Board displays all rules and rulesets that are used to scan repositories. These rules are scanned based on the repository's programming language and framework as well as additional Semgrep parameters, such as ignored files.
+
+For example, given five repositories each with different programming languages, the Rule Board only scans using rules and rulesets for that repository's language that are in the Rule Board.
+
+Semgrep's speed is not affected by having multiple rules for different languages in the Rule Board.
+
+You may select rules and rulesets from your own rules, your organization's rules, or rules from the Registry.
+
+![Screenshot of Rule board](/img/rule-board.png "Screenshot of Rule board")
+
+The Rule Board is composed of three columns:
+
+
+<dl>
+    <dt>Monitor</dt>
+    <dd>Rules here show findings only on Semgrep App.</dd>
+    <dt>Comment</dt>
+    <dd>Rules here show findings to developers through PRs or MRs.</dd>
+    <dt>Block</dt>
+    <dd>Rules here show block merges and commits, in addition to showing findings in Semgrep App and PRs or MRs.</dd>
+</dl>    
+
+To add rules and rulesets to your Rule Board:
+
+1. Click **Rule Board** on the left sidebar.
+2. Click Add Rules. A right-side drawer appears.
+3. Type in a search term relevant to your codebase's framework or programming language.
+4. Drag a card from the search results to the appropriate column.
+5. Select **Save changes**.
+
+For more information on operations such as filtering and deleting as well as Rule board management, see [Rule board](../rule-board/).
+
+## Viewing and managing findings
+
+### Viewing findings of a scan
+
+![Screenshot of Dashboard](/img/dashboard-view.png "Screenshot of Dashboard")
+
+Both the Dashboard and the Findings page display the results of a scan. These pages are accessible from the left sidebar in Semgrep App. The **[Dashboard](../dashboard/)** is a report view to assist in evaluating security posture across repositories. It organizes findings into OWASP categories, enabling users to assess habits and trends within their team or organization.
+
+The **[Findings](/semgrep-app/findings/#managing-finding-status-bulk-triage)** page enables you to triage findings. Triaging refers to prioritizing a finding based on criteria set by your team or organization. While severity is a factor in triage, your organization may define additional criteria based on coding standards, business, or product goals.
+
+To see the rule specifics that triggered the finding, click on the rule entry.
+
+### Automatically resolving findings
+
+![Screenshot of autofix in GitHub](/img/notifications-github-suggestions.png "Screenshot of autofix in GitHub")
+
+Include code suggestions that resolve findings in both GitHub and GitLab through Semgrep App's autofix feature. This improves the fix rate of findings by reducing the steps needed to resolve a finding. See the section above on Running a scan to enable autofix.
+
+<EnableAutofix />
+
+## Going further with Semgrep App
+
+Semgrep app supports various phases of the development cycle through the following features:
+
+* Integrations keep teams informed without having to leave their working environments, such as Slack or email.
+* Forking Registry rules to easily write custom rules, enabling teams to enforce their own standards.
+* Developer feedback enables teams to collaborate and improve on scan quality.
+
+### Tracking findings and receiving notifications
+
+Receive notifications of new findings through email and Slack after every scan. Additionally, Enterprise or Team tier users are able to set up notifications through webhooks and can track findings on Jira. See [Integrations](../integrations/) documentation for more information.
+
+### Writing your own rules
+
+Semgrep's pattern-matching behavior resembles a linter, but its data flow engine extends Semgrep's capabilities as a static application security testing (SAST) tool.
+
+Semgrep provides the following environments to learn, experiment, and write Semgrep rules:
+
+<dl>
+    <dt><a href="https://semgrep.dev/learn">Tutorial</a></dt>
+	<dd>Learn Semgrep's pattern matching syntax, rule composition, and advanced features.</dd>
+    <dt><a href="https://semgrep.dev/playground">Playground</a></dt>
+    <dd>Learn the nuances of Semgrep operators by creating your own rules and run Semgrep on your own test cases.</dd>
+    <dt><a href= "https://semgrep.dev/login?return_path=/orgs/-/editor">Editor</a></dt>
+    <dd>Fork existing security rules to customize them for your own organization or team's use in this advanced editor. Refer to <a href="../editor/#jumpstart-rule-writing-using-existing-rules">Writing rules using Semgrep Editor</a>.</dd>
+</dl>
+
+### Receiving feedback about a rule
+
+[Developer feedback](../dashboard/#rule-performance-through-developer-feedback) is a Team/Enterprise tier feature in which developers can submit feedback about a rule or finding. This is used to evaluate a rule's performance:
+
+* Is the rule's message clear?
+* Does the rule have too many false positives?
+* Should the rule be ignored for a certain file or block of code?
+* Are there additional improvements to the rule, such as possible autofix values?
+
+### Getting support
+
+Refer to [Troubleshooting Semgrep App](/docs/troubleshooting/semgrep-app/) for common installation issues. Help is also available for all users through the [r2c Community Slack](https://r2c.dev/slack).
+
+## Additional resources
+
+### Semgrep App session details
+
+- The time before you need to reauthenticate to Semgrep App is 7 days.
+- Semgrep App session token is valid for 7 days.
+- This session timeout is not configurable.
+- Semgrep App is not using cookies but `localStorage` to store access tokens. The data in `localStorage` expire every 7 days. 
+
+<MoreHelp />