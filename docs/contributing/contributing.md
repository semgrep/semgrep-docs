---
slug: contributing
displayed_sidebar: ossSidebar
description: "Semgrep is LGPL-licensed and contributions are welcome. Get started by filing an issue, fixing a bug, contributing rules to the registry, adding a feature, or updating the docs. You can also contribute by helping others in the Semgrep Community Slack!"
---

# Contributing overview

Your contributions are welcome!

To contribute, read and agree with the [Contributor Covenant Code of Conduct](https://github.com/semgrep/semgrep/blob/develop/CODE_OF_CONDUCT.md).

Your contributions can help in various places:

|      Contribution      |      Where to contribute      |
|------------------------|-------------------------------|
| File a Semgrep issue.  | See the [Semgrep GitHub repository](https://github.com/semgrep/semgrep/issues/new/choose). |
| Contribute code changes. | Follow the [Contributing code](/contributing/contributing-code) document. Find a task in the [list of good first issues](https://github.com/semgrep/semgrep/issues?q=is%3Aopen+is%3Aissue+label%3A%22good+first+issue%22). |
<<<<<<< HEAD
| Contribute rules to the Semgrep Registry. | Add new rules through Semgrep Cloud Platform or GitHub. See [Contributing rules](/contributing/contributing-to-semgrep-rules-repository). |
=======
| Contribute rules to the Semgrep Registry. | Add new rules through Semgrep AppSec Platform or GitHub. See [Contributing rules](/contributing/contributing-to-semgrep-rules-repository). |
>>>>>>> 442ee227
| Update the documentation you are reading right now! | Create a PR or an issue in the [Documentation repository](https://github.com/semgrep/semgrep-docs). |
| File an issue for our Semgrep Visual Studio Code extension or help us to improve it. |See the [semgrep-vscode](https://github.com/semgrep/semgrep-vscode) repository. |
| File an issue for our Semgrep IntelliJ Plugin help us to improve it. |See the [semgrep-intellij](https://github.com/semgrep/semgrep-intellij) repository. |
| Help others in the community. | Check [Semgrep Community Slack](https://go.semgrep.dev/slack). |

For any contribution to Semgrep code (bug fix or fixed issue, feature), read more about development workflow and testing in the [contribution guidelines](contributing-code.md). For a high-level view of Semgrep’s design principles, see the [Semgrep OSS Engine philosophy](../contributing/philosophy.md).<|MERGE_RESOLUTION|>--- conflicted
+++ resolved
@@ -16,11 +16,7 @@
 |------------------------|-------------------------------|
 | File a Semgrep issue.  | See the [Semgrep GitHub repository](https://github.com/semgrep/semgrep/issues/new/choose). |
 | Contribute code changes. | Follow the [Contributing code](/contributing/contributing-code) document. Find a task in the [list of good first issues](https://github.com/semgrep/semgrep/issues?q=is%3Aopen+is%3Aissue+label%3A%22good+first+issue%22). |
-<<<<<<< HEAD
-| Contribute rules to the Semgrep Registry. | Add new rules through Semgrep Cloud Platform or GitHub. See [Contributing rules](/contributing/contributing-to-semgrep-rules-repository). |
-=======
 | Contribute rules to the Semgrep Registry. | Add new rules through Semgrep AppSec Platform or GitHub. See [Contributing rules](/contributing/contributing-to-semgrep-rules-repository). |
->>>>>>> 442ee227
 | Update the documentation you are reading right now! | Create a PR or an issue in the [Documentation repository](https://github.com/semgrep/semgrep-docs). |
 | File an issue for our Semgrep Visual Studio Code extension or help us to improve it. |See the [semgrep-vscode](https://github.com/semgrep/semgrep-vscode) repository. |
 | File an issue for our Semgrep IntelliJ Plugin help us to improve it. |See the [semgrep-intellij](https://github.com/semgrep/semgrep-intellij) repository. |
