--- conflicted
+++ resolved
@@ -33,11 +33,7 @@
 Here are the main components:
 
 * the OCaml code generator
-<<<<<<< HEAD
-  [ocaml-tree-sitter](https://github.com/semgrep/ocaml-tree-sitter):
-=======
   [ocaml-tree-sitter](https://github.com/semgrep/ocaml-tree-sitter-semgrep):
->>>>>>> fe379ae6
   generates OCaml parsing code from tree-sitter grammars extended
   with `...` and such. Publishes code into the git repos of the
   form `semgrep-X`.
