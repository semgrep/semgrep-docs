--- conflicted
+++ resolved
@@ -603,11 +603,7 @@
 
 Tree-sitter parsers exist as individual public projects. They are
 shared with other users of tree-sitter outside of semgrep. Our
-<<<<<<< HEAD
-[ocaml-tree-sitter](https://github.com/semgrep/ocaml-tree-sitter)
-=======
 [ocaml-tree-sitter](https://github.com/semgrep/ocaml-tree-sitter-semgrep)
->>>>>>> 6a112a7d
 project adds the necessary extensions for supporting semgrep patterns
 (ellipsis `...` and such). It also contains the machinery for turning
 a tree-sitter grammar into a usable, typed concrete syntax tree (CST).
