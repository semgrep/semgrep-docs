--- conflicted
+++ resolved
@@ -4,7 +4,6 @@
 
 ## Building `semgrep-core`
 
-<<<<<<< HEAD
 This document assumes you are building on MacOS and have already installed the
 Homebrew package manager.  Installation commands and package names for
 different OSs may vary slightly.
@@ -26,10 +25,9 @@
 ```bash
 git submodule update --init --recursive
 ```
-### Requirements
-=======
+
 ### Prerequisites
->>>>>>> b5050003
+
 
 `semgrep-core` is written primarily in OCaml. You will need to [install
 OCaml](https://opam.ocaml.org/doc/Install.html) and its package manager OPAM,
