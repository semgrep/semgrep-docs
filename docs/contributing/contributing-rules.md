--- conflicted
+++ resolved
@@ -239,11 +239,7 @@
 
 ### Including fields required by security category
 
-<<<<<<< HEAD
-Rules in category `security` in the Semgrep Registry require specific metadata fields that ensure consistency across the ecosystem in both Semgrep Cloud Platform and Semgrep CLI. Nest these metadata under the `metadata` field.
-=======
 Rules in category `security` in the Semgrep Registry require specific metadata fields that ensure consistency across the ecosystem in both Semgrep AppSec Platform and Semgrep CLI. Nest these metadata under the `metadata` field.
->>>>>>> 442ee227
 
 If your rule has a `category: security`, the following metadata are required:
 
