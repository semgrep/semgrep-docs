---
slug: contributing-to-semgrep-rules-repository
description: "This article outlines how to contribute to Semgrep Registry."
hide_title: true
---

# Contributing rules

## Introduction

Publish rules in the open-source Semgrep Registry and share them with the Semgrep community to help others benefit from your rule-writing efforts and contribute to the field of software security. There are two ways in which you can contribute rules to the Semgrep Registry:

<dl>
    <dt>For users of Semgrep App</dt>
    <dd>Contribute rules to the Semgrep Registry through Semgrep App. This workflow is recommended. See <a href="#contributing-through-semgrep-app-recommended"> Contributing through Semgrep App (recommended)</a>. This workflow creates the necessary pull request for you and streamlines the whole process.
</dd>
    <dt>For contributors to the repository through GitHub</dt>
    <dd>Contribute rules to the Semgrep Registry through a pull request. See the <a href="#contributing-through-github"> Contributing through GitHub</a> section for detailed information.</dd>
</dl>

### Contributing through Semgrep App (recommended)

To contribute and publish rules to the Semgrep Registry through Semgrep App, follow these steps:

1. Go to [Playground](https://semgrep.dev/playground/new).
2. Click <i className="fa-solid fa-file-plus-minus inline_svg"></i> **Create New Rule**.
3. Choose one of the following:
    - Create a new rule and test code by clicking <i class="fa-solid fa-circle-plus"></i>, and then click <i className="fa-solid fa-floppy-disk inline_svg"></i> **Save**. Note: The test file must contain at least one true positive and one true negative test case to be approved. See the [Tests](#tests) section of this document for more information.
    - In the <i class="fa-solid fa-server"></i> **Library** panel, select a rule from a category in **Semgrep Registry**. Click <i className="fa-solid fa-code-branch inline_svg"></i> **Fork**,
    modify the rule or test code, and then click <i className="fa-solid fa-floppy-disk inline_svg"></i> **Save**.
4. Click <i className="fa-solid fa-earth-americas inline_svg"></i> **Share**.
5. Click <i className="fa-solid fa-cloud-arrow-up inline_svg"></i> **Publish to Registry**.
6. Fill in the required and optional fields.
7. Click <i className="fa-solid fa-circle-check inline_svg"></i> **Continue**, and then click <i className="fa-solid fa-code-pull-request inline_svg"></i> **Create PR**.

This workflow automatically creates a pull request in the GitHub [Semgrep Registry](https://github.com/returntocorp/semgrep-rules). Find more about the Semgrep Registry by reading the [Rule writing](#rule-writing) and [Tests](#tests) sections.

You can also publish rules to the Semgrep Registry as private rules. See the [Private rules](/docs/writing-rules/private-rules.md) documentation for more information.

### Contributing through GitHub

Fork our repository and make a pull request; we'll contact you about signing our Contributor License Agreement (CLA). Install pre-commit (see [installing pre-commit](#installing-pre-commit)) and make a pull request to the [Semgrep Registry](https://github.com/returntocorp/semgrep-rules) with two files:
1. The semgrep pattern (as YAML file).
2. The test file (with the file extension of the language or framework). The test file must contain at least one true positive and one true negative test case to be approved. See the [Tests](#tests) section of this document for more information.

See an example of a [pull request](https://github.com/returntocorp/semgrep-rules/pull/1728/files) to the Semgrep Registry. Pull requests require the approval of at least one maintainer and successfully passed [CI jobs](https://github.com/returntocorp/semgrep-rules/actions).

Find more about the Semgrep Registry by reading the [Rule writing](#rule-writing) and [Tests](#tests) sections.

## Writing a rule for Semgrep Registry

### Tests

Include a test file to accompany new rules. A good test file includes the following:

- At least one test where the rule detects a finding. This is called a true positive finding.
- At least one test where the rule does **not** detect a finding. This is called a true negative finding.

See an example of this approach in the [Semgrep App](https://semgrep.dev/orgs/-/editor/s/returntocorp:aws-provider-static-credentials).

Test file names must match the rule file name, except for the file extension. For example, if the rule is in `my-rule.yaml`, name the test `my-rule.js`. (You can use any valid extension for the target language.)

In the test file, mark what is demonstratively expected to be a finding. See the examples of the rule and test file below:

Rule file:
```yaml
rules:
- id: my-rule
  pattern: var $X = "...";
  …
```

Test file:
```js
// ruleid: my-rule
var strdata = "hello";
// ok: my-rule
var numdata = 1;
```

For more information, visit [Testing rules](https://semgrep.dev/docs/writing-rules/testing-rules/).

### Understanding rule namespacing

The namespacing format for contributing rules in the [Semgrep Registry](https://github.com/returntocorp/semgrep-rules) is `<language>/<framework>/<category>/$MORE`. If the rule does not belong to a particular framework, add it to the language directory, which uses the word `lang` in place of the `<framework>` - `<language>/<lang>`.

### Rule messages

Include a rule message that provides details about the matched pattern and informs how to mitigate any related issues. Provide the following information in a rule message:

1. Description of the pattern. For example: missing parameter, dangerous flag, out-of-order function calls.
2. Description of why this pattern was detected. For example: logic bug, introduces a security vulnerability, bad practice.
3. An alternative that resolves the issue. For example: Use another function, validate data first, and discard the dangerous flag.

Use the YAML multiline string operator `>-` when rule messages span multiple lines. This presents the best-looking rule message on the command-line without having to worry about line wrapping or escaping the quote or backslash characters.

For an example of a good rule message, see: [this rule for Django's mark_safe](https://semgrep.dev/r?q=python.django.security.audit.avoid-mark-safe.avoid-mark-safe).

:::info Rule message example
`mark_safe()` is used to mark a string as *safe* for HTML output. This disables escaping and may expose the content to XSS attacks. Instead, use `django.utils.html.format_html()` to build HTML for rendering.
:::

### Including additional details with rule metadata

Rules in the Semgrep Registry require specific metadata fields that ensure consistency across the ecosystem in both Semgrep App and Semgrep CLI. These fields help users of Semgrep to identify rules in different categories such as:

- High confidence security rules for CI pipelines.
- OWASP Top 10 or CWE Top 25 rule packs.
- Technology. For example `react` so it is easy to find `p/react` rule packs.
- Audit rules with lower confidence intended for code auditors.

Nest these metadata under the `metadata` key. The following metadata are required:

<table>
  <thead><tr>
   <th>Metadata field</th>
   <th>Possible values</th>
   <th>Example use</th>
  </tr></thead>
  <tbody>
  <tr>
   <td>CWE</td>
   <td>A <a href="https://cwe.mitre.org/index.html">Comment Weakness Enumeration (CWE)</a>.</td>
   <td><code>cwe: "CWE-502: Deserialization of Untrusted Data"</code></td>
  </tr>
  <tr>
   <td>Confidence</td>
   <td><code>HIGH</code>, <code>MEDIUM</code>, <code>LOW</code></td>
   <td><code>confidence: MEDIUM</code></td>
  </tr>
  <tr>
   <td>Likelihood</td>
   <td><code>HIGH</code>, <code>MEDIUM</code>, <code>LOW</code></td>
   <td><code>likelihood: MEDIUM</code></td>
  </tr>
  <tr>
   <td>Impact</td>
   <td><code>HIGH</code>, <code>MEDIUM</code>, <code>LOW</code></td>
   <td><code>impact: HIGH</code></td>
  </tr>
  </tbody>
</table>

Examples of rules with full list of required metadata:

- [High confidence JavaScript/TypeScript rule](https://semgrep.dev/playground/r/javascript.express.security.audit.express-open-redirect.express-open-redirect)
- [Medium confidence Python rule](https://semgrep.dev/playground/r/python.lang.security.dangerous-system-call.dangerous-system-call)
- [Low confidence C# rule](https://semgrep.dev/playground/r/csharp.lang.security.ssrf.rest-client.ssrf)

```
  metadata:
    technology:
      - STRING
    references:
      - https://STRING
    cwe:
      - "CWE-NUMBER: STRING"
    category: security
    subcategory:
      - STRING
    likelihood: STRING
    impact: STRING
    confidence: STRING
```
Details of each field are provided in subsections below with examples:

#### CWE

Include the appropriate <a href="https://cwe.mitre.org/index.html">Comment Weakness Enumeration (CWE)</a>. CWE can explain what vulnerability is your rule trying to find. Examples:

If you write an SQL Injection rule, use the following:
```yaml
cwe:                
  - 'CWE-89: Improper Neutralization of Special Elements used in an SQL Command ('SQL Injection')'
```

If you write an XSS rule, use the following:
```yaml
cwe: 
  - 'CWE-79: Improper Neutralization of Input During Web Page Generation ('Cross-site Scripting')'
```

#### Confidence

Indicate confidence of the rule to detect true positives. See the possible options below:

- **HIGH** - Security concern, with high true positives. Useful in CI/CD pipelines.
- **MEDIUM** - Security concern, but some false positives. Useful in CI/CD pipelines.
- **LOW** - Expect a fair amount of false positives, similar to audit style rules. These rules can detect many false positives.

##### HIGH

HIGH confidence rules can use Semgrep advanced features such as `metavariable-comparison` or `taint mode`, to detect true positives. See examples below:

- https://semgrep.dev/orgs/-/editor/r/go.lang.security.audit.crypto.use_of_weak_rsa_key.use-of-weak-rsa-key
- https://semgrep.dev/playground/r/javascript.express.security.audit.express-open-redirect.express-open-redirect
- https://semgrep.dev/playground/r/javascript.jose.security.jwt-hardcode.hardcoded-jwt-secret?editorMode=advanced

```
confidence: HIGH 
```

##### MEDIUM

MEDIUM confidence rules can use Semgrep advanced features such as `metavariable-comparison` or `taint mode`, but with some false positives. See examples below:

- https://semgrep.dev/playground/r/javascript.express.security.audit.express-ssrf.express-ssrf
- https://semgrep.dev/playground/r/javascript.express.security.express-xml2json-xxe.express-xml2json-xxe?editorMode=advanced

```
confidence: MEDIUM 
```

##### LOW

Low confidence rules generally find something which appears to be dangerous while reporting a lot of false positives. See examples below:

- https://semgrep.dev/playground/r/php.lang.security.eval-use.eval-use
- https://semgrep.dev/playground/r/javascript.browser.security.dom-based-xss.dom-based-xss?editorMode=advanced

```
confidence: LOW 
```

#### Likelihood

Specify how likely it is that an attacker can exploit the issue that has been found. The possible values are `LOW`, `MEDIUM`, `HIGH`.

##### HIGH

HIGH likelihood rules specify a very high concern that the vulnerability can be exploited. Examples:

- The use of weak encryption: https://semgrep.dev/playground/r/go.lang.security.audit.crypto.use_of_weak_rsa_key.use-of-weak-rsa-key?editorMode=advanced
- Disabled security feature in a configuration
- Hardcoded secrets that use `"..."`: https://semgrep.dev/playground/r/javascript.jose.security.jwt-hardcode.hardcoded-jwt-secret?editorMode=advanced
- `taint mode sources` which reach a `taint mode sink` with `taint mode sanitizers`

```
likelihood: HIGH 
```

##### MEDIUM

MEDIUM likelihood rules detect a vulnerability in most circumstances. Although it can be hard for an attacker to exploit them. Also, these rules can detect part of a problem, but not the whole issue. Examples:

- `taint mode sources` which reach a `taint mode sink`  but the source is something which can only be vulnerable in certain conditions e.g. OS Environment Variables, or loading from disk: https://semgrep.dev/playground/r/python.aws-lambda.security.dangerous-spawn-process.dangerous-spawn-process?editorMode=advanced
- `taint mode sources` with a `taint mode sink` but is missing a `taint mode sanitizer` which can introduce more false positives: https://semgrep.dev/playground/r/javascript.express.security.express-puppeteer-injection.express-puppeteer-injection?editorMode=advanced

```
likelihood: MEDIUM 
```

##### LOW

LOW likelihood rules tend to find something dangerous, but are not evaluating whether something is truly vulnerable, for example:

- `taint mode sources` such as function arguments which may or may not be tainted which reach a `taint mode sink`: https://semgrep.dev/playground/r/typescript.react.security.audit.react-href-var.react-href-var?editorMode=advanced
- A rule which uses `search mode` to find the use of a dangerous function for example: `trustAsHTML`, `bypassSecurityTrust()`, `eval()`, or `innerHTML`: https://semgrep.dev/playground/r/javascript.browser.security.dom-based-xss.dom-based-xss?editorMode=advanced

```
likelihood: LOW 
```

#### Impact

<<<<<<< HEAD
Indicate how much damage can a vulnerability cause. Use LOW, MEDIUM, and HIGH.
=======
Indicate how much damage can this vulnerability causes. Use LOW, MEDIUM, and HIGH.
>>>>>>> 6e1f6e56


##### HIGH

HIGH impact rules can detect extremely damaging vulnerabilities, such as injection vulnerabilities. Examples:

- https://semgrep.dev/playground/r/javascript.sequelize.security.audit.sequelize-injection-express.express-sequelize-injection
- https://semgrep.dev/playground/r/ruby.rails.security.audit.xxe.xml-external-entities-enabled.xml-external-entities-enabled?editorMode=advanced

```
impact: HIGH 
```

##### MEDIUM

MEDIUM impact rules are issues that are less likely to lead to full system compromise but still are fairly damaging. Examples:

- https://semgrep.dev/playground/r/python.flask.security.injection.raw-html-concat.raw-html-format?editorMode=advanced
- https://semgrep.dev/playground/r/python.flask.security.injection.ssrf-requests.ssrf-requests?editorMode=advanced

```
impact: MEDIUM 
```

##### LOW

LOW impact rules are rules which are a security issue, but the impact is not too damaging to the application if discovered. 

- https://semgrep.dev/playground/r/go.gorilla.security.audit.session-cookie-missing-secure.session-cookie-missing-secure?editorMode=advanced
- https://semgrep.dev/playground/r/javascript.browser.security.raw-html-join.raw-html-join?editorMode=advanced

```
impact: LOW 
```

#### Subcategory

Include subcategory to explain what is the type of the rule. See the subsections below for more details.

##### vuln

A vulnerability rule is something that developers certainly want to resolve. For example, an SQL Injection rule which uses taint mode. Example:

- https://semgrep.dev/playground/r/javascript.sequelize.security.audit.sequelize-injection-express.express-sequelize-injection

```
subcategory:          
  - vuln
```

##### audit

An audit rule is useful for code auditors. For example, an SQL rule which finds all uses of `database.exec(...)` that can be problematic. Example:

- https://semgrep.dev/playground/r/generic.html-templates.security.unquoted-attribute-var.unquoted-attribute-var?editorMode=advanced

```
subcategory:          
  - audit
```

##### guardrail

A guardrail rule, is useful for companies writing custom rules. For example, finding all usages to non-standard XML parsing libraries within the company. The rule can also bring a message that a developer can use only a company-approved library.

```
subcategory:          
  - guardrail
```

#### References

References help to define specific rule packs for languages, libraries, and frameworks which are available on our <a href="https://semgrep.dev/explore">Semgrep Registry</a>.

For example, writing a rule to find an issue in react, you can include:
- https://semgrep.dev/playground/r/typescript.react.security.audit.react-href-var.react-href-var?editorMode=advanced
```
references: 
  - react
```

Another example, writing a rule to find an issue in Express, you can include:

- https://semgrep.dev/playground/r/javascript.sequelize.security.audit.sequelize-injection-express.express-sequelize-injection

```
references: 
  - express
```

### Rule quality checker

When you contribute rules to the Semgrep Registry, our quality checkers (linters) evaluate if the rule conforms to r2c standards. The `semgrep-rule-lints` job runs linters on a new rule to check for mistakes, performance problems, and best practices for submitting to the Semgrep Registry. To improve your rule writing, use Semgrep itself to [scan semgrep-rules](https://r2c.dev/blog/2021/how-we-made-semgrep-rules-run-on-semgrep-rules/).<|MERGE_RESOLUTION|>--- conflicted
+++ resolved
@@ -135,6 +135,16 @@
   </tr>
   <tr>
    <td>Impact</td>
+   <td><code>HIGH</code>, <code>MEDIUM</code>, <code>LOW</code></td>
+   <td><code>impact: HIGH</code></td>
+  </tr>
+  <tr>
+   <td>Subcategory</td>
+   <td><code>HIGH</code>, <code>MEDIUM</code>, <code>LOW</code></td>
+   <td><code>impact: HIGH</code></td>
+  </tr>
+  <tr>
+   <td>References</td>
    <td><code>HIGH</code>, <code>MEDIUM</code>, <code>LOW</code></td>
    <td><code>impact: HIGH</code></td>
   </tr>
@@ -263,11 +273,7 @@
 
 #### Impact
 
-<<<<<<< HEAD
 Indicate how much damage can a vulnerability cause. Use LOW, MEDIUM, and HIGH.
-=======
-Indicate how much damage can this vulnerability causes. Use LOW, MEDIUM, and HIGH.
->>>>>>> 6e1f6e56
 
 
 ##### HIGH
