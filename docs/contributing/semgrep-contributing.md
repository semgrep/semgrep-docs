--- conflicted
+++ resolved
@@ -89,17 +89,7 @@
 Ensure that you are in `cli/` directory, and then issue the following command:
 
 ```
-<<<<<<< HEAD
 pipenv run semgrep --help
-=======
-python -m pipenv shell
-```
-
-Make sure you are in `cli/`. Within the shell, run:
-
-```
-python -m semgrep --help
->>>>>>> e03ee3f4
 ```
 
 To try a simple analysis, you can run:
@@ -153,17 +143,13 @@
 To run tests, run the following command:
 
 ```
-<<<<<<< HEAD
 pipenv run pytest
-=======
-pytest
 ```
 
 There are some much slower tests which run semgrep on many open source projects. To run these slow tests, run:
 
 ```sh
-pytest tests/qa
->>>>>>> e03ee3f4
+pipenv run pytest tests/qa
 ```
 
 If you want to update the tests to match to the current output:
@@ -174,30 +160,18 @@
 Running a single test file is simple too:
 
 ```
-<<<<<<< HEAD
 pipenv run pytest path/to/test.py
-=======
-pytest path/to/test.py
->>>>>>> e03ee3f4
 ```
 
 Or running an individual test function:
 
 ```
-<<<<<<< HEAD
-pipenv run pytest -k test_func_name path/to/test.py
-=======
-pytest -k test_func_name path/to/test.py
->>>>>>> e03ee3f4
+pipenv run pytest path/to/test.py::test_func_name
 ```
 
 `semgrep-cli` also includes [`pytest-benchmark`](https://pytest-benchmark.readthedocs.io/en/latest/)
 to allow for basic benchmarking functionality. This can be run like so:
 
 ```
-<<<<<<< HEAD
 pipenv run pytest --benchmark-only
-=======
-pytest --benchmark-only
->>>>>>> e03ee3f4
 ```