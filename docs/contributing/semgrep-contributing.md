# `semgrep-cli` contributing


The following explains how to build `semgrep-cli` so that you can make and test changes to the Python wrapper.
The `semgrep-cli` name refers to the project which exposes the actual `semgrep` command.
You may want to read the README first to understand the relationship between `semgrep-cli` and `semgrep-core`.
## Setting up the environment

You will need Python >= 3.7.

Most Python development is done inside the `cli` directory:

```bash
cd cli
```

We use [`pipenv`](https://github.com/pypa/pipenv) to manage our virtual environment.
You can install it like this:

```bash
python -m pip install pipenv
```

Next we need to initialize the environment.
This command will install dev dependencies such as pytest and will also install semgrep in editable mode in the pipenv.

```bash
SEMGREP_SKIP_BIN=true python -m pipenv install --dev
```

:::note
SEMGREP_SKIP_BIN` tells the installer that we will bring our own semgrep-core; see below.*
:::

## Getting the `semgrep-core` binary

Almost all usages of `semgrep-cli` require the `semgrep-core` binary.
To get this binary,
your safest bet is to follow the instructions in [Building `semgrep-core`](semgrep-core-contributing.md#building-semgrep-core),
which takes around 20 minutes.

Two shortcuts are available as alternatives,
where you use a pre-compiled binary.
The downsides of using a pre-compiled binary are:

1. You will not be able to make edits to `semgrep-core`,
   for example to fix a parse error.
2. Semgrep will fail if the interface between `semgrep-cli` and `semgrep-core` has changed
   since the binary was compiled.
   This has historically been happening around every two months,
   but can happen at any time without notice.

With that in mind, the available shortcuts are:
### The Homebrew shortcut

If you installed Semgrep via Homebrew with `brew install semgrep`,
a `semgrep-core` binary was bundled within that installation,
but is not made available on your `$PATH` by default.

You can add the bundled binary to your `$PATH` with this series of commands,
provided you have `jq` installed:

```bash
export SEMGREP_BREW_INSTALLED_VERSION="$(brew info --json semgrep | jq '.[0].installed[0].version' -r)"
export SEMGREP_BREW_INSTALL_PATH="$(brew --cellar semgrep)/${SEMGREP_BREW_INSTALLED_VERSION}"
export SEMGREP_BREW_PYTHON_PACKAGE_PATH="$(${SEMGREP_BREW_INSTALL_PATH}/libexec/bin/python -m pip list -v | grep '^semgrep\b' | awk '{ print $3 }')"
export SEMGREP_BREW_CORE_BINARY_PATH="${SEMGREP_BREW_PYTHON_PACKAGE_PATH}/semgrep/bin"
export PATH="${SEMGREP_BREW_CORE_BINARY_PATH}:${PATH}"
```

### The manual shortcut

Visit the [releases page](https://github.com/returntocorp/semgrep/releases)
and grab the latest zipfile or tarball for your platform. Extract this archive
and inside should be the necessary binaries. You can confirm this by running:

```bash
./semgrep-core --help
```

Copy this file to somewhere in your `$PATH` so `semgrep-cli` can find them. For
example, you may create a `~/bin/` directory within the repository. [Include it in your `$PATH`](https://unix.stackexchange.com/questions/26047/how-to-correctly-add-a-path-to-path)
and run the binary from there.

Alternatively, you may include it somewhere like `/usr/local/bin/`.

## Running `semgrep-cli`

Ensure that you are in `cli/` directory, and then issue the following command:

```
pipenv run semgrep --help
```

To try a simple analysis, you can run:

```
echo 'if 1 == 1: pass' | python -m semgrep --lang python --pattern '$X == $X' -
/tmp/...
1:if 1 == 1: pass
```

Congratulations, you have Semgrep running locally!

## Installing `semgrep`

You can always run `semgrep` from `cli/`, which will use your latest changes in that directory, but you may also want to install the `semgrep` binary. To do this, run

```
pipenv install --dev
```

Some people have encountered difficulties with the above. If it fails, you can reach out to the [`semgrep` team on Slack](https://r2c.dev/slack).

If you have an M1 Mac, this may install the incorrect executable. You can run this instead
```
brew install semgrep
```

Now you can run `semgrep --help` from anywhere.

If you have installed `semgrep-core` from source, there are convenient targets in the root Makefile that let you update all binaries. After you pull, simply run

```
make rebuild
```

See the Makefile in `cli/`

## Adding python packages to `semgrep`

<<<<<<< HEAD
Semgrep uses `mypy` to do static type-checking of its python code. Therefore, when adding a new python package, you also need to add typing stubs for that package. This can be done in three steps. For example, suppose you would like to add the package `pyyaml` to Semgrep.

1. Install the corresponding package with typing stubs. For our `pyyaml` example, the corresponding package is `types-pyyaml`.
=======
Semgrep uses `mypy` to do static type-checking of its Python code. Therefore, when adding a new Python package, you also need to add typing stubs for that package. This can be done in three steps. For example, suppose you would like to add the package `pyyaml` to Semgrep.

Install the corresponding package with typing stubs. For our `pyyaml` example, the corresponding package is `types-pyyaml`.
>>>>>>> c77d082a

```
pipenv install --dev types-pyyaml
```
<<<<<<< HEAD
Here we use --dev to specify that this package is needed for development but not in production. This command updates `cli/Pipfile` with the typing stubs package, and adds both the typing stubs and the package itself to your `Pipfile.lock`. This allows you to import the package in your code. For example, `import yaml as pyyaml`.
=======
Here `--dev` specifies that this package is needed for development but not in production. This command updates `cli/Pipfile` with the typing stubs package, and adds both the typing stubs and the package itself to your `Pipfile.lock`. This allows you to import the package in your code. For example, `import yaml as pyyaml`.
>>>>>>> c77d082a

Next, manually add the typing stubs package to `.pre-commit-config.yaml` so that the pre-commit mypy hook can find the package.

```
      - id: mypy
        additional_dependencies: &mypy-deps
          - ...
          - types-PyYAML
```

Finally, manually add the original package to `cli/setup.py` in the `install_requires` list variable. You can find the version number either in the `Pipfile.lock` changes or by looking up online the most recent major version of the package.

```
install_requires = [
   ...
   "pyyaml~=6.0",
]
```

This change makes your package a dependency of published Semgrep. Without this change, if you create a pull request, the CI job called `build docker image` fails with a `ModuleNotFoundError`, indicating that it is unable to find your package.

## Troubleshooting

For a reference build that's known to work, consult the root `Dockerfile`
to build semgrep inside a container. You can check that it builds with

```
docker build -t semgrep .
```

## Testing

`semgrep-cli` uses [`pytest`](https://docs.pytest.org/en/latest/) for testing.

To run tests, run the following command:

```
pipenv run pytest
```

There are some much slower tests which run semgrep on many open source projects. To run these slow tests, run:

```sh
pipenv run pytest tests/qa
```

If you want to update the tests to match to the current output:
```sh
make regenerate-tests
```

Running a single test file is simple too:

```
pipenv run pytest path/to/test.py
```

Or running an individual test function:

```
pipenv run pytest path/to/test.py::test_func_name
```

`semgrep-cli` also includes [`pytest-benchmark`](https://pytest-benchmark.readthedocs.io/en/latest/)
to allow for basic benchmarking functionality. This can be run like so:

```
pipenv run pytest --benchmark-only
```<|MERGE_RESOLUTION|>--- conflicted
+++ resolved
@@ -129,24 +129,14 @@
 
 ## Adding python packages to `semgrep`
 
-<<<<<<< HEAD
-Semgrep uses `mypy` to do static type-checking of its python code. Therefore, when adding a new python package, you also need to add typing stubs for that package. This can be done in three steps. For example, suppose you would like to add the package `pyyaml` to Semgrep.
-
-1. Install the corresponding package with typing stubs. For our `pyyaml` example, the corresponding package is `types-pyyaml`.
-=======
 Semgrep uses `mypy` to do static type-checking of its Python code. Therefore, when adding a new Python package, you also need to add typing stubs for that package. This can be done in three steps. For example, suppose you would like to add the package `pyyaml` to Semgrep.
 
 Install the corresponding package with typing stubs. For our `pyyaml` example, the corresponding package is `types-pyyaml`.
->>>>>>> c77d082a
 
 ```
 pipenv install --dev types-pyyaml
 ```
-<<<<<<< HEAD
-Here we use --dev to specify that this package is needed for development but not in production. This command updates `cli/Pipfile` with the typing stubs package, and adds both the typing stubs and the package itself to your `Pipfile.lock`. This allows you to import the package in your code. For example, `import yaml as pyyaml`.
-=======
 Here `--dev` specifies that this package is needed for development but not in production. This command updates `cli/Pipfile` with the typing stubs package, and adds both the typing stubs and the package itself to your `Pipfile.lock`. This allows you to import the package in your code. For example, `import yaml as pyyaml`.
->>>>>>> c77d082a
 
 Next, manually add the typing stubs package to `.pre-commit-config.yaml` so that the pre-commit mypy hook can find the package.
 
