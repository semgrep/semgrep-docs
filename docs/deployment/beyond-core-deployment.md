--- conflicted
+++ resolved
@@ -29,8 +29,4 @@
 | I want to receive notifications in my environment.    | Set up [notifications](/semgrep-cloud-platform/notifications).   |
 | I want my developers to use Semgrep on their IDE.    | Install and set up available [IDE extensions](/extensions/overview).  |
 | I'm scanning too many projects (repositories onboarded to Semgrep) and want to group them somehow.         | [Tag your projects](/docs/semgrep-cloud-platform/tags).   |
-<<<<<<< HEAD
-| I'd like to manage access to the resources that developers can view or change in Semgrep Cloud Platform.         | Configure [roles and users](/docs/deployment/user-management).  |
-=======
-| I'd like to manage access to the resources that developers can view or change in Semgrep AppSec Platform.         | Configure [roles and users](/docs/deployment/user-management).  |
->>>>>>> 442ee227
+| I'd like to manage access to the resources that developers can view or change in Semgrep AppSec Platform.         | Configure [roles and users](/docs/deployment/user-management).  |