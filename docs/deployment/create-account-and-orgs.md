---
slug: create-account-and-orgs
append_help_link: true
title: Create an account
hide_title: true
description: Create a Semgrep account and organization to prepare your deployment for the addition of repositories and team members.
tags:
  - Semgrep AppSec Platform
  - Team & Enterprise Tier
  - Deployment
---

import PlatformSigninGithub from "/src/components/procedure/_platform-signin-github.md"
import PlatformSigninGitlab from "/src/components/procedure/_platform-signin-gitlab.md"
import Tabs from '@theme/Tabs';
import TabItem from '@theme/TabItem';

# Create a Semgrep account and set up organizations

:::note Your deployment journey
- You have gained the necessary [resource access and permissions](/deployment/checklist) required for deployment.
:::

* Add the rest of your organization (org) members to Semgrep.
* Configure Semgrep to scan repositories in other source code managers, such as Bitbucket.

:::tip Using SSO for your initial sign-in
Alternatively, reach out to [<i class="fa-regular fa-envelope"></i> sales@semgrep.com](mailto:sales@semgrep.com) to set up SSO. This removes the need to sign in through a GitHub or GitLab account if you don't have one.
:::

## Semgrep AppSec Platform

Semgrep AppSec Platform is used to manage all Semgrep Pro products, where you can:

- View and manage your Semgrep findings.
- Customize how Semgrep scans your code.
- Manage the users associated with your Semgrep organization.
- Set up alerts and notifications, including Slack alerts, emails, and pull request or merge request comments pushed to your source code manager

## Initial sign in to Semgrep AppSec Platform

The following steps walk you through creating a **user account** and your first **organization**:

<Tabs
    defaultValue="signin-github"
    values={[
    {label: 'Sign in with GitHub', value: 'signin-github'},
    {label: 'Sign in with GitLab', value: 'signin-gitlab'},
    ]}
>

<TabItem value='signin-github'>

<PlatformSigninGithub />

</TabItem>

<TabItem value='signin-gitlab'>

<PlatformSigninGitlab />

</TabItem>

</Tabs>

You have successfully created an account and your first organization.

## Set up organizations

Organizations (orgs) in Semgrep enable users to share access to, and management of, Semgrep resources such as findings and reports.

Semgrep organizations can be **connected** to equivalent GitHub, GitLab, and SSO organizations, which enables users from those organizations to easily join your Semgrep deployment through their existing credentials.

### Next steps for GitHub and GitLab users

- Connect your Semgrep org to your GitHub or GitLab SCM. Refer to [<i class="fa-regular fa-file-lines"></i> Connect a source code manager](/deployment/connect-scm) for steps.

### Next steps for Bitbucket and Azure Repos users

- To add members to your Semgrep organization, set up [<i class="fa-regular fa-file-lines"></i> SSO authentication](/deployment/sso).
- You can also opt to scan a repository instead.

## Appendices

:::note
These sections are helpful, but are not necessary to set up a deployment.
:::

### How Semgrep organizations work

Users can have more than one organization, and an organization can consist of one or many user accounts. Users must belong to at least one organization when they first sign in to Semgrep.

Organizations can be as small as a single user in a department, or encompass whole companies.

By default, orgs do not manage any authentication or repositories. You add resources and users to an org by connecting to an SCM or SSO, or setting up a Semgrep scan.

<<<<<<< HEAD
Once you have connected to your SSO or SCM, any team member from your GitHub, GitLab, or SSO organization can sign in to Semgrep. This includes developers not part of your security team. To control which resources they are able to see or what policies they can change, configure their **role** through [<i class="fa-regular fa-file-lines"></i> user access control features](/deployment/user-management).
=======
Once you have connected to your SSO or SCM, any team member from your GitHub, GitLab, or SSO organization can sign in to Semgrep. This includes developers not part of your security team. To control which resources they are able to see or what policies they can change, configure their **role** through [<i class="fa-regular fa-file-lines"></i> user access control features](/deployment/teams).
>>>>>>> 53436c69

### Create additional orgs

After you create your first org, you can create multiple orgs to group related resources together:

1. In Semgrep AppSec Platform, click the drop-down box with your organization name, located at the sidebar.
2. Click **Add org**.
3. Click **Create an organization**.
4. In the popup, provide an **Organization display name**.

### Organization setup examples

The following examples illustrate what a completed organizational set-up can look like.

#### Single-user organization in GitLab

- In this example, a single GitLab user, `john-doe`, has a Semgrep org account with the same name.
- He has set up his CI workflow to scan `repo-A` and `repo-B` in his GitLab account. The CI job sends scan results (findings) to Semgrep AppSec Platform.
- This is similar to a **personal account** in GitHub or GitLab.

![A simple example of a single-user, single-org setup.](/img/personal-org.png#md-noborder)
**Figure.** A simple example of a single-user, single-org setup (a personal account).

#### Enterprise org with SSO and multiple orgs in GitHub

In this example, a `parent-company` has multiple `subsidiaries`, and wants to use SSO for user authentication:

- Each `subsidiary` is its own GitHub organization.
- The security team is responsible for all `subsidiaries` in `parent-company`. Thus, the security team is a part of all `subsidiaries`.
- The `parent-company` enforces SSO for all of its `subsidiaries`.
- Here, membership and repository scanning are separately managed by two different services.

The Semgrep deployment could look like this:

- Each GitHub org has a corresponding Semgrep org.
- The security team has configured SSO for each Semgrep org.
    - This means that `team-member-R` can also access `subsidiary-1-org`. The resources they are able to view or change can be constrained through **roles**.

![A complex organization setup using SSO and multiple GitHub orgs.](/img/multiple-orgs.png)
**Figure**. A complex organization setup using SSO and multiple GitHub orgs.

### Join an existing org

This section is for team members who have been invited to join a Semgrep organization.

<Tabs
    defaultValue="gh-gl"
    values={[
    {label: 'GitHub or GitLab', value: 'gh-gl'},
    {label: 'SSO', value: 'sso'},
    ]}
>

<TabItem value='gh-gl'>

To join an existing org in GitHub or GitLab:

1. Sign in to [<i class="fas fa-external-link fa-xs"></i> Semgrep AppSec Platform](https://semgrep.dev/login) with the account credentials specified by your admin.
1. Follow the on-screen prompts to [grant Semgrep the needed permissions](/deployment/checklist/#permissions) and proceed.
1. Click **Join an existing organization**.

</TabItem>

<TabItem value='sso'>

To join an existing org through your SSO provider:

1. Sign in to [<i class="fas fa-external-link fa-xs"></i> Semgrep AppSec Platform](https://semgrep.dev/login) with the account credentials specified by your admin.
2. You are automatically signed in to all organizations that your admin has set up for you.

</TabItem>

</Tabs>

### Delete an existing org

Reach out to [<i class="fa-regular fa-envelope"></i> support@semgrep.com](mailto:support@semgrep.com) to delete an organization.<|MERGE_RESOLUTION|>--- conflicted
+++ resolved
@@ -94,11 +94,7 @@
 
 By default, orgs do not manage any authentication or repositories. You add resources and users to an org by connecting to an SCM or SSO, or setting up a Semgrep scan.
 
-<<<<<<< HEAD
-Once you have connected to your SSO or SCM, any team member from your GitHub, GitLab, or SSO organization can sign in to Semgrep. This includes developers not part of your security team. To control which resources they are able to see or what policies they can change, configure their **role** through [<i class="fa-regular fa-file-lines"></i> user access control features](/deployment/user-management).
-=======
 Once you have connected to your SSO or SCM, any team member from your GitHub, GitLab, or SSO organization can sign in to Semgrep. This includes developers not part of your security team. To control which resources they are able to see or what policies they can change, configure their **role** through [<i class="fa-regular fa-file-lines"></i> user access control features](/deployment/teams).
->>>>>>> 53436c69
 
 ### Create additional orgs
 
