--- conflicted
+++ resolved
@@ -93,14 +93,7 @@
 
 ### GitHub Enterprise Server
 
-<<<<<<< HEAD
-This section is applicable to users on a **GitHub Enterprise Server** plan.
-
-import Tabs from '@theme/Tabs';
-import TabItem from '@theme/TabItem';
-=======
 This section is applicable to users on a **GitHub Enterprise Server** plan. 
->>>>>>> dd061b3b
 
 The **Semgrep App for GitHub Enterprise (GHE)** creates a connection between Semgrep
 and orgs in your GHE deployment. There are two primary installation steps:
