--- conflicted
+++ resolved
@@ -93,12 +93,7 @@
    that "owns" the app.
 2. Install the app for additional GHE orgs.
 
-<!-->Using HTML headers instead of MD headers because I don't want them in the right-side nav<-->
-<<<<<<< HEAD
-#### Install the Semgrep App for the first time using the organization that "owns" the app
-=======
-<h4>Initial Semgrep App installation</h4>
->>>>>>> 5911fe9a
+#### Initial Semgrep App installation
 
 If your deployment contains many orgs, you must choose an org in the deployment that will act as the **owner** of the Semgrep app.  
 instance, you must choose the organization within your deployment to act as the
@@ -112,13 +107,8 @@
 3. In the popup window, provide:
    - The **Name of your GitHub Organization**
    - The **URL** to access your deployment
-<<<<<<< HEAD
    - A random string in the **Access token** field; this field will be optional in the future
 4. Click **Connect** to save your changes.
-=======
-   - A random string in the **Access token** field such as `asdf`;  this field will be optional in the future
-    Click **Connect** to save your changes.
->>>>>>> 5911fe9a
    ![Connect your GitHub Organization popup window](/img/ghe-2.png#md-width)
 5. Refresh your browser. You should see a new entry under **Source code
    managers** that displays the GHE org and instance URL you entered. Click
@@ -135,11 +125,7 @@
    change these permissions later.
    3. Click **Create GitHub App** to proceed.
       If this step is successful, the blue **Create GitHub App** button turns into a gray **Created** button.
-<<<<<<< HEAD
-7. Click **Install** under **Step 4**. You'll be taken to your GHE instance and
-=======
 6. Click **Install** under **Step 4**. You are taken to your GHE instance and
->>>>>>> 5911fe9a
    asked to name your app. You can choose whatever name you'd like, but Semgrep
    recommends that you name it something that indicates that this is the Semgrep
    GHE app.
@@ -164,12 +150,7 @@
 
 ![App installation page](/img/ghe-11.png#md-width)
 
-<<<<<<< HEAD
-Install the app for subsequent GHE org
-=======
-<!-->Using HTML headers instead of MD headers because I don't want them in the right-side nav<-->
-<h4>Install the app for subsequent GHE orgs</h4>
->>>>>>> 5911fe9a
+#### Install the app for subsequent GHE orgs
 
 You can install the Semgrep app onto additional GHE orgs at any time. To do so:
 
