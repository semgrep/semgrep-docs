--- conflicted
+++ resolved
@@ -132,11 +132,7 @@
 
 ### Troubleshoot your CI job
 
-<<<<<<< HEAD
-Semgrep attempts to automatically detect certain CI values, such as your repository's name and URL. These values are used to provide context to findings in Semgrep Cloud Platform and hyperlinks to the code that generated the finding.
-=======
 Semgrep attempts to automatically detect certain CI values, such as your repository's name and URL. These values are used to provide context to findings in Semgrep AppSec Platform and hyperlinks to the code that generated the finding.
->>>>>>> 442ee227
 
 Refer to the following table for common issues and the corresponding environment variables you can set to fix them:
 
@@ -185,11 +181,7 @@
 
 When running in CI, Semgrep runs fully in the CI build environment. Unless you have explicitly granted code access to Semgrep, your code is not sent anywhere.
 
-<<<<<<< HEAD
-- Semgrep Cloud Platform collects [findings data](/semgrep-ci/findings-ci), which includes the line number of the code match, but not the code. It is hashed using a one-way hashing function.
-=======
 - Semgrep AppSec Platform collects [findings data](/semgrep-ci/findings-ci), which includes the line number of the code match, but not the code. It is hashed using a one-way hashing function.
->>>>>>> 442ee227
 - Findings data is used to generate line-specific hyperlinks to your source code management system and support other Semgrep functions.
 
 ## Next steps
