---
slug: core-deployment
append_help_link: true
title: Core deployment
description: Learn how to set up a comprehensive Semgrep deployment for yourself or your organization.
tags:
  - Deployment
  - Semgrep AppSec Platform
---

Semgrep can be set up to scan repositories of any size.

**Deployment** refers to the process of integrating Semgrep into your developer and infrastructure workflows. Completing the deployment process provides you with the Semgrep features that meet your security program's needs.

Deployment includes:

- Running Semgrep scanners as part of your CI. These scans can be any combination of SAST (Static Application Security Testing), SCA (Software Composition Analysis), or Secrets, depending on your plan.
- Managing team members' access and authentication.
- Ensuring that Semgrep has sufficient access to your self-hosted source code manager (SCM), such as GitLab Self-Managed.

Semgrep does not require code access to complete the core deployment process. Your code is not sent anywhere.

:::tip Are these guides for you?
- These guides outline procedures for the deployment of Semgrep as part of a security program. To try out Semgrep, refer to the [<i class="fa-regular fa-file-lines"></i> Quickstart](/getting-started/quickstart) document.
- Individual users can also use these guides to deploy Semgrep as part of their personal security.
:::

Many deployment features are set up through **Semgrep AppSec Platform**.

Deployment does **not** include:

- Customizing your SAST, SCA, or secrets scans
- Custom rule writing
- Triage

For these features, refer to the **Scan and Triage** section in the navigation bar.

### All Semgrep deployment features

Semgrep supports many different technology stacks. Refer to the following table to evaluate which deployment features of Semgrep you can use based on your technologies.

#### Core deployment

These are the absolute minimum Semgrep features for any deployment.

<table>
    <thead>
        <tr>
            <th>Deployment feature</th>
            <th>Notes</th>
        </tr>
    </thead>
    <tbody>
        <tr>
            <td>SAST scanning</td>
            <td>Check that Semgrep:
            <ul><li>Can scan your language and that the language's maturity matches your security needs. See <a href="/supported-languages"><i class="fa-regular fa-file-lines" /> Supported languages</a>.</li>
            <li>Provides rulesets that you can use out-of-the-box. See <a href="https://semgrep.dev/r/"><i class="fas fa-external-link fa-xs" /> Semgrep Registry</a>.</li></ul></td>
        </tr>
        <tr>
            <td>SCA scanning</td>
            <td>Check that Semgrep supports your lockfile or package manager.</td>
        </tr>
        <tr>
            <td>Secrets scanning (beta)</td>
            <td>Check that your services, such as Slack or Twilio, can be validated by Semgrep. Semgrep Secrets is in beta, so you must <a href="https://get.semgrep.dev/Book-a-demo.html"><i class="fas fa-external-link fa-xs"/> Book a demo.</a></td>
        </tr>
        <tr>
            <td>SSO</td>
            <td>Semgrep supports:
            <ul><li>OpenID Connect or OAuth 2</li>
            <li>SAML 2.0</li></ul></td>
        </tr>
        <tr>
            <td>Organizations</td>
            <td>Semgrep can connect to orgs from <strong>GitHub and GitLab</strong>. Connecting an org enables Semgrep AppSec Platform to authenticate new users from the same org easily.<br /><br />If you use <strong>Bitbucket or Azure Repos</strong>, you can use SSO to manage the authentication of your users, then add repositories for scanning through your CI provider.</td>
        </tr>
        <tr>
            <td>Scanning remote repositories through CI</td>
            <td>Semgrep fully supports many popular CI providers. See <a href="/deployment/add-semgrep-to-ci"><i class="fa-regular fa-file-lines"></i> Add Semgrep to CI</a>.</td>
        </tr>
        <tr>
            <td>Managed scanning (beta): scanning remote repositories in bulk without CI changes</td>
            <td>An alternative method of scanning many repositories with Semgrep that doesn't require integration with your CI. Requires code access. See <a href="/deployment/managed-scanning"><i class="fa-regular fa-file-lines"></i> Add repositories to Semgrep in bulk (beta)</a>.</td>
        </tr>
        <tr>
            <td>PR or MR comments</td>
            <td>Semgrep can post PR or MR comments in the following SCMs:
            <ul><li>GitHub</li><li>GitLab</li><li>Bitbucket</li></ul></td>
        </tr>
    </tbody>
</table>

#### Additional deployment features

Useful features that you can add based on your tech stack. You can integrate these features further into your security workflows after some initial testing of your core deployment.

<table>
    <thead>
        <tr>
            <th>Deployment feature</th>
            <th>Notes</th>
        </tr>
    </thead>
    <tbody>
        <tr>
            <td>Notifications</td>
            <td>Semgrep can send notifications through the following channels:<ul><li>Slack</li> <li>Email</li><li>Webhooks</li></ul></td>
        </tr>
        <tr>
            <td>GPT-assisted triage and remediation</td>
            <td>Semgrep can give GPT-assisted recommendations on whether a finding is a true or false positive as well as suggest code fixes for true positive findings.</td>
        </tr>
        <tr>
            <td>IDE integration</td>
<<<<<<< HEAD
            <td>Encourage developers to run Semgrep in their IDE. Officially supported extensions include:
            <ul><li>Microsoft Visual Studio Code</li>
            <li>IntelliJ Ultimate IDEA</li>
            <li>Emacs</li></ul>
=======
            <td>
                Encourage developers to run Semgrep in their IDE. Officially supported extensions include:
                <ul>
                    <li>Microsoft Visual Studuio Code</li>
                    <li>IntelliJ Ultimate IDEA</li>
                    <li>Emacs</li>
                </ul>
>>>>>>> 91977bc7
            </td>
        </tr>
        <tr>
            <td>API</td>
            <td>Check that Semgrep's API meets your needs. See <a href=""><i class="fas fa-external-link fa-xs" /> API docs</a>.</td>
        </tr>
    </tbody>
</table>

<!-- - Integrate Semgrep with Jira, Linear, and Asana (Private beta). -->

## Core deployment process

At the minimum, your deployment of Semgrep consists of the following steps:

1. **Creating a Semgrep account**. Each user of Semgrep has one account.
1. **Setting up organizations (orgs)**. Each Semgrep account can have many orgs. Orgs are logical groupings of related repositories and users.
1. **Setting up membership**:
    - For GitHub or GitLab users, you can connect your Semgrep org to the orgs in your source code manager (SCM). This means that any member of an org in your SCM can sign in to your Semgrep deployment.
    - You can also use SSO to manage user authentication.
1. **Adding Semgrep into your CI workflows**. This step ensures that your Semgrep deployment is up and running and that you receive **findings** of security issues in Semgrep AppSec Platform.
1. **Enabling Semgrep to post PR or MR comments**.

![Core deployment steps](/img/core-deployment.png#sm-width-noborder)

To manage a large volume of users and repositories, you may need to perform additional steps:

- Role management
- Tagging projects

These steps are covered in the section [Deployment at scale](/category/deployment-at-scale).

Team size isn't necessarily indicative of deployment needs. Features for large teams can be deployed for smaller teams as well, and are available on the Semgrep Team Tier.

## Deploy Semgrep in phases

It is recommended to finish the core deployment of Semgrep to a few repositories or departments in your organization first before attempting to deploy to the majority.

This **initial phase** prepares you to deploy Semgrep to the rest of the organization. Organizational infrastructure can vary greatly and the initial deployment can help you identify and address issues so that they do not recur in a wider deployment.

## Next steps

Click **Next** to begin setting up your core deployment.<|MERGE_RESOLUTION|>--- conflicted
+++ resolved
@@ -113,20 +113,13 @@
         </tr>
         <tr>
             <td>IDE integration</td>
-<<<<<<< HEAD
-            <td>Encourage developers to run Semgrep in their IDE. Officially supported extensions include:
-            <ul><li>Microsoft Visual Studio Code</li>
-            <li>IntelliJ Ultimate IDEA</li>
-            <li>Emacs</li></ul>
-=======
             <td>
                 Encourage developers to run Semgrep in their IDE. Officially supported extensions include:
                 <ul>
-                    <li>Microsoft Visual Studuio Code</li>
+                    <li>Microsoft Visual Studio Code</li>
                     <li>IntelliJ Ultimate IDEA</li>
                     <li>Emacs</li>
                 </ul>
->>>>>>> 91977bc7
             </td>
         </tr>
         <tr>
