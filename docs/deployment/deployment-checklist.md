--- conflicted
+++ resolved
@@ -19,11 +19,7 @@
 - You are aware of **permissions** that Semgrep needs to provide certain functions.
 - You have **access** to the resources needed to carry out the deployment.
 
-<<<<<<< HEAD
-## Access 
-=======
 ## Permissions and access 
->>>>>>> b25cacaa
 
 Ensure that you and your deployment team have sufficient permissions to:
 
