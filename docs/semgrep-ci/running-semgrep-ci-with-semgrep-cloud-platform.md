--- conflicted
+++ resolved
@@ -186,8 +186,6 @@
 
 ### Other CI providers (environment variables setup)
 
-<<<<<<< HEAD
-=======
 Other CI providers, such as **Drone CI** and **AppVeyor**, can run Semgrep continuously and connect to Semgrep Cloud Platform through the use of environment variables provided in this document. The general steps are:
 
 1. Create a `SEMGREP_APP_TOKEN`.
@@ -295,7 +293,6 @@
 1. Go to your Semgrep Cloud Platform [Projects page](https://semgrep.dev/orgs/-/projects).
 2. Verify that your repository is listed on the Projects page and that Semgrep Cloud Platform is running a scan.
 
->>>>>>> 46eec88c
 Refer to the following section to set up additional environment variables.
 
 ## Configuring the Semgrep Cloud Platform CI job
