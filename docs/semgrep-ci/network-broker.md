---
slug: network-broker
title: Semgrep Network Broker
hide_title: false
description: Learn how to set up the Semgrep Network Broker, which facilitates secure access between Semgrep and your private network.
tags:
  - Deployment
---

# Set up the Semgrep Network Broker

The Semgrep Network Broker facilitates secure access between Semgrep and your private network. It accomplishes this by establishing a WireGuard VPN tunnel with the Semgrep infrastructure, then proxying **inbound** HTTP requests from Semgrep to your network through this tunnel. This approach allows Semgrep to interact with on-premise resources without exposing them to the public internet.

Examples of inbound traffic include:

- Pull request (PR) or merge request (MR) comments
- Webhooks

:::info Tier availability
The Semgrep Network Broker is available to Enterprise tier users.
:::

## Prerequisites and feature availability

- The Semgrep Network Broker is a feature that must be enabled in your Semgrep organization (org) before setup. It is only available to paying customers. Contact the [Semgrep support team](/docs/support) to discuss having it enabled for your organization.
  - If you will be using the broker with a dedicated Semgrep tenant, please note that in your request.
- **Docker** must be installed on the server where you install the network broker.

## Configure Semgrep Network Broker

Ensure that you are logged in to the server where you want to run Semgrep Network Broker. Complete the following steps while logged in to that server.

1. Create a `config.yaml` file similar to the following snippet. The steps required to generate values for the placeholders `SEMGREP_LOCAL_ADDRESS`, `YOUR_PRIVATE_KEY`, and `YOUR_BASE_URL`, are provided in subsequent steps of this guide.

  ```yaml
  inbound:
    wireguard:
      localAddress: SEMGREP_LOCAL_ADDRESS
      privateKey: YOUR_PRIVATE_KEY
      peers:
        - publicKey: 4EqJwDZ8X/qXB5u3Wpo2cxnKlysec93uhRvGWPix0lg=
          endpoint: wireguard.semgrep.dev:51820
          allowedIps: fdf0:59dc:33cf:9be9:0000:0000:0000:0001/128
    heartbeat:
      url: http://[fdf0:59dc:33cf:9be9:0000:0000:0000:0001]/ping
    allowlist: []
    gitlab:
      baseUrl: YOUR_BASE_URL
  ```

  The `publicKey` value should be entered precisely as follows:

  ```console
  4EqJwDZ8X/qXB5u3Wpo2cxnKlysec93uhRvGWPix0lg=
  ```

1. The broker requires a WireGuard keypair to establish a secure connection. To generate your private key `YOUR_PRIVATE_KEY`:

   1. Determine the [network broker version](https://github.com/semgrep/semgrep-network-broker/pkgs/container/semgrep-network-broker) you want to use. The format should be similar to `v0.14.0`.

   1. Run the following command in the CLI to generate your private key, replacing the placeholder with the network broker version number:
  <pre class="language-console"><code>docker run ghcr.io/semgrep/semgrep-network-broker:<span className="placeholder">VERSION_NUMBER</span> genkey</code></pre>

1. Run the following command in the CLI to generate your public key, replacing the placeholders with your private key generated in the previous step and the network broker version number:

  <pre class="language-console"><code>echo `<span className="placeholder">YOUR_PRIVATE_KEY</span>` | sudo docker run -i ghcr.io/semgrep/semgrep-network-broker:<span className="placeholder">VERSION_NUMBER</span> pubkey</code></pre>

  :::info Key sharing
  Your public key is safe to share. Do **not** share your private key with anyone, including Semgrep.
  :::

1. Update the `config.yaml` file with your private key:

  ```yaml
  inbound:
    wireguard:
      localAddress: SEMGREP_LOCAL_ADDRESS
      privateKey: YOUR_PRIVATE_KEY
      ...
  ```

1. Add your public key to the Semgrep AppSec Platform:

   1. Log in to Semgrep AppSec Platform.
   2. Navigate to **Settings** > **Broker**.
   3. Paste your public key and click **Add Public Key**.

   ![Screenshot of Semgrep AppSec Platform's Network Broker page](/img/scp-broker.png#md-width)

2. Update the `config.yaml` by replacing `YOUR_BASE_URL` with your Bitbucket Data Center, GitLab, or GitHub URL:

  ```yaml
  # for Bitbucket
  bitbucket:
    baseUrl: <https://bitbucket.example.com/rest/api/latest>
<<<<<<< HEAD
  
=======

>>>>>>> dd061b3b
  # for GitLab
  gitlab:
    baseUrl: <https://gitlab.exampleCo.net/api/v4>

  # for GitHub
  github:
    baseUrl: <https://github.exampleCo.com/api/v3>
  ```

1. Convert your organization ID to hexadecimal for use in creating your `SEMGREP_LOCAL_ADDRESS`. The organization ID is found in the **Identifiers** section of the [Settings' **Deployment** page](https://semgrep.dev/orgs/-/settings) in Semgrep AppSec Platform. You may also hear this called a deployment ID. You can use a tool such as [Decimal to Hexadecimal converter](https://www.rapidtables.com/convert/number/decimal-to-hex.html) to perform the conversion if needed.

  <pre class="language-console"><code>fdf0:59dc:33cf:9be8:0:<span className="placeholder">ORGANIZATION_ID</span>:0:1</code></pre>

  Update the `localAddress` field of `config.yaml`;

  ```yaml
  inbound:
    wireguard:
      localAddress: fdf0:59dc:33cf:9be8:0:ORGANIZATION_ID:0:1
  ```

1. Run the following command to start Semgrep Network Broker with your updated configuration file:

  <pre class="language-console"><code>sudo docker run -d -it --rm -v $(pwd):/emt ghcr.io/semgrep/semgrep-network-broker:<span className="placeholder">VERSION_NUMBER</span> -c /emt/config.yaml</code></pre>

## Check Semgrep Network Broker logs

You can check the logs for Semgrep Network Broker by running:

<pre class="language-console"><code>sudo docker logs <span className="placeholder">CONTAINER_ID</span></code></pre>

## Run multiple instances of the Semgrep Network Broker

If necessary, you can run multiple instances of the Semgrep Network Broker. Semgrep handles its requests accordingly, preventing issues like duplicate PR or MR comments.<|MERGE_RESOLUTION|>--- conflicted
+++ resolved
@@ -93,11 +93,7 @@
   # for Bitbucket
   bitbucket:
     baseUrl: <https://bitbucket.example.com/rest/api/latest>
-<<<<<<< HEAD
-  
-=======
-
->>>>>>> dd061b3b
+    
   # for GitLab
   gitlab:
     baseUrl: <https://gitlab.exampleCo.net/api/v4>
