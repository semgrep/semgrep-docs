--- conflicted
+++ resolved
@@ -487,13 +487,7 @@
 Using the [configuration reference](../configuration-reference/), you can run Semgrep in the following CI providers:
 
 - AppVeyor
-<<<<<<< HEAD
-- Azure [(sample configuration)](#azure)
 - Bamboo 
-- Bitbucket Pipelines [(sample configuration)](#bitbucket)
-=======
-- Bamboo 
->>>>>>> bdbd66aa
 - Bitrise
 - Buildbot
 - Codeship
