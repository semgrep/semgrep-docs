--- conflicted
+++ resolved
@@ -120,97 +120,14 @@
 
 <TabItem value='gha-semgrep'>
 
-<<<<<<< HEAD
-  ```yaml
-  # Name of this GitHub Actions workflow.
-  name: Semgrep
-  
-  on:
-    # Scan changed files in PRs (diff-aware scanning):
-    pull_request: {}
-    # Scan mainline branches and report all findings:
-    push:
-      branches: ["master", "main"]
-    # Schedule the CI job (this method uses cron syntax):
-    schedule:
-      - cron: '0 0 * * *' # Sets Semgrep to scan nightly.
-  
-  jobs:
-    semgrep:
-      # User definable name of this GitHub Actions job.
-      name: Scan
-      # If you are self-hosting, change the following `runs-on` value: 
-      runs-on: ubuntu-latest
-  
-      container:
-        # A Docker image with Semgrep installed. Do not change this.
-        image: returntocorp/semgrep
-  
-      # Skip any PR created by dependabot to avoid permission issues:
-      if: (github.actor != 'dependabot[bot]')
-  
-      steps:
-        # Fetch project source with GitHub Actions Checkout.
-        - uses: actions/checkout@v3
-        # Run the "semgrep ci" command on the command line of the docker image.
-        - run: semgrep ci
-          env:
-            # Connect to Semgrep App through your SEMGREP_APP_TOKEN.
-            # Generate a token from Semgrep App > Settings
-            # and add it to your GitHub secrets.
-            SEMGREP_APP_TOKEN: ${{ secrets.SEMGREP_APP_TOKEN }}
-
-  ```
-=======
 <GhaSemgrepAppSast />
->>>>>>> 8793c04b
 
 </TabItem>
 
 <TabItem value='gha-standalone'>
 
-<<<<<<< HEAD
-  ```yaml
-  # Name of this GitHub Actions workflow.
-  name: Semgrep
-  
-  on:
-    # Scan changed files in PRs (diff-aware scanning):
-    pull_request: {}
-    # Scan mainline branches and report all findings: 
-    push:
-      branches: ["master", "main"]
-    # Schedule the CI job (this method uses cron syntax):
-    schedule:
-      - cron: '0 0 * * *' # Sets Semgrep to scan nightly at 00:00 UTC.
-  
-  jobs:
-    semgrep:
-      # User-definable name of this GitHub Actions job:
-      name: Scan
-      # If you are self-hosting, change the following `runs-on` value: 
-      runs-on: ubuntu-latest
-  
-      container:
-        # A Docker image with Semgrep installed. Do not change this.
-        image: returntocorp/semgrep
-  
-      # Skip any PR created by dependabot to avoid permission issues:
-      if: (github.actor != 'dependabot[bot]')
-  
-      steps:
-        # Fetch project source with GitHub Actions Checkout.
-        - uses: actions/checkout@v3
-        # Run the "semgrep ci" command on the command line of the docker image.
-        - run: semgrep ci
-          env:
-             # Add the rules that Semgrep uses by setting the SEMGREP_RULES environment variable. 
-             SEMGREP_RULES: p/default # more at semgrep.dev/explore
-  ```
-=======
 <GhaSemgrepAppStandalone />
 
->>>>>>> 8793c04b
 </TabItem>
 
 <TabItem value='gha-ssc'>
@@ -233,107 +150,13 @@
 
 <TabItem value='gha-semgrep-dash'>
 
-<<<<<<< HEAD
-  ```yaml
-  # Name of this GitHub Actions workflow.
-  name: Semgrep
-  
-  on:
-    # Scan changed files in PRs (diff-aware scanning):
-    pull_request: {}
-    # Scan mainline branches and report all findings:
-    push:
-      branches: ["master", "main"]
-    # Schedule the CI job (this method uses cron syntax):
-    schedule:
-      - cron: '0 0 * * *' # Sets Semgrep to scan nightly at 00:00 UTC.
-  
-  jobs:
-    semgrep:
-      # User definable name of this GitHub Actions job.
-      name: Scan
-      # If you are self-hosting, change the following `runs-on` value: 
-      runs-on: ubuntu-latest
-  
-      container:
-        # A Docker image with Semgrep installed. Do not change this.
-        image: returntocorp/semgrep
-  
-      # Skip any PR created by dependabot to avoid permission issues:
-      if: (github.actor != 'dependabot[bot]')
-  
-      steps:
-        # Fetch project source with GitHub Actions Checkout.
-        - uses: actions/checkout@v3
-        # Run the "semgrep ci" command on the command line of the docker image.
-        - run: semgrep ci --sarif --output=semgrep.sarif
-          env:
-            # Connect to Semgrep App through your SEMGREP_APP_TOKEN.
-            # Generate a token from Semgrep App > Settings
-            # and add it to your GitHub secrets.
-            SEMGREP_APP_TOKEN: ${{ secrets.SEMGREP_APP_TOKEN }}
-  
-        - name: Upload SARIF file for GitHub Advanced Security Dashboard
-          uses: github/codeql-action/upload-sarif@v2
-          with:
-            sarif_file: semgrep.sarif
-          if: always()
-  ```
-=======
 <GhaSemgrepAppSastDash />
->>>>>>> 8793c04b
 
 </TabItem>
 
 <TabItem value='gha-standalone-dash'>
 
-<<<<<<< HEAD
-  ```yaml
-  # Name of this GitHub Actions workflow.
-  name: Semgrep
-  
-  on:
-    # Scan changed files in PRs (diff-aware scanning):
-    pull_request: {}
-    # Scan mainline branches and report all findings: 
-    push:
-      branches: ["master", "main"]
-    # Schedule the CI job (this method uses cron syntax):
-    schedule:
-      - cron: '0 0 * * *' # Sets Semgrep to scan nightly at 00:00 UTC.
-  
-  jobs:
-    semgrep:
-      # User-definable name of this GitHub Actions job:
-      name: Scan
-      # If you are self-hosting, change the following `runs-on` value: 
-      runs-on: ubuntu-latest
-  
-      container:
-        # A Docker image with Semgrep installed. Do not change this.
-        image: returntocorp/semgrep
-  
-      # Skip any PR created by dependabot to avoid permission issues:
-      if: (github.actor != 'dependabot[bot]')
-  
-      steps:
-        # Fetch project source with GitHub Actions Checkout.
-        - uses: actions/checkout@v3
-        # Run the "semgrep ci" command on the command line of the docker image.
-        - run: semgrep ci --sarif --output=semgrep.sarif
-          env:
-             # Add the rules that Semgrep uses by setting the SEMGREP_RULES environment variable. 
-             SEMGREP_RULES: p/default # more at semgrep.dev/explore
-
-        - name: Upload SARIF file for GitHub Advanced Security Dashboard
-          uses: github/codeql-action/upload-sarif@v2
-          with:
-            sarif_file: semgrep.sarif
-          if: always()
-  ```
-=======
 <GhaSemgrepAppStandaloneDash />
->>>>>>> 8793c04b
 
 </TabItem>
 </Tabs>
