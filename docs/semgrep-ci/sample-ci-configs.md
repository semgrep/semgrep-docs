--- conflicted
+++ resolved
@@ -84,14 +84,9 @@
     steps:
       - uses: actions/checkout@v3
 
-<<<<<<< HEAD
       # Select rules for your scan with one of these two options:
       #
-      # Option 1: scan with rules set in Semgrep App's rule board
-=======
-      # Select rules for your scan with one of these two options.
       # Option 1: Scan with rules set in Semgrep App's rule board.
->>>>>>> 1eb475d8
       # Make a token at semgrep.dev/orgs/-/settings/tokens, and then
       # save it in your GitHub Secrets.
       - run: semgrep scan --sarif --output=semgrep.sarif --config=policy
@@ -134,27 +129,17 @@
   rules:
   # Determine when you want Semgrep to scan your code.
   # Use Option 1, 2, or both.
-<<<<<<< HEAD
   #
-  # Option 1: scan changed files in MRs, block on new issues only (existing
-  # issues ignored)
-=======
   # Option 1: Scan changed files in MRs, block on new issues only (existing
   # issues ignored).
->>>>>>> 1eb475d8
   - if: $CI_MERGE_REQUEST_IID
   # Option 2: Scan all files on the default branch, block on any issues
   # - if: $CI_COMMIT_BRANCH == $CI_DEFAULT_BRANCH
 
   variables:
-<<<<<<< HEAD
     # Select rules for your scan with one of these two options:
     #
-    # Option 1: scan with rules set in Semgrep App's rule board
-=======
-    # Select rules for your scan with one of these two options.
     # Option 1: Scan with rules set in Semgrep App's rule board
->>>>>>> 1eb475d8
     # Get your token at semgrep.dev/orgs/-/settings/tokens.
     SEMGREP_APP_TOKEN: $SEMGREP_APP_TOKEN
     # Option 2: set hard-coded rulesets, viewable in logs.
