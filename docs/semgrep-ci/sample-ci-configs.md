---
slug: sample-ci-configs
append_help_link: true
description: "The sample configuration files below run Semgrep CI on continuous integration platforms such as GitHub, GitLab, Jenkins, Buildkite, CircleCI, and other providers."
title: Sample CI configurations
hide_title: true
tags:
    - Semgrep in CI
    - Community Tier
    - Team & Enterprise Tier
---

<ul id="tag__badge-list">
{
Object.entries(frontMatter).filter(
    frontmatter => frontmatter[0] === 'tags')[0].pop().map(
    (value) => <li class='tag__badge-item'>{value}</li> )
}
</ul>

import MoreHelp from "/src/components/MoreHelp"

import Tabs from '@theme/Tabs';
import TabItem from '@theme/TabItem';

# Sample continuous integration (CI) configurations

This document provides sample configuration snippets to run Semgrep CI on various continuous integration (CI) providers.

## Feature support

Support for certain features of Semgrep App depend on your CI provider or source code management tool (SCM). The following table breaks down the features and their availability:

| Feature | GitHub | GitLab | BitBucket | CI Provider support |
| ------- | -------- | ------- | -------- | ---------------- |
| **Diff-aware scanning** | ✅ Yes | ✅ Yes | ✅ Yes  | ✅ Available (may need additional set up) | 
| **Hyperlinks** | ✅ Yes | ✅ Yes | ✅ Yes  |  ✅ Available (may need additional set up) |
| **SCM security dashboard** |  ✅ GitHub Advanced Security Dashboard |  ✅ GitLab SAST Dashboard | ❌ No | ❗ Only GitHub Actions and GitLab CI/CD |
| **PR or MR comments in Semgrep App** |  ✅ Yes | ✅ Yes | ❌ No | ✅ CI provider agnostic; feature support is dependent on SCM |

*Table 1.* List of features and supported SCMs and CI providers.

<dl>
    <dt>Diff-aware scanning</dt>
    <dd>Semgrep can scan changes in files when running on a pull or merge request (PR or MR). This keeps the scan fast and reduces finding duplication.</dd>
    <dt>Receiving results (findings) as PR or MR comments</dt>
    <dd>This feature enables you to receive <a href="/docs/semgrep-app/notifications/#enabling-github-pull-request-comments">PR or MR comments</a> from Semgrep App on the lines of code that generated a finding.</dd>
    <dt>Hyperlinks to code</dt>
    <dd>Semgrep App collects findings in a Findings page. In this page, you can click on a finding to view the lines of code in your repository that generated the finding.</dd>
    <dt>SCM security dashboard</dt>
    <dd>Send Semgrep findings to your SCM's security dashboard.</dd>
</dl>

## GitHub Actions

To add a Semgrep configuration file in your GitHub Actions pipeline:

1. Create a `semgrep.yml` file within `.github/workflows` in the repository you want to scan.
2. Copy the relevant code snippet provided after these instructions.
3. Commit the configuration file.
4. The Semgrep job starts automatically upon detecting the committed `semgrep.yml` file. You can also start the job from the GitHub Actions interface.

<Tabs
    defaultValue="gha-semgrep"
    values={[
    {label: 'CI with Semgrep App', value: 'gha-semgrep'},
    {label: 'Stand-alone CI job', value: 'gha-standalone'},
    ]}
>
<TabItem value='gha-semgrep'>

  ```yaml
  # Name of this GitHub Actions workflow.
  name: Semgrep
  
  on:
    # Scan changed files in PRs (diff-aware scanning):
    pull_request: {}
    # Scan mainline branches and report all findings:
    push:
      branches: ["master", "main"]
    # Schedule the CI job (this method uses cron syntax):
    schedule:
      - cron: '30 0 1,15 * *' # scheduled for 00:30 UTC on both the 1st and 15th of the month
  
  jobs:
    semgrep:
      # User definable name of this GitHub Actions job.
      name: Scan
      # If you are self-hosting, change the following `runs-on` value: 
      runs-on: ubuntu-latest
  
      container:
        # A Docker image with Semgrep installed. Do not change this.
        image: returntocorp/semgrep
  
      # Skip any PR created by dependabot to avoid permission issues:
      if: (github.actor != 'dependabot[bot]')
  
      steps:
        # Fetch project source with GitHub Actions Checkout.
        - uses: actions/checkout@v3
        # Run the "semgrep ci" command on the command line of the docker image.
        - run: semgrep ci
          env:
            # Connect to Semgrep App through your SEMGREP_APP_TOKEN.
            # Generate a token from Semgrep App > Settings
            # and add it to your GitHub secrets.
            SEMGREP_APP_TOKEN: ${{ secrets.SEMGREP_APP_TOKEN }}

  ```

</TabItem>

<TabItem value='gha-standalone'>

  ```yaml
  # Name of this GitHub Actions workflow.
  name: Semgrep
  
  on:
    # Scan changed files in PRs (diff-aware scanning):
    pull_request: {}
    # Scan mainline branches and report all findings: 
    push:
      branches: ["master", "main"]
    # Schedule the CI job (this method uses cron syntax):
    schedule:
      - cron: '30 0 1,15 * *' # Scheduled for 00:30 UTC on both the 1st and 15th of the month
  
  jobs:
    semgrep:
      # User-definable name of this GitHub Actions job:
      name: Scan
      # If you are self-hosting, change the following `runs-on` value: 
      runs-on: ubuntu-latest
  
      container:
        # A Docker image with Semgrep installed. Do not change this.
        image: returntocorp/semgrep
  
      # Skip any PR created by dependabot to avoid permission issues:
      if: (github.actor != 'dependabot[bot]')
  
      steps:
        # Fetch project source with GitHub Actions Checkout.
        - uses: actions/checkout@v3
        # Run the "semgrep ci" command on the command line of the docker image.
        - run: semgrep ci
          env:
             # Add the rules that Semgrep uses by setting the SEMGREP_RULES environment variable. 
             SEMGREP_RULES: p/default # more at semgrep.dev/explore
  ```
</TabItem>
</Tabs>

<details><summary>Alternate job that uploads findings to GitHub Advanced Security Dashboard</summary>

<Tabs
    defaultValue="gha-semgrep-dash"
    values={[
    {label: 'CI with Semgrep App', value: 'gha-semgrep-dash'},
    {label: 'Stand-alone CI job', value: 'gha-standalone-dash'},
    ]}
>

<TabItem value='gha-semgrep-dash'>

  ```yaml
  # Name of this GitHub Actions workflow.
  name: Semgrep
  
  on:
    # Scan changed files in PRs (diff-aware scanning):
    pull_request: {}
    # Scan mainline branches and report all findings:
    push:
      branches: ["master", "main"]
    # Schedule the CI job (this method uses cron syntax):
    schedule:
      - cron: '30 0 1,15 * *' # scheduled for 00:30 UTC on both the 1st and 15th of the month
  
  jobs:
    semgrep:
      # User definable name of this GitHub Actions job.
      name: Scan
      # If you are self-hosting, change the following `runs-on` value: 
      runs-on: ubuntu-latest
  
      container:
        # A Docker image with Semgrep installed. Do not change this.
        image: returntocorp/semgrep
  
      # Skip any PR created by dependabot to avoid permission issues:
      if: (github.actor != 'dependabot[bot]')
  
      steps:
        # Fetch project source with GitHub Actions Checkout.
        - uses: actions/checkout@v3
        # Run the "semgrep ci" command on the command line of the docker image.
        - run: semgrep ci --sarif --output=semgrep.sarif
          env:
            # Connect to Semgrep App through your SEMGREP_APP_TOKEN.
            # Generate a token from Semgrep App > Settings
            # and add it to your GitHub secrets.
            SEMGREP_APP_TOKEN: ${{ secrets.SEMGREP_APP_TOKEN }}
  
        - name: Upload SARIF file for GitHub Advanced Security Dashboard
          uses: github/codeql-action/upload-sarif@v2
          with:
            sarif_file: semgrep.sarif
          if: always()
  ```

</TabItem>
<TabItem value='gha-standalone-dash'>

  ```yaml
  # Name of this GitHub Actions workflow.
  name: Semgrep
  
  on:
    # Scan changed files in PRs (diff-aware scanning):
    pull_request: {}
    # Scan mainline branches and report all findings: 
    push:
      branches: ["master", "main"]
    # Schedule the CI job (this method uses cron syntax):
    schedule:
      - cron: '30 0 1,15 * *' # Scheduled for 00:30 UTC on both the 1st and 15th of the month
  
  jobs:
    semgrep:
      # User-definable name of this GitHub Actions job:
      name: Scan
      # If you are self-hosting, change the following `runs-on` value: 
      runs-on: ubuntu-latest
  
      container:
        # A Docker image with Semgrep installed. Do not change this.
        image: returntocorp/semgrep
  
      # Skip any PR created by dependabot to avoid permission issues:
      if: (github.actor != 'dependabot[bot]')
  
      steps:
        # Fetch project source with GitHub Actions Checkout.
        - uses: actions/checkout@v3
        # Run the "semgrep ci" command on the command line of the docker image.
        - run: semgrep ci --sarif --output=semgrep.sarif
          env:
             # Add the rules that Semgrep uses by setting the SEMGREP_RULES environment variable. 
             SEMGREP_RULES: p/default # more at semgrep.dev/explore

        - name: Upload SARIF file for GitHub Advanced Security Dashboard
          uses: github/codeql-action/upload-sarif@v2
          with:
            sarif_file: semgrep.sarif
          if: always()
  ```

</TabItem>
</Tabs>

</details>

## GitLab CI/CD

To add a Semgrep configuration snippet in your GitLab CI/CD pipeline:

1. Create or edit your `.gitlab-ci.yml` file in the repository you want to scan.
2. Copy the relevant code snippet provided after these instructions.
3. Commit the configuration file.
4. The Semgrep job starts automatically upon detecting the committed `.gitlab-ci.yml` file. You can also view the job from your GitLab project's **CI/CD > Pipelines** page. 

<Tabs
    defaultValue="glcicd-semgrep"
    values={[
    {label: 'CI with Semgrep App', value: 'glcicd-semgrep'},
    {label: 'Stand-alone CI job', value: 'glcicd-standalone'},
    ]}
>

<TabItem value='glcicd-semgrep'>

  ```yaml
  semgrep:
    # A Docker image with Semgrep installed.
    image: returntocorp/semgrep
    # Run the "semgrep ci" command on the command line of the docker image.
    script: semgrep ci
  
    rules:
    # Scan changed files in MRs, (diff-aware scanning):
    - if: $CI_MERGE_REQUEST_IID
  
    # Scan mainline (default) branches and report all findings.
    - if: $CI_COMMIT_BRANCH == $CI_DEFAULT_BRANCH
  
    variables:
      # Connect to Semgrep App through your SEMGREP_APP_TOKEN.
      # Generate a token from Semgrep App > Settings
      # and add it as a variable in your GitLab CI/CD project settings.
      SEMGREP_APP_TOKEN: $SEMGREP_APP_TOKEN
  
    # Other optional settings in the `variables` block:

    # Never fail the build due to findings on pushes.
    # Instead, just collect findings for semgrep.dev/manage/findings
    #   SEMGREP_AUDIT_ON: push
  
    # Receive inline MR comments (requires Semgrep App account)
    # Setup instructions: 
    # https://semgrep.dev/docs/semgrep-app/notifications/#enabling-gitlab-merge-request-comments
    #   GITLAB_TOKEN: $PAT
  ```

</TabItem>

<TabItem value='glcicd-standalone'>

  ```yaml
  semgrep:
    # A Docker image with Semgrep installed.
    image: returntocorp/semgrep
    # Run the "semgrep ci" command on the command line of the docker image.
    script: semgrep ci
  
    rules:
    # Scan changed files in MRs, (diff-aware scanning):
    - if: $CI_MERGE_REQUEST_IID
  
    # Scan mainline (default) branches and report all findings.
    - if: $CI_COMMIT_BRANCH == $CI_DEFAULT_BRANCH
  
    variables:
      # Add the rules that Semgrep uses by setting the SEMGREP_RULES environment variable.
      SEMGREP_RULES: p/default # See more at semgrep.dev/explore.
  
    # Other optional settings in the `variables` block:

    # Never fail the build due to findings on pushes.
    # Instead, just collect findings for semgrep.dev/manage/findings
    #   SEMGREP_AUDIT_ON: push
  ```

</TabItem>
</Tabs>

<details><summary>Alternate job that uploads findings to GitLab SAST Dashboard</summary>

<Tabs
    defaultValue="glcicd-semgrep-dash"
    values={[
    {label: 'CI with Semgrep App', value: 'glcicd-semgrep-dash'},
    {label: 'Stand-alone CI job', value: 'glcicd-standalone-dash'},
    ]}
>

<TabItem value='glcicd-semgrep-dash'>

  ```yaml
  semgrep:
    # A Docker image with Semgrep installed.
    image: returntocorp/semgrep
  
    rules:
    # Scan changed files in MRs, (diff-aware scanning):
    - if: $CI_MERGE_REQUEST_IID
  
    # Scan mainline (default) branches and report all findings.
    - if: $CI_COMMIT_BRANCH == $CI_DEFAULT_BRANCH
  
    variables:
      # Connect to Semgrep App through your SEMGREP_APP_TOKEN.
      # Generate a token from Semgrep App > Settings
      # and add it as a variable in your GitLab CI/CD project settings.
      SEMGREP_APP_TOKEN: $SEMGREP_APP_TOKEN
  
      # Upload findings to GitLab SAST Dashboard:
      SEMGREP_GITLAB_JSON: "1"

    # Other optional settings in the `variables` block:

    # Never fail the build due to findings on pushes.
    # Instead, just collect findings for semgrep.dev/manage/findings
    #   SEMGREP_AUDIT_ON: push
  
    # Receive inline MR comments (requires Semgrep App account)
    # Setup instructions: 
    # https://semgrep.dev/docs/semgrep-app/notifications/#enabling-gitlab-merge-request-comments
    #   GITLAB_TOKEN: $PAT

    # Run the "semgrep ci" command on the command line of the docker image and send findings
    # to GitLab SAST.
    script: semgrep ci --gitlab-sast > gl-sast-report.json || true
    artifacts:
      reports:
        sast: gl-sast-report.json

  ```

</TabItem>

<TabItem value='glcicd-standalone-dash'>

  ```yaml
  semgrep:
    # A Docker image with Semgrep installed.
    image: returntocorp/semgrep
  
    rules:
    # Scan changed files in MRs, (diff-aware scanning):
    - if: $CI_MERGE_REQUEST_IID
  
    # Scan mainline (default) branches and report all findings.
    - if: $CI_COMMIT_BRANCH == $CI_DEFAULT_BRANCH
  
    variables:
      # Add the rules that Semgrep uses by setting the SEMGREP_RULES environment variable.
      SEMGREP_RULES: p/default # See more at semgrep.dev/explore.

      # Upload findings to GitLab SAST Dashboard:
      SEMGREP_GITLAB_JSON: "1"

    # Other optional settings in the `variables` block:

    # Never fail the build due to findings on pushes.
    # Instead, just collect findings for semgrep.dev/manage/findings
    #   SEMGREP_AUDIT_ON: push
  
    # Run the "semgrep ci" command on the command line of the docker image and send findings
    # to GitLab SAST.
    script: semgrep ci --gitlab-sast > gl-sast-report.json || true
    artifacts:
      reports:
        sast: gl-sast-report.json

  ```
</TabItem>
</Tabs>

</details>

## Jenkins

To add a Semgrep configuration snippet in your Jenkins pipeline:

1. Create or edit your `Jenkinsfile` configuration file in the repository you want to scan. You can also edit your `Jenkinsfile` from Jenkins's interface.
2. Copy the relevant code snippet provided after these instructions.
3. Commit the configuration file.
4. The Semgrep job starts automatically upon detecting the `Jenkinsfile` update.
5. Optional: Create a separate CI job for diff-aware scanning, which scans only changed files in PRs or MRs, by repeating steps 1-3 and uncommenting the `SEMGREP_BASELINE_REF` definition provided within the code snippet.

<Tabs
    defaultValue="jenkins-semgrep"
    values={[
    {label: 'CI with Semgrep App', value: 'jenkins-semgrep'},
    {label: 'Stand-alone CI job', value: 'jenkins-standalone'},
    ]}
>

<TabItem value='jenkins-semgrep'>

This code snippet uses Jenkins declarative syntax.

  ```javascript
  pipeline {
    agent any
      environment {
        // The following variable is required for a Semgrep App-connected scan:
        SEMGREP_APP_TOKEN = credentials('SEMGREP_APP_TOKEN')
  
        // Uncomment the following line to scan changed 
        // files in PRs or MRs (diff-aware scanning): 
        // SEMGREP_BASELINE_REF = "main"

        // Troubleshooting:

        // Uncomment the following lines if Semgrep App > Findings Page does not create links
        // to the code that generated a finding or if you are not receiving PR or MR comments.
        // SEMGREP_JOB_URL = "${BUILD_URL}"
        // SEMGREP_COMMIT = "${GIT_COMMIT}"
        // SEMGREP_BRANCH = "${GIT_BRANCH}"
        // SEMGREP_REPO_NAME = env.GIT_URL.replaceFirst(/^https:\/\/github.com\/(.*).git$/, '$1')
        // SEMGREP_REPO_URL = env.GIT_URL.replaceFirst(/^(.*).git$/,'$1')
        // SEMGREP_PR_ID = "${env.CHANGE_ID}"
      }
      stages {
        stage('Semgrep-Scan') {
          steps {
            sh 'pip3 install semgrep'
            sh 'semgrep ci'
        }
      }
    }
  }
  ```

</TabItem>

<TabItem value='jenkins-standalone'>

This code snippet uses Jenkins declarative syntax.

  ```javascript
  pipeline {
    agent any
      environment {
        SEMGREP_RULES = "p/default" 
        SEMGREP_BRANCH = "${GIT_BRANCH}"
  
        // Uncomment the following line to scan changed 
        // files in PRs or MRs (diff-aware scanning): 
        // SEMGREP_BASELINE_REF = "main"
      }
      stages {
        stage('Semgrep-Scan') {
          steps {
            sh 'pip3 install semgrep'
            sh 'semgrep ci'
        }
      }
    }
  }
  ```

</TabItem>
</Tabs>

## Bitbucket Pipelines

To add a Semgrep configuration snippet into your BitBucket Pipeline:

1. Create or edit your `bitbucket-pipelines.yml` file in the repository you want to scan.
2. Copy the relevant code snippet provided after these instructions.
3. Commit the configuration file.
4. The Semgrep job starts automatically upon detecting the committed `bitbucket-pipelines.yml` file. You can also view the job through BitBucket's interface, by clicking **your repository > Pipelines**. 
5. Optional: Create a separate CI job for diff-aware scanning, which scans only changed files in PRs or MRs, by repeating steps 1-3 and uncommenting the `SEMGREP_BASELINE_REF` definition provided within the code snippet.

:::note
These steps can also be performed through BitBucket's UI wizard. This UI wizard can be accessed through **BitBucket > your repository > Pipelines > Create your first pipeline**.
:::


<Tabs
    defaultValue="bitbucket-semgrep"
    values={[
    {label: 'CI with Semgrep App', value: 'bitbucket-semgrep'},
    {label: 'Stand-alone CI job', value: 'bitbucket-standalone'},
    ]}
>

<TabItem value='bitbucket-semgrep'>

  ```yaml
  image: atlassian/default-image:latest
  
  pipelines:
    default:
      - parallel:
        - step:
            name: 'Run Semgrep scan with current branch'
            deployment: dev # https://support.atlassian.com/bitbucket-cloud/docs/set-up-and-monitor-deployments/
            image: returntocorp/semgrep
            script:
              # The following variables are required to set up a Semgrep App-connected scan:
              - export $SEMGREP_APP_TOKEN

              # Uncomment the following line to scan changed 
              # files in PRs or MRs (diff-aware scanning): 
              # - export SEMGREP_BASELINE_REF = "origin/main"
              # - git fetch origin "+refs/heads/*:refs/remotes/origin/*"

              # Troubleshooting:

              # Uncomment the following lines if Semgrep App > Findings Page does not create links
              # to the code that generated a finding or if you are not receiving PR or MR comments.
              # - export SEMGREP_JOB_URL="${SEMGREP_REPO_URL}/addon/pipelines/home#!/results/${BITBUCKET_PIPELINE_UUID}"
              # - export SEMGREP_COMMIT=$BITBUCKET_COMMIT
              # - export SEMGREP_PR_ID=$BITBUCKET_PR_ID
              # - export SEMGREP_BRANCH=$BITBUCKET_BRANCH
              # - export SEMGREP_REPO_URL=$BITBUCKET_GIT_HTTP_ORIGIN
              # - export SEMGREP_REPO_NAME=$BITBUCKET_REPO_FULL_NAME

              - semgrep ci
  ```

</TabItem>


<TabItem value='bitbucket-standalone'>

  ```yaml
  image: atlassian/default-image:latest
  
  pipelines:
    default:
      - parallel:
        - step:
            name: 'Run Semgrep scan with current branch'
            deployment: dev
            image: returntocorp/semgrep
            script:
              - export SEMGREP_RULES = "p/default"

              # Uncomment the following line to scan changed 
              # files in PRs or MRs (diff-aware scanning): 
              # - export SEMGREP_BASELINE_REF = "main"

              - semgrep ci
  ```

</TabItem>
</Tabs>


## Buildkite

To add Semgrep into your Buildkite pipeline:

1. Create or edit a `pipelines.yml` configuration file to add a Semgrep command as part of your pipeline. Refer to the [BuildKite code snippet](#buildkite-code-snippet). This configuration file can also be stored within Buildkite.
2. Copy the relevant code snippet provided after these instructions.
3. If you are using Buildkite to store the configuration, save the file. Otherwise, commit the configuration file into the `/.buildkite` folder within the target repository.
4. The Semgrep job starts automatically upon detecting the committed `bitbucket-pipelines.yml` file. You can also view the job through BitBucket's interface, by clicking **your repository > Pipelines**. 
5. Optional: Create a separate CI job for diff-aware scanning, which scans only changed files in PRs or MRs, by repeating steps 1-3 and uncommenting the `SEMGREP_BASELINE_REF` definition provided within the code snippet.

<Tabs
    defaultValue="buildkite-semgrep"
    values={[
    {label: 'CI with Semgrep App', value: 'buildkite-semgrep'},
    {label: 'Stand-alone CI job', value: 'buildkite-standalone'},
    ]}
>

<TabItem value='buildkite-semgrep'>

```yaml
- label: ":semgrep: Semgrep"
  commands:

    # Uncomment the following line to scan changed 
    # files in PRs or MRs (diff-aware scanning): 
    # - export SEMGREP_BASELINE_REF = "main"
    
    # Optional:
    # Uncomment SEMGREP_TIMEOUT to set this job's timeout (in seconds).
    # Default timeout is 1800 seconds (30 minutes).
    # Set to 0 to disable the timeout.
    # - export SEMGREP_TIMEOUT = "300"

    # Troubleshooting:

    # Uncomment the following lines if Semgrep App > Findings Page does not create links
    # to the code that generated a finding or if you are not receiving PR or MR comments.
    # - export SEMGREP_COMMIT=${BUILDKITE_COMMIT}
    # - export SEMGREP_PR_ID=${BUILDKITE_PULL_REQUEST}
    # - export SEMGREP_BRANCH=${BUILDKITE_BRANCH}
    # - export SEMGREP_REPO_URL="$(echo "$BUILDKITE_REPO" | sed -e 's#.\{4\}$##')"
    # - echo "$BUILDKITE_REPO" | sed 's#https://github.com/##' | sed 's#.git##'
    # - export SEMGREP_REPO_NAME="$(echo "$BUILDKITE_REPO" | sed -e 's#https://github.com/##' | sed -e 's#.git##')"
    
    - semgrep ci 
  
  plugins:
    - docker#v3.7.0:
        image: returntocorp/semgrep
        environment:
          # The following variable is required for a Semgrep App-connected scan:
          - "SEMGREP_APP_TOKEN"
```

</TabItem>

<TabItem value='buildkite-standalone'>

```yaml
- label: ":semgrep: Semgrep"
  commands:
    # Define rules to scan with by setting the SEMGREP_RULES environment variable. 
    - export SEMGREP_RULES="p/default"

    # To scan changed files in PRs or MRs (diff-aware scanning):
    # - export SEMGREP_BASELINE_REF=${BUILDKITE_BRANCH}

    # Uncomment SEMGREP_TIMEOUT to set this job's timeout (in seconds):
    # Default timeout is 1800 seconds (30 minutes).
    # Set to 0 to disable the timeout.
    # - export SEMGREP_TIMEOUT="300"

    - semgrep ci 
  
  plugins:
    - docker#v3.7.0:
      image: returntocorp/semgrep
```
</TabItem>

</Tabs>

## CircleCI

To add Semgrep into your CircleCI pipeline:

1. Create or edit your `config.yml` configuration file in the repository you want to scan.
2. Copy the relevant code snippet provided after these instructions.
3. Commit the configuration file into the `/.circleci` folder within the target repository.
4. The Semgrep job starts automatically upon detecting the `config.yml` update.
5. Optional: Create a separate CI job for diff-aware scanning, which scans only changed files in PRs or MRs, by repeating steps 1-3 and uncommenting the `SEMGREP_BASELINE_REF` definition provided within the code snippet.

<Tabs
    defaultValue="circleci-semgrep"
    values={[
    {label: 'CI with Semgrep App', value: 'circleci-semgrep'},
    {label: 'Stand-alone CI job', value: 'circleci-standalone'},
    ]}
>

<TabItem value='circleci-semgrep'>

```yaml
version: 2.1
jobs:
  semgrep-scan:
    parameters:
      default_branch:
        type: string
        default: main
    environment:
    # Scan changed files in PRs, only report new findings (existing findings ignored)
      SEMGREP_BASELINE_REF: << parameters.default_branch >>

    # Optional settings in the `environment:` block

    # Instead of `SEMGREP_APP_TOKEN:`, set hard-coded rulesets, 
    # viewable in logs.
    #   SEMGREP_RULES: p/default # See more at semgrep.dev/explore.

    # These variables should be set to provide information to the Semgrep App.
      SEMGREP_REPO_NAME: '$CIRCLE_PROJECT_USERNAME/$CIRCLE_PROJECT_REPONAME'
      SEMGREP_REPO_URL: << pipeline.project.git_url >>
      SEMGREP_BRANCH: << pipeline.git.branch >>

<<<<<<< HEAD
    # Change job timeout (default is 1800 seconds; set to 0 to disable)
    #   SEMGREP_TIMEOUT: 300

=======
>>>>>>> ae1c1c01
    docker:
      - image: returntocorp/semgrep
    steps:
      - checkout
      # - run:
      #     name: "Set environment variables" # for PR comments and  in-app hyperlinks to findings
      #     command: |
      #         echo 'export SEMGREP_COMMIT=$CIRCLE_SHA1' >> $BASH_ENV
      #         echo 'export SEMGREP_PR_ID=${CIRCLE_PULL_REQUEST##*/}' >> $BASH_ENV
      #         echo 'export SEMGREP_JOB_URL=$CIRCLE_BUILD_URL' >> $BASH_ENV
      - run:
          name: "Semgrep scan"
          command: semgrep ci
workflows:
  main:
    jobs:
      - semgrep-scan
```

</TabItem>
</Tabs>

## Azure Pipelines

```yaml
# trigger:
#  - master

pool:
  vmImage: ubuntu-latest
# variables:
# - group: Semgrep app token group

steps: 

- script: |
    python -m pip install --upgrade pip
    pip install semgrep
    semgrep ci --config auto
  env: 
    SEMGREP_PR_ID: $(System.PullRequest.PullRequestNumber)
```

## Other providers

To run Semgrep CI on any other provider, use the `returntocorp/semgrep` image, and run the `semgrep ci` command with SEMGREP_BASELINE_REF set for diff-aware scanning.

**Note**: If you need to use a different image than docker, install Semgrep CI by `pip install semgrep`.

Using the [configuration reference](../configuration-reference/), you can run Semgrep in the following CI providers:

- AppVeyor
- Azure [(sample configuration)](#azure)
- Bamboo 
- Bitbucket Pipelines [(sample configuration)](#bitbucket)
- Bitrise
- Buildbot
- Buildkite [(sample configuration)](#buildkite)
- CircleCI [(sample configuration)](#circleci)
- Codeship
- Codefresh
- Jenkins [(sample configuration)](#jenkins)
- TeamCity CI
- Travis CI

Is your CI provider missing? Let us know by [filing an issue](https://github.com/returntocorp/semgrep/issues/new?assignees=&labels=&template=feature_request.md&title=).

<MoreHelp /><|MERGE_RESOLUTION|>--- conflicted
+++ resolved
@@ -741,12 +741,6 @@
       SEMGREP_REPO_URL: << pipeline.project.git_url >>
       SEMGREP_BRANCH: << pipeline.git.branch >>
 
-<<<<<<< HEAD
-    # Change job timeout (default is 1800 seconds; set to 0 to disable)
-    #   SEMGREP_TIMEOUT: 300
-
-=======
->>>>>>> ae1c1c01
     docker:
       - image: returntocorp/semgrep
     steps:
