---
slug: overview
append_help_link: true
description: >-
  Semgrep CI is a specialized Docker image for running Semgrep in CI environments. It can either be used stand-alone or connected with Semgrep App for centralized rule and findings management. Rapidly scan every commit and block new bugs with Semgrep CI.
---

import MoreHelp from "/src/components/MoreHelp"

# Semgrep CI

[Semgrep CI](https://github.com/returntocorp/semgrep-action) (aka Semgrep Action or `semgrep-agent`) is a specialized Docker image for running Semgrep in CI environments. It can also optionally connect to [Semgrep App](https://semgrep.dev/manage) for centralized rule and findings management.

<<<<<<< HEAD
- **Scan every commit**. Semgrep CI rapidly scans modified files on pull and merge requests, protecting developer productivity. Longer full project scans are configurable on merges to specific branches.
- **Block new bugs**. You shouldn’t have to fix existing bugs just to adopt a tool. Semgrep CI reports newly introduced issues on pull and merge requests, scanning them at their base and HEAD commits to compare findings. Developers are significantly more likely to fix the issues they introduced themselves on PRs and MRs.
=======
- **Scan every commit**. Semgrep CI rapidly scans modified files on pull and merge requests, protecting developer productivity. Usually, full-project scans are reserved for special branches, such as trunk branches, and diff-aware scans are done on other branches before merging them into the trunk.
- **Block new bugs**. You shouldn’t have to fix existing bugs just to adopt a tool. Semgrep CI reports newly introduced issues on pull and merge requests, scanning them at their base and HEAD commits to compare findings. Developers are signficantly more likely to fix the issues they introduced themselves on PRs and MRs.
>>>>>>> df629bca
- **Get findings where you work**. Semgrep CI can connect to [Semgrep App](https://semgrep.dev/manage) to present findings in Slack, on PRs and MRs via inline comments, email, and through 3rd party services.

:::info
Semgrep CI runs fully in your build environment: **your code is never sent anywhere**.
:::


## Getting started

Semgrep CI behaves like other static analysis and linting tools: it runs a set of user-configured rules and returns a non-zero exit code if there are findings, resulting in its job showing a ✅ or ❌.

Start by copying the below relevant template for your CI provider. Read through the comments in the template to adjust when and what Semgrep CI scans, selecting pull and merge requests, full scans on your trunk branch, or both.

Once Semgrep CI is running, explore the [Semgrep Registry](https://semgrep.dev/explore) to find and add more project-specific rules.

See [Advanced Configuration](#advanced-configuration) for further customizations, such as ignoring files and tuning performance.

### GitHub Actions

:::info
You can add Semgrep CI automatically to a GitHub repository by clicking "Set up" on the [Projects page](https://semgrep.dev/manage/projects) of Semgrep App. You'll be able to adjust pull request and  merge behavior before Semgrep App asks to commit a workflow file to your repository.
:::

To manually add Semgrep CI to GitHub Actions, add a `.github/workflows/semgrep.yml` file to your repository. Follow the [workflow syntax for GitHub Actions](https://docs.github.com/en/actions/reference/workflow-syntax-for-github-actions).

See this [example GitHub Actions workflow configuration](../sample-ci-configs/#github-actions) for Semgrep CI.

### GitLab CI/CD

To add Semgrep CI to GitLab CI/CD, add a `.gitlab-ci.yml` file to your repository if not already present. Add a block to run the Semgrep CI job in your pipeline, following [GitLab’s configuration guide for the .gitlab-ci.yml file](https://docs.gitlab.com/ee/ci/yaml/gitlab_ci_yaml.html).

See this [example GitLab CI/CD configuration](../sample-ci-configs/#gitlab-ci) for Semgrep CI.

If you’re already running [GitLab SAST](https://docs.gitlab.com/ee/user/application_security/sast/) by including `template: Security/SAST.gitlab-ci.yml` in your CI/CD configuration, you can still include and customize Semgrep CI. GitLab SAST, including its `semgrep-sast` analyzer, will continue to run normally.

### Other CI providers

To add Semgrep CI to any CI environment, use the [`returntocorp/semgrep-agent:v1`](https://hub.docker.com/r/returntocorp/semgrep-agent) Docker image directly:

For full project scans:

```sh
docker run -v $(pwd):/src --workdir /src returntocorp/semgrep-agent:v1 semgrep-agent --config auto --config <other rule or rulesets>
```

Set the `--baseline-ref` flag to the git ref (branch name, tag, or commit hash) to use it as a baseline. Semgrep will scan only the files modified in your branch and output the difference in findings between the baseline branch and the new branch. If you are using Semgrep App, it will also close all prior findings on that branch that it no longer finds, treating them as fixed. Therefore, doing full scans and diff scans on the same branch is not recommended. For example, to report findings newly added since branching off from your `main` branch, run

```sh
semgrep-agent --baseline-ref main
```

To connect your Semgrep CI scans to Semgrep App, you can optionally provide the following environment variables:

<details><summary>Environment Variables</summary>
<br />

## Set additional environment variables

```sh
SEMGREP_BRANCH=mybranch
SEMGREP_COMMIT=abcd1234  # commit SHA being scanned
SEMGREP_JOB_URL=https://example.com/me/myjob  # URL to CI logs
SEMGREP_REPO_NAME=myorg/myrepository  # project name to show on Semgrep App
SEMGREP_REPO_URL=https://gitwebsite.com/myrepository
SEMGREP_PR_ID=123
SEMGREP_PR_TITLE="Added four new bugs"  # shown in Slack notifications if set
SEMGREP_TIMEOUT=1800  # Maximum Semgrep run time in seconds, or 0 to disable timeouts
```

</details>

## Run semgrep_agent

```sh
semgrep-agent --publish-token $SEMGREP_APP_TOKEN
```

<br />

These instructions have been used on the following providers by the community:


| CI Providers         |                       |  
|:---------- |:---------------------------|
| Bitbucket Pipelines | Codeship |
| Bitrise | GitHub Actions [(sample configuration)](../sample-ci-configs/#github-actions) |
| Buildbot | GitLab CI [(sample configuration)](../sample-ci-configs/#gitlab-ci) |
| Buildkite [(sample configuration)](../sample-ci-configs/#buildkite) | Jenkins [(sample configuration)](../sample-ci-configs/#jenkins) |
| CircleCI [(sample configuration)](../sample-ci-configs/#circleci) | TeamCity CI |
| Codefresh | Travis CI |

<br />

# Reviewing Findings

## Scan output

Semgrep CI exits with exit code 1 if the scan returned any findings.
This will cause your CI provider to show a ❌ next to the job.
You can find a description of the findings in the log output.

<details>
<summary>Click for an example of Semgrep CI's job output</summary>

```sh
=== looking for current issues in 1 file
| 1 current issue found
=== looking for pre-existing issues in 1 file
| No pre-existing issues found

python.flask.security.injection.os-system-injection.os-system-injection
     > flask_todomvc/todos.py:30
     ╷
   30│   os.system(id)
     ╵
     = User data detected in os.system. This could be vulnerable to a command
       injection and should be avoided. If this must be done, use the
       'subprocess' module instead and pass the arguments as a list.

=== exiting with failing status
```

</details>
<br />

:::note
Rules are 'blocking' by default and behave as described above.
When connected to Semgrep App, you can also add non-blocking rules to your scans.
Non-blocking rules return [non-blocking findings](#getting-notifications-instead-of-blocking-builds) which notify you via an integration but do not show up in log output, and do not cause jobs to fail with a ❌.
:::

### Integrations

Semgrep CI comes with many integrations with other services, to get you results in the workflow you're already used to, whether you're a developer or part of a security team.

#### Notifications

![Screenshot of a Slack notification describing the details of a finding](../img/slack-notification.png)<br />
A Slack notification triggered by new findings in a pull request

Notifications require connection to Semgrep App. You can get notified about new findings via:

- [GitHub pull request comments](/semgrep-app/notifications/#github-pull-request-comments)
- GitLab merge request comments ([sign up for the beta here](https://go.r2c.dev/join-gitlab-beta))
- [Slack messages](/semgrep-app/notifications/#slack)
- [emails](/semgrep-app/notifications/#email)
- [webhooks](/semgrep-app/notifications/#webhooks) (paid feature in Semgrep App)

To set up notifications:

1. Follow the links above to create a notification channel.
2. [Add the created channel to one or more policies](/semgrep-app/managing-policy/#changing-policy-actions)
as a policy action. Only the rules in these policies will trigger notifications.

:::note
Notifications are sent only the first time a given finding is seen. [See how notifications are de-duplicated](/semgrep-app/notifications/#de-duplication)
:::

#### Security Dashboards

![Screenshot of Semgrep App's findings dashboard showing a bar chart of findings over time, and a list of the most recent findings](../img/semgrep-app-overview.png)<br />
Semgrep App's findings overview page

A security dashboard gives you an overview of all your findings organization-wide.
You can review Semgrep CI's findings via:

- [GitLab SAST Security Dashboard](https://docs.gitlab.com/ee/user/application_security/security_dashboard/) (requires GitLab Ultimate subscription)
- [GitHub Advanced Security Dashboard](https://docs.github.com/en/github/getting-started-with-github/learning-about-github/about-github-advanced-security) (requires GitHub Enterprise subscription)
- [Semgrep App](https://semgrep.dev/manage) (free and paid tiers available)

## Advanced Configuration

### Registry rules and rulesets

:::info
These instructions apply to using Semgrep CI directly in your CI environment. For use with Semgrep App please use the "Add to policy" button next to any registry rule or ruleset, or visit [Dashboard > Policies](https://semgrep.dev/manage/policies).
:::

Semgrep CI accepts a list of rules and rulesets to run on each scan. To add from the [Semgrep Registry](https://semgrep.dev/explore), just include the rule or ruleset identifier in your CI workflow file. Identifiers take the form `p/<ruleset-id>` and `r/<rule-id>`. These identifiers can be copied directly for any rule or ruleset directly from the Registry, and run locally using the `--config <identifier>` flag with the [Semgrep command line tool](/getting-started/#run-semgrep-locally).

For example, in GitLab CI/CD:

```yaml
# ...
 variables:
    SEMGREP_RULES: >-
      p/security-audit
      p/secrets
# ...
```

Key names and configuration format for specific CI providers are available in the [sample CI configurations](../sample-ci-configs/).

### Custom rules

:::info
See [Writing rules](/writing-rules/overview/) to learn how to write custom rules.
:::

Your own custom rules can be added to your Semgrep CI configuration just like [Registry rules](#registry-rules-and-rulesets/) by:

1. Including their [Playground](https://semgrep.dev/editor) share ID (e.g. `s/susan:named-rule`)
2. Adding the directory or file path to the local file containing the rule
3. Adding the rule to a `.semgrep/` directory, which is included by default

For example, in GitLab CI/CD:

```yaml
# ...
 variables:
    SEMGREP_RULES: >-
      s/dlukeomalley:translation-of-non-string  # Playground share ID
      no-exec.yml                               # File containing one or more rules
      .semgrep/                                 # Directory containing rule yaml files 
# ...
```

If no configuration is provided and no `.semgrep.yml` or `.semgrep/` directory exists, Semgrep CI will exit with a non-zero error code.

### Ignoring files

Semgrep CI supports a `.semgrepignore` file that follows the `.gitignore` syntax and is used to skip files and directories during scanning. This is commonly used to avoid vendored and test related code. For a complete example, see the [.semgrepignore file on Semgrep’s source code](https://github.com/returntocorp/semgrep/blob/develop/.semgrepignore).

:::caution
`.semgrepignore` is only used by Semgrep CI and the Semgrep command line tool. It is not honored by integrations like [GitLab's Semgrep SAST Analyzer](https://gitlab.com/gitlab-org/security-products/analyzers/semgrep).
:::

By default Semgrep CI skips files and directories such as `tests/`, `node_modules/`, and `vendor/`. (Note: this is NOT the same as Semgrep CLI, which by default skips nothing). The full list of ignored items is in [the `.semgrepignore` template file](https://github.com/returntocorp/semgrep-action/blob/v1/src/semgrep_agent/templates/.semgrepignore), which is used by Semgrep CI when no explicit `.semgrepignore` file is found in the root of your project.

For information on ignoring individual findings in code, see the [ignoring findings page](/ignoring-findings/).

### Audit scans

Semgrep CI has an audit mode that can be enabled to suppress non-zero exit codes when findings are found during branch scans. These scans are not differential in nature and by default pre-existing findings will fail the build. With audit mode enabled, even though findings will not cause non-zero exit codes, internal Semgrep errors and exception will still fail the build.

This behavior is beneficial for those who want to ensure every merge to a branch is fully scanned but who don't want to interfere with the development process because of pre-existing issues. In this mode, [security dashboards](#security-dashboards) can still be kept up to date and [notifications](#notifications) can be received.

In GitHub Actions, the most common event names are `push` and `pull_request`. To enable audit mode on branch pushes in GitHub Actions, set the option `auditOn: push` in your workflow file.

In providers other than GitHub Actions and GitLab CI, Semgrep CI doesn't infer an event name from the environment. Therefore, all scan run on an event named `unknown`.

### Exit codes

| Exit code | Meaning |
| --- | --- |
| **0** | Scan completed successfully and found no blocking findings |
| **1** | Scan completed successfully and found blocking findings |
| **2** | Scan failed and printed the error's details |

[Non-blocking findings](#getting-notifications-instead-of-blocking-builds) do not affect the exit code.

### Semgrep App connection

To use your Semgrep App account, set `--publish-token`. This acts as your username and password for authentication. You can generate an API token on the [Dashboard > Settings](https://semgrep.dev/manage/settings) page.

#### Ignoring specific rules in a ruleset or policy

You can customize the ruleset you're using to ignore some of its rules by [editing the Semgrep App policy](/semgrep-app/managing-policy/#editing-a-policy) used for your scans.

#### Getting notifications instead of blocking builds

Some rules point out hotspots that require careful review but are not certain to be insecure code. You might want to disable blocking when scanning with such rules, and instead use a [CI integration](/semgrep-app/notifications/) to get notifications.

You can set this up by [changing the actions of the Semgrep App policy](/semgrep-app/managing-policy/#changing-policy-actions) used for your scans.

<MoreHelp />

<!-- # Technical details

## Behavior

Semgrep CI uses environment variables
to detect what context it's running in.
When it's running on a GitHub pull request or GitLab merge request,
diff-aware mode is automatically enabled,
with the branch-off point considered the baseline.
When using other providers, you need to set environment variables
that tell Semgrep CI what it should use as the baseline commit.
Many of our [sample CI configs for various providers](sample-ci-configs.md)
set these environment variables.

In diff-aware scans,
Semgrep CI determines which findings are new
by [finding all modified files](https://github.com/returntocorp/semgrep-action/blob/develop/src/semgrep_agent/targets.py),
and running two scans on them behind the scenes.
First, it scans the current commit.
Then, it checks out the baseline commit
and scans the files that have findings currently.
Any findings that already existed in the baseline version are ignored.
Two [findings are considered identical](https://github.com/returntocorp/semgrep-action/blob/develop/src/semgrep_agent/findings.py)
if the have the same rule ID, file path, matched source code, and count within the file.
The matched source code content is compared with whitespace trimmed,
so that re-indenting code doesn't create new findings.
This means that you will get notified about new findings when
a rule's ID changes, when a file is renamed, and when the code matched by a finding changes. --><|MERGE_RESOLUTION|>--- conflicted
+++ resolved
@@ -11,13 +11,8 @@
 
 [Semgrep CI](https://github.com/returntocorp/semgrep-action) (aka Semgrep Action or `semgrep-agent`) is a specialized Docker image for running Semgrep in CI environments. It can also optionally connect to [Semgrep App](https://semgrep.dev/manage) for centralized rule and findings management.
 
-<<<<<<< HEAD
-- **Scan every commit**. Semgrep CI rapidly scans modified files on pull and merge requests, protecting developer productivity. Longer full project scans are configurable on merges to specific branches.
+- **Scan every commit**. Semgrep CI rapidly scans modified files on pull and merge requests, protecting developer productivity. Usually, full-project scans are reserved for special branches, such as trunk branches, and diff-aware scans are done on other branches before merging them into the trunk.
 - **Block new bugs**. You shouldn’t have to fix existing bugs just to adopt a tool. Semgrep CI reports newly introduced issues on pull and merge requests, scanning them at their base and HEAD commits to compare findings. Developers are significantly more likely to fix the issues they introduced themselves on PRs and MRs.
-=======
-- **Scan every commit**. Semgrep CI rapidly scans modified files on pull and merge requests, protecting developer productivity. Usually, full-project scans are reserved for special branches, such as trunk branches, and diff-aware scans are done on other branches before merging them into the trunk.
-- **Block new bugs**. You shouldn’t have to fix existing bugs just to adopt a tool. Semgrep CI reports newly introduced issues on pull and merge requests, scanning them at their base and HEAD commits to compare findings. Developers are signficantly more likely to fix the issues they introduced themselves on PRs and MRs.
->>>>>>> df629bca
 - **Get findings where you work**. Semgrep CI can connect to [Semgrep App](https://semgrep.dev/manage) to present findings in Slack, on PRs and MRs via inline comments, email, and through 3rd party services.
 
 :::info
