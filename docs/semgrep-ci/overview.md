--- conflicted
+++ resolved
@@ -65,11 +65,7 @@
 | Scan mainline (trunk) and non-mainline branches | ✔️ | ✔️ |
 | Trigger scans when a Pull request (PR) or merge request (MR) is created | ✔️ | ✔️ |
 | Prevent vulnerable code from merging into mainline branches | ✔️ | ✔️ |
-<<<<<<< HEAD
 | Generate CI configuration files for [many providers](/semgrep-ci/running-semgrep-ci-with-semgrep-app/#ci-providers-listed-in-semgrep-cloud-platform) | ✔️ | ❌ |
-=======
-| Generate CI configuration files for [many providers](/docs/semgrep-ci/running-semgrep-ci-with-semgrep-cloud-platform/) | ✔️ | ❌ |
->>>>>>> 4c6e6359
 | Receive PR or MR review comments in GitHub or GitLab | ✔️ | ❌ |
 | Manage false positives in bulk through triage | ✔️ | ❌ |
 | Receive notifications in Slack and email | ✔️ | ❌ |
