# Rule syntax

!!! info
    Getting started with rule writing? Try the [Semgrep Tutorial](https://semgrep.dev/learn) 🎓

This document describes Semgrep's YAML rule syntax.

[TOC]

# Schema

## Required

All required fields must be present at the top-level of a rule, immediately underneath `rules`.

| Field                                                   | Type     | Description                                                                                       |
| :------------------------------------------------------ | :------- | :------------------------------------------------------------------------------------------------ |
| `id`                                                    | `string` | Unique, descriptive identifier, e.g., `no-unused-variable`                                        |
| `message`                                               | `string` | Message highlighting why this rule fired and how to remediate the issue                           |
| `severity`                                              | `string` | One of: `INFO`, `WARNING`, or `ERROR`                                                             |
| `languages`                                             | `array`  | See [supported languages](https://semgrep.dev/docs/status/)                                       |
| [`pattern`](#pattern)_\*_               | `string` | Find code matching this expression                                                                |
| [`patterns`](#patterns)_\*_             | `array`  | Logical AND of multiple patterns                                                                  |
| [`pattern-either`](#pattern-either)_\*_ | `array`  | Logical OR of multiple patterns                                                                   |
| [`pattern-regex`](#pattern-regex)_\*_   | `string` | Search files for [Python `re`](https://docs.python.org/3/library/re.html) compatible expressions  |


!!! info
    Only one of `pattern`, `patterns`, `pattern-either`, or `pattern-regex` is required.

## Optional

| Field                                   | Type     | Description                                                                              |
| :-------------------------------------- | :------- | :--------------------------------------------------------------------------------------- |
| [`fix`](#fix)           | `object` | Simple search-and-replace autofix functionality                                         |
| [`metadata`](#metadata) | `object` | Arbitrary user-provided data; attach data to rules without affecting Semgrep’s behavior |
| [`paths`](#paths)       | `object` | Paths to include or exclude when running this rule                                     |

The below optional fields must reside underneath a `patterns` or `pattern-either` field.

| Field                                                           | Type     | Description                                                                                                              |
| :-------------------------------------------------------------- | :------- | :----------------------------------------------------------------------------------------------------------------------- |
| [`metavariable-regex`](#metavariable-regex)     | `map`    | Search metavariables for [Python `re`](https://docs.python.org/3/library/re.html#re.match) compatible expressions |
| [`metavariable-comparison`](#metavariable-comparison)     | `map`    | Compare metavariables against basic [Python expressions](https://docs.python.org/3/reference/expressions.html#comparisons) |
| [`pattern-not`](#pattern-not)                   | `string` | Logical NOT - remove findings matching this expression                                                                  |
| [`pattern-inside`](#pattern-inside)             | `string` | Keep findings that lie inside this pattern                                                                              |
| [`pattern-not-inside`](#pattern-not-inside)     | `string` | Keep findings that do not lie inside this pattern                                                                       |
| [`pattern-where-python`](#pattern-where-python) | `string` | Remove findings matching this Python expression                                                                         |

# Operators

## `pattern`

The `pattern` operator looks for code matching its expression. This can be basic expressions like `$X == $X` or unwanted things like `crypto.md5(...)`.


## `patterns`

The `patterns` operator performs a logical AND operation on one or more child patterns. This is useful for chaining multiple patterns together that all must be true.

Example:

```yaml
rules:
  - id: eqeq-always-true
    patterns:
      - pattern: $X == $X
      - pattern-not: 0 == 0
    message: "$X == $X is always true"
    languages: [python]
    severity: ERROR
```

Checking if `0 == 0` is often used to quickly enable and disable blocks of code. It can easily be changed to `0 == 1` to disable functionality. We can remove these debugging false positives with `patterns`.

## `pattern-either`

The `pattern-either` operator performs a logical OR operation on one or more child patterns. This is useful for chaining multiple patterns together where any may be true.

Example:

```yaml
rules:
  - id: insecure-crypto-usage
    pattern-either:
      - pattern: hashlib.md5(...)
      - pattern: hashlib.sha1(...)
    message: "insecure cryptography hashing function"
    languages: [python]
    severity: ERROR
```

This rule looks for usage of the Python standard library functions `hashlib.md5` or `hashlib.sha1`. Depending on their usage, these hashing functions are [considered insecure](https://shattered.io/).

## `pattern-regex`

The `pattern-regex` operator searches files for a [Python `re`](https://docs.python.org/3/library/re.html) compatible expression. This is useful for migrating existing regular expression code search functionality to Semgrep.

Example:

The `pattern-regex` operator can be combined with other pattern operators:

```yaml
rules:
  - id: boto-client-ip
    patterns:
      - pattern-inside: boto3.client(host="...")
      - pattern-regex: '\d{1,3}\.\d{1,3}\.\d{1,3}\.\d{1,3}'
    message: "boto client using IP address"
    languages: [python]
    severity: ERROR
```

It can also be used as a standalone, top-level operator:

```yaml
rules:
  - id: legacy-eval-search
    pattern-regex: 'eval\('
    message: "insecure code execution"
    languages: [javascript]
    severity: ERROR
```

!!! note
    Single (`'`) and double (`"`) quotes [behave differently](https://docs.octoprint.org/en/master/configuration/yaml.html#scalars) in YAML syntax. Single quotes are typically preferred when using backslashes (`\`) with `pattern-regex`.

## `metavariable-regex`

The `metavariable-regex` operator searches metavariables for a [Python `re`](https://docs.python.org/3/library/re.html#re.match) compatible expression. This is useful for filtering results based on a [metavariable’s](pattern-syntax.md#metavariables) value. It requires the `metavariable` and `regex` keys and can be combined with other pattern operators.

Note that when attempting to use metavariable-regex with a metavariable that matches a string, the metavariable will contain the contents of the string ALONG with the quotes. 

Not-working example:

```yaml
rules:
- id: object-matching
  patterns: 
    - pattern: |
        {
          ...,
          fox: $BOX,
          ...
        }
    - metavariable-regex:
        metavariable: $BOX
        regex: "(box|bob|bot)"
  message: |
    Semgrep found a match for fox: $BOX
  severity: WARNING
  languages: [javascript]
```

The above will not fire on 

```javascript
  func({
    foo: "boo",
    bar: "baz",
    fox: "box" 
  })

  func({
    foo: "boo",
    asd: {
      fox: "box" 
    }
  })
```

<<<<<<< HEAD
Working Example:

```yaml
rules:
- id: object-matching
  patterns: 
    - pattern: |
        {
          ...,
          fox: $BOX,
          ...
        }
    - metavariable-regex:
        metavariable: $BOX
        regex: ("box"|"bob"|"bot")
  message: |
    Semgrep found a match for fox: $BOX
  severity: WARNING
  languages: [javascript]
```

The working example, on the other hand, will fire on both functions in the javascript test code.
=======
!!! note
    Include quotes in your regular expression when using `metavariable-regex` to search string literals. See [this snippet](https://semgrep.dev/s/mschwager:include-quotes) for more details. [String matching](pattern-syntax.md#string-matching) functionality can also be used to search string literals.

## `metavariable-comparison`

The `metavariable-comparison` operator compares metavariables against a basic [Python comparison](https://docs.python.org/3/reference/expressions.html#comparisons) expression. This is useful for filtering results based on a [metavariable's](../writing-rules/pattern-syntax.md#metavariables) numeric value.

Example:

The `metavariable-comparison` operator is a mapping which requires the `metavariable` and `comparison` keys. It can be combined with other pattern operators:

```yaml
rules:
  - id: superuser-port
    patterns:
      - pattern: set_port($ARG)
      - metavariable-comparison:
          metavariable: '$ARG'
          comparison: '$ARG < 1024'
    message: "module setting superuser port"
    languages: [python]
    severity: ERROR
```

This will catch code like `set_port(80)` or `set_port(443)`, but not `set_port(8080)`.

The `metavariable-comparison` operator also takes optional `base: int` and `strip: bool` keys. These keys set the integer base the metavariable value should be interpreted as and remove quotes from the metavariable value, respectively.

For example, `base`:

```
- pattern: set_permissions($ARG)
- metavariable-comparison:
    metavariable: '$ARG'
    comparison: '$ARG > 0o600'
    base: 8
```

This will interpret metavariable values found in code as octal, so `0700` will be detected, but `0500` will not.

For example, `strip`:

```
- pattern: to_integer($ARG)
- metavariable-comparison:
    metavariable: '$ARG'
    comparison: '$ARG > 2147483647'
    strip: true
```

This will remove quotes (`'`, `"`, and `` ` ``) from both ends of the metavariable content. So `"2147483648"` will be detected but `"2147483646"` will not. This is useful when you expect strings to contain integer or float data.
>>>>>>> c7c85966

## `pattern-not`

The `pattern-not` operator is the opposite of the `pattern` operator. It finds code that does not match its expression. This is useful for eliminating common false positives.

Example: see the [`patterns`](#patterns) example above.

## `pattern-inside`

The `pattern-inside` operator keeps matched findings that reside within its expression. This is useful for finding code inside other pieces of code like functions or if blocks.

Example:

```yaml
rules:
  - id: return-in-init
    patterns:
      - pattern: return ...
      - pattern-inside: |
          class $CLASS(...):
              ...
              def __init__(...):
                  ...
    message: "return should never appear inside a class __init__ function"
    languages: [python]
    severity: ERROR
```

The above example fires on the following code:

```python
class Cls(object):
    def __init__(self):
        return None
```

## `pattern-not-inside`

The `pattern-not-inside` operator keeps matched findings that do not reside within its expression. It is the opposite of `pattern-inside`. This is useful for finding code that’s missing a corresponding cleanup action like disconnect, close, or shutdown. It’s also useful for finding problematic code that isn't inside code that mitigates the issue.

Example:

```yaml
rules:
  - id: open-never-closed
    patterns:
      - pattern: $F = open(...)
      - pattern-not-inside: |
          $F = open(...)
          ...
          $F.close()
    message: "file object opened without corresponding close"
    languages: [python]
    severity: ERROR
```

The above rule looks for files that are opened but never closed, possibly leading to resource exhaustion. It looks for the `open(...)` pattern _and not_ a following `close()` pattern.

The `$F` metavariable ensures that the same variable name is used in the `open` and `close` calls. The ellipsis operator allows for any arguments to be passed to `open` and any sequence of code statements in-between the `open` and `close` calls. The rule ignores how `open` is called or what happens up to a `close` call &mdash; it only needs to make sure `close` is called.

## `pattern-where-python`

The `pattern-where-python` is the most flexible operator. It allows for writing custom Python logic to filter findings. This is useful when none of the other operators provide the functionality needed to create a rule.

!!! danger
    Use caution with this operator. It allows for arbitrary Python code execution.

    As a defensive measure, the `--dangerously-allow-arbitrary-code-execution-from-rules` flag must be passed to use rules containing `pattern-where-python`.

Example:

```yaml
rules:
  - id: use-decimalfield-for-money
    patterns:
      - pattern: $FIELD = django.db.models.FloatField(...)
      - pattern-inside: |
          class $CLASS(...):
              ...
      - pattern-where-python: "'price' in vars['$FIELD'] or 'salary' in vars['$FIELD']"
    message: "use DecimalField for currency fields to avoid float-rounding errors"
    languages: [python]
    severity: ERROR
```

The above rule looks for use of Django’s [`FloatField`](https://docs.djangoproject.com/en/3.0/ref/models/fields/#django.db.models.FloatField) model when storing currency information. `FloatField` can lead to rounding errors and should be avoided in favor of [`DecimalField`](https://docs.djangoproject.com/en/3.0/ref/models/fields/#django.db.models.DecimalField) when dealing with currency. Here the `pattern-where-python` operator allows us to utilize the Python `in` statement to filter findings that look like currency.

# Metavariable matching

Metavariable matching operates differently for logical AND (`patterns`) and logical OR (`pattern-either`) parent operators. Behavior is consistent across all child operators: `pattern`, `pattern-not`, `pattern-regex`, `pattern-inside`, `pattern-not-inside`.

## Metavariables in logical ANDs

Metavariable values must be identical across sub-patterns when performing logical AND operations with the `patterns` operator.

Example:

```yaml
rules:
  - id: function-args-to-open
    patterns:
      - pattern-inside: |
          def $F($X):
              ...
      - pattern: open($X)
    message: "Function argument passed to open() builtin"
    languages: [python]
    severity: ERROR
```

This rule matches the following code:

```python
def foo(path):
    open(path)
```

The example rule doesn’t match this code:

```python
def foo(path):
    open(something_else)
```

## Metavariables in logical ORs

Metavariable matching does not affect the matching of logical OR operations with the `pattern-either` operator.

Example:

```yaml
rules:
  - id: insecure-function-call
    pattern-either:
      - pattern: insecure_func1($X)
      - pattern: insecure_func2($X)
    message: "Insecure function use"
    languages: [python]
    severity: ERROR
```

The above rule matches both examples below:

```python
insecure_func1(something)
insecure_func2(something)
```

```python
insecure_func1(something)
insecure_func2(something_else)
```

## Metavariables in complex logic

Metavariable matching still affects subsequent logical ORs if the parent is a logical AND.

Example:

```yaml
patterns:
  - pattern-inside: |
      def $F($X):
        ...
  - pattern-either:
      - pattern: bar($X)
      - pattern: baz($X)
```

The above rule matches both examples below:

```python
def foo(something):
    bar(something)
```

```python
def foo(something):
    baz(something)
```

The example rule doesn’t match this code:

```python
def foo(something):
    bar(something_else)
```

# `fix`

The `fix` top-level key allows for simple autofixing of a pattern by suggesting an autofix for each match. Run `semgrep` with `--autofix` to apply the changes to the files.

Example:

```yaml
rules:
  - id: use-dict-get
    patterns:
      - pattern: $DICT[$KEY]
    fix: $DICT.get($KEY)
    message: "Use `.get()` method to avoid a KeyNotFound error"
    languages: [python]
    severity: ERROR
```

# `metadata`

To note extra information on a rule, such as a related CVE or the name of the security engineer who wrote the rule, use the `metadata:` key.

Example:

```yaml
rules:
  - id: eqeq-is-bad
    patterns:
      - [...]
    message: "useless comparison operation `$X == $X` or `$X != $X`"
    metadata:
      cve: CVE-2077-1234
      discovered-by: Ikwa L'equale
```

The metadata will also be shown in Semgrep’s output if you’re running it with `--json`.

# `paths`

## Excluding a rule in paths

To ignore a specific rule on specific files, set the `paths:` key with one or more filters.

Example:

```yaml
rules:
  - id: eqeq-is-bad
    pattern: $X == $X
    paths:
      exclude:
        - "*.jinja2"
        - "*_test.go"
        - "project/tests"
        - project/static/*.js
```

When invoked with `semgrep -f rule.yaml project/`, the above rule will run on files inside `project/`, but no results will be returned for:

- any file with a `.jinja2` file extension
- any file whose name ends in `_test.go`, such as `project/backend/server_test.go`
- any file inside `project/tests` or its subdirectories
- any file matching the `project/static/*.js` glob pattern

!!! note
    The glob syntax is from [Python's `pathlib`](https://docs.python.org/3/library/pathlib.html#pathlib.PurePath.match) and is used to match against the given file and all its parent directories.

## Limiting a rule to paths

Conversely, to run a rule _only_ on specific files, set a `paths:` key with one or more of these filters:

```yaml
rules:
  - id: eqeq-is-bad
    pattern: $X == $X
    paths:
      include:
        - "*_test.go"
        - "project/server"
        - "project/schemata"
        - "project/static/*.js"
```

When invoked with `semgrep -f rule.yaml project/`, this rule will run on files inside `project/`, but results will be returned only for:

- files whose name ends in `_test.go`, such as `project/backend/server_test.go`
- files inside `project/server`, `project/schemata`, or their subdirectories
- files matching the `project/static/*.js` glob pattern

!!! note
    When mixing inclusion and exclusion filters, the exclusion ones take precedence.

Example:

```yaml
paths:
  include: "project/schemata"
  exclude: "*_internal.py"
```

The above rule returns results from `project/schemata/scan.py` but not from `project/schemata/scan_internal.py`.

# Other examples

This section contains more complex rules that perform advanced code searching.

## Complete useless comparison

```yaml
rules:
  - id: eqeq-is-bad
    patterns:
      - pattern-not-inside: |
          def __eq__(...):
              ...
      - pattern-not-inside: assert(...)
      - pattern-not-inside: assertTrue(...)
      - pattern-not-inside: assertFalse(...)
      - pattern-either:
          - pattern: $X == $X
          - pattern: $X != $X
          - patterns:
              - pattern-inside: |
                  def __init__(...):
                       ...
              - pattern: self.$X == self.$X
      - pattern-not: 1 == 1
    message: "useless comparison operation `$X == $X` or `$X != $X`"
```

The above rule makes use of many operators. It uses `pattern-either`, `patterns`, `pattern`, and `pattern-inside` to carefully consider different cases, and uses `pattern-not-inside` and `pattern-not` to whitelist certain useless comparisons.

# Full specification

The [full configuration-file format](https://github.com/returntocorp/semgrep/blob/develop/semgrep/semgrep/rule_schema.yaml) is defined as
a [jsonschema](http://json-schema.org/specification.html) object.<|MERGE_RESOLUTION|>--- conflicted
+++ resolved
@@ -129,70 +129,21 @@
 
 The `metavariable-regex` operator searches metavariables for a [Python `re`](https://docs.python.org/3/library/re.html#re.match) compatible expression. This is useful for filtering results based on a [metavariable’s](pattern-syntax.md#metavariables) value. It requires the `metavariable` and `regex` keys and can be combined with other pattern operators.
 
-Note that when attempting to use metavariable-regex with a metavariable that matches a string, the metavariable will contain the contents of the string ALONG with the quotes. 
-
-Not-working example:
-
-```yaml
-rules:
-- id: object-matching
-  patterns: 
-    - pattern: |
-        {
-          ...,
-          fox: $BOX,
-          ...
-        }
-    - metavariable-regex:
-        metavariable: $BOX
-        regex: "(box|bob|bot)"
-  message: |
-    Semgrep found a match for fox: $BOX
-  severity: WARNING
-  languages: [javascript]
-```
-
-The above will not fire on 
-
-```javascript
-  func({
-    foo: "boo",
-    bar: "baz",
-    fox: "box" 
-  })
-
-  func({
-    foo: "boo",
-    asd: {
-      fox: "box" 
-    }
-  })
-```
-
-<<<<<<< HEAD
-Working Example:
-
-```yaml
-rules:
-- id: object-matching
-  patterns: 
-    - pattern: |
-        {
-          ...,
-          fox: $BOX,
-          ...
-        }
-    - metavariable-regex:
-        metavariable: $BOX
-        regex: ("box"|"bob"|"bot")
-  message: |
-    Semgrep found a match for fox: $BOX
-  severity: WARNING
-  languages: [javascript]
-```
-
-The working example, on the other hand, will fire on both functions in the javascript test code.
-=======
+Example
+
+```yaml
+rules:
+  - id: insecure-methods
+    patterns:
+      - pattern: module.$METHOD(...)
+      - metavariable-regex:
+          metavariable: "$METHOD"
+          regex: "(insecure1|insecure2|insecure3)"
+    message: "module using insecure method call"
+    languages: [python]
+    severity: ERROR
+```
+
 !!! note
     Include quotes in your regular expression when using `metavariable-regex` to search string literals. See [this snippet](https://semgrep.dev/s/mschwager:include-quotes) for more details. [String matching](pattern-syntax.md#string-matching) functionality can also be used to search string literals.
 
@@ -244,7 +195,6 @@
 ```
 
 This will remove quotes (`'`, `"`, and `` ` ``) from both ends of the metavariable content. So `"2147483648"` will be detected but `"2147483646"` will not. This is useful when you expect strings to contain integer or float data.
->>>>>>> c7c85966
 
 ## `pattern-not`
 
