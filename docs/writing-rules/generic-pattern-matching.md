--- conflicted
+++ resolved
@@ -27,13 +27,8 @@
  - sites-available/*
  - sites-enabled/*
     languages:
-<<<<<<< HEAD
       - generic
     severity: MEDIUM
-=======
- - generic
-    severity: WARNING
->>>>>>> 88af4b09
     message: >-
  The protocol scheme for this proxy is dynamically determined.
  This can be dangerous if the scheme is injected by an
