---
slug: run-a-successful-pov
title: Run a successful POV with Semgrep
hide_title: true
description: Explore and deploy the Semgrep platform through a proof-of-value (POV) trial. Semgrep dedicates support and engineering resources to ensure you are able to run Semgrep smoothly.
tags:
  - Semgrep AppSec Platform
  - Support
---

# Run a successful proof-of-value (POV) with Semgrep

:::note Start a POV
To start a proof-of-value (POV), contact Sales at [<i class="fa-regular fa-envelope"></i> sales@semgrep.com](mailto:sales@semgrep.com).
:::

Run a POV to learn more about Semgrep solutions and receive support that is specific to your infrastructure and business needs. During a POV, you receive dedicated sales, engineering, and support resources to ensure that every Semgrep feature that supports your infrastructure is implemented quickly and reliably.

## POV requirements

To run a successful POV, the Semgrep team needs decisions regarding the following factors from your organization:

- **The number of trial licenses**
    - How many trial licenses are needed? Who among your organization will be evaluating Semgrep?
- **The team involved in running the POV**
    - Semgrep creates accounts for everyone on the team who is involved in the POV.
- **The method to scan the repositories used in the POV**
    - **Recommended: Semgrep Managed Scans (SMS)**
        - This is the fastest way to deploy Semgrep to the repositories you want to scan. It requires code access, which can be limited to only certain repositories. See [Permissions](/deployment/checklist#permissions) to review SMS requirements.
    - **CI/CD**
        - This method relies on a CI configuration file, such as a GitHub Actions workflow file. A CI/CD job must be created for all of the repositories you want to scan.
- **The technical resources**
    - You must decide on and communicate the repositories you want Semgrep to scan for the POV.
    - You must decide on and communicate to Semgrep your account management, infra, and tech needs.

:::tip Benefits of Semgrep Managed Scans
SMS is the **fastest** and **most scalable** deployment method, since it enables you to onboard repositories for scanning without the need for CI integrations. However, SMS requires code access. [Review the required permissions](/deployment/checklist#permissions).
:::

## Summary

The following table includes a short summary of the POV process.

| Step | Activities |
| -------  | ------ |
| Both parties agree to run a POV | <ul><li>Verify that your technical stack is supported by Semgrep.</li><li>Begin gathering necessary permissions from your organization for **technical resources** to run the POV.</li></ul>  |
| Pre-POV kickoff call and preparation |  <ul><li>Both parties establish success criteria and alignment of the POV goals through a **kickoff call**.</li><li>Semgrep prepares for the POV by creating a dedicated Slack channel and other nessary accounts.</li></ul>      |
| Formal POV period | <ul><li>Semgrep deployment rollout.</li><li>Detection and remediation of findings.</li><li>Analysis of Semgrep ROI.</li></ul>       |
| Optional POV activities | <ul><li>A roadmap call with the Semgrep product team.</li><li>A rule-writing session where you can learn how to write custom Semgrep rules.</li></ul> |
| POV conclusion | Semgrep sets up a wrap-up call that discusses Semgrep's performance and your feedback about Semgrep. |

## General steps 

Running a POV involves the following steps:

### Both parties agree to running a POV

- From your end (the buyer), a need has been identified and budget has been allocated.
- From Semgrep's end, the team has verified, with your help, that your technical stack is supported by Semgrep. This includes:
    - Programming languages
    - Source code managers
    - Account management
    - Other factors
- **Optional**: If you'd like a **technical deep dive** of Semgrep from a sales engineer, you can request for one through your account executive.
- Semgrep recommends that **the buyer (you) start gathering and gaining approvals** from your organization for resources needed to run the POV, such as repository access. 

### Pre-POV

#### Kickoff call

- During the pre-POV kickoff call, both parties set **success criteria**.
- You and your organization can define the success criteria, or Semgrep can assist you in creating them. 
- The pre-POV kickoff call ensures that all stakeholders are aligned for the goals of the POV.
- It also ensures that the technical requirements for both parties are clearly communicated.

#### Preparation for POV

In preparation for the POV, Semgrep performs the following tasks:

- Sets up a **dedicated Slack channel** where you can reach out to the team during the POV.
- Creates an account in Semgrep AppSec Platform for your organization.
- Connects your source code manager, such as GitHub or Bitbucket, to Semgrep.
- Sets up SSO if you require it.
- For on-premise environments, Semgrep sets up the Network Broker to facilitate secure access between Semgrep and your private network.

### Formal POV period

This is a **two-week** period in which Semgrep assists you in deployment, scanning, triage, reporting, and all other related functions for a successful security program.

It is broken into three smaller phases.

#### Semgrep deployment rollout

In this phase, the Semgrep team assists you to complete the following tasks:

- Onboard with SMS or onboard in CI
<<<<<<< HEAD
- Repos that are in scope for testing are onboarded and findings are seen in Semgrep Platform for products in the POV scope
- Assistant has been enabled and is analyzing full scan findings
- Prepare to set up PR comments and involve developers in Semgrep
=======
- View findings in Semgrep AppSec Platform for repos that are in scope for testing and have been onboarded.
- Enable Assistant, ensuring that it's analyzing full scan findings
- Plan for enabling PR comments and involving developers in Semgrep
>>>>>>> fcaa7634

#### Detection and remediation of findings

In this phase, the Semgrep team assists you to complete the following tasks:

- Review the quality of findings with out-of-the-box rules
- Show how Semgrep **filters out noise** with:
    - Assistant Memories and triage for Semgrep Code
    - Direct and transitive reachability for Semgrep Supply Chain
    - Secrets validation for Semgrep Secrets
- Improve developer experience through contextual, actionable vulnerability information:
    - Inline PR comments
    - Tailored remediation guidance in PR comments
    - Breaking changes and upgrade guidance for Supply Chain findings
- Integrate Jira for ticket creation and Slack for notifications if part of the success criteria

#### Semgrep return-on-investment

In the final phase, the Semgrep team provides you with data on the return on investment that Semgrep provides, compared to your existing security program.

Some metrics include:

- The number of developers in your company and the cost per developer per hour
- Number of hours **reduced** per developer, per year in triage time, research and fix time by having Semgrep Assistant provide autofix and triage recommendations
- Number of hours reduced in triage time per developer by having the ability to detect if secrets are valid or invalid
- Reduction in review time with Semgrep Supply Chain reachability analysis

### Optional POV activities

Feel free to request for the following:

- **Roadmap call**. You can request a call with the Product team to learn about Semgrep's upcoming features and approaches.
- **Rule-writing session**. Learn how to write Semgrep rules to customize Semgrep for your organization's unique code standards.

### POV conclusion

When the POV ends, Semgrep sets up a wrap-up call that discusses the following:

- Semgrep's performance measured against the evaluation criteria
- Your feedback about Semgrep

## Trial license duration

The trial license duration lasts for 30 days.

## Appendix: common questions and evaluation criteria

<details>
<summary>
Click to view a sample of common questions you and your team may ask to identify specific needs and criteria to evaluate Semgrep.
</summary>

- **Feature set**
  - What features and language support do you need?
  - How easy is it to set up a Semgrep POV environment?
- **Deployment**
  - Does Semgrep support your unique infrastructure or network needs?
  - Does Semgrep support your SCM and CI provider? Can you easily deploy Semgrep through SMS?
- **Integrations and notifications**
  - Do the Semgrep integrations support your workflows for that tool? For example, does Semgrep support your custom fields in Jira?
  - Are your custom workflows supported by the Semgrep API? 
- **Findings and reports**
  - What percent of findings are true positives? How does this compare with previous tools? 
  - Is Semgrep Assistant (AI) able to reduce false positives? 
  - Does the dashboard assist you in tracking secure guardrails?
- **Security**
  - Can Semgrep handle your sensitive data securely?
  - Can Semgrep successfully block PRs based on the criteria you need to set?
- **Support and documentation**
    - How easy is it to work with the Semgrep support team? Do they respond within the timeframe provided to you?
    - Does the documentation provide you with a clear explanation of the product and features? Was it easy for you to find answers?

</details><|MERGE_RESOLUTION|>--- conflicted
+++ resolved
@@ -94,15 +94,9 @@
 In this phase, the Semgrep team assists you to complete the following tasks:
 
 - Onboard with SMS or onboard in CI
-<<<<<<< HEAD
-- Repos that are in scope for testing are onboarded and findings are seen in Semgrep Platform for products in the POV scope
-- Assistant has been enabled and is analyzing full scan findings
-- Prepare to set up PR comments and involve developers in Semgrep
-=======
 - View findings in Semgrep AppSec Platform for repos that are in scope for testing and have been onboarded.
 - Enable Assistant, ensuring that it's analyzing full scan findings
 - Plan for enabling PR comments and involving developers in Semgrep
->>>>>>> fcaa7634
 
 #### Detection and remediation of findings
 
