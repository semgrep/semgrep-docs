--- conflicted
+++ resolved
@@ -27,14 +27,10 @@
 
 # Supported languages
 
-<<<<<<< HEAD
-This document provides information about supported languages and language maturity definitions for Semgrep Code.
-=======
 This document provides information about supported languages and language maturity definitions for the following products:
 
 * Semgrep Code
 * Semgrep OSS
->>>>>>> 43f69699
 
 For commercial Semgrep offerings, check the [Semgrep Pro > Supported languages](/supported-languages) page.
 
