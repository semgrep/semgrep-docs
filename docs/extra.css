--- conflicted
+++ resolved
@@ -27,14 +27,11 @@
   border: none;
 }
 
-<<<<<<< HEAD
-=======
 a,
 a:visited {
-  color: #359DFD;
-}
-
->>>>>>> 2d718aab
+  color: #359dfd;
+}
+
 a:hover {
   text-decoration: underline;
 }
@@ -44,11 +41,11 @@
 } */
 
 .wy-menu-vertical a:hover {
-  background: #6136F5;
+  background: #6136f5;
 }
 
 .wy-side-nav-search {
-  background-color: #29343D;
+  background-color: #29343d;
   /* margin-top: 50px; */
 }
 
@@ -181,7 +178,6 @@
   }
 }
 
-<<<<<<< HEAD
 @media screen and (max-width: 780px) {
   .wy-grid-for-nav {
     max-width: 768px;
@@ -195,17 +191,16 @@
   .wy-nav-side {
     margin-left: 150px;
   }
-=======
-.wy-nav-side a {
-  color: #F2F8FF;
->>>>>>> 2d718aab
+  .wy-nav-side a {
+    color: #f2f8ff;
+  }
 }
 
 .wy-nav-side {
   position: relative;
   padding-bottom: 0;
-  background: #29343D;
-  color: #A6A6A6;
+  background: #29343d;
+  color: #a6a6a6;
 }
 
 .wy-nav-side a,
