---
slug: playground-old
append_help_link: true
title: Semgrep Playground (Legacy)
description: "Semgrep Playground is a beginner-friendly environment for creating your first rules."
hide_title: true

---

import MoreHelp from "/src/components/MoreHelp"

# Creating rules with Semgrep Playground

Semgrep Playground is a live editor used to create and test rule patterns on sample code. By testing the pattern out on sample code, you are able to quickly assess the purpose, utility, and speed of a rule as well as save it for later refinement, reuse, or sharing.

## Creating a rule

There are two ways to create a rule:

<dl>
    <dt>Simple view</dt>
    <dd>The simple view is best for quick and simple pattern-matching use cases, but does not display all Semgrep operators.</dd>
    <dt>Advanced view</dt>
    <dd>The advanced view provides the required YAML keys for a Semgrep rule. To complete the rule, the advanced view requires users to fill in additional keys such as pattern operators or metadata.</dd>
</dl>

### Learning Semgrep basics through the simple view 

The simple view provides the **most common pattern-matching operators in Semgrep**. This view is used by default.

![Screenshot of default playground view](img/playground.png "Default playground view")

The following **keys** are **supported** in the simple view:

* `language`
* `pattern`
* `pattern-either`
* `pattern-inside`
* `pattern-not`
* `pattern-not-inside`
* `pattern-regex`
* `message`
* `autofix`

These keys appear as drop-down boxes.

The following **metadata keys** are **supported** in the simple view:

* `category`
* `technology`
* `source-rule-url`

To view these metadata keys, Click **Rule Metadata**.

#### Limitations of the simple view

The simple view has the following limitations:

* Supports only **one language** per rule.
* Does **not** include support for the following operators:
    * `pattern-not-regex`
    * `metavariable-regex`
    * `metavariable-pattern`
    * `metavariable-comparison`

* Does **not** support the following modes:
    * Join mode
    * Taint mode

To **create a rule** in the simple view:

1. Ensure that you are in the **Simple view**:
![Screenshot of the simple view](img/playground-simple-view.png "Playground simple view")
2. Click **File > New** to start from a blank slate.
3. Specify in which language the test code is written by selecting a language from the **language is** drop-down box.
4. After the **code is** button, enter the pattern to test.
5. Optional: Click on the **plus** button to add fields for additional operators. Select the pattern operator and enter the pattern.
6. Optional: Click on **Rule metadata** to enter additional metadata fields.

### Writing complex rules using the advanced view

The advanced view is a YAML editor for writing a rule **using any valid key from the Semgrep [schema](../writing-rules/rule-syntax/)**. Advanced view provides default values for the required keys for a Semgrep rule definition and expects the user to modify and add keys to finish the rule.

To create a rule in the advanced view:

1. Ensure that you are in the **Advanced view**.
![Screenshot of the advanced view](img/playground-advanced-view.png "Playground advanced view")
2. Enter the keys and values needed to finish your rule.

## Running and testing a rule for precision

To **run a rule**:

1. Enter your own code snippet or use samples from the Playground.
2. Optional: Use the `develop` branch docker image by clicking **Tools > Use develop docker image**. This docker image contains the latest code pushed to Semgrep's repository, including experimental features.
3. Click **Run** or press **Ctrl+Enter** (**⌘++Enter** on Macs).

To **use a sample** from the Playground:

1. Click **Tools > Load sample `LANGUAGE` code**.
![Screenshot of Playground sample code menu](img/playground-sample-code.png "Playground sample code menu")
2. Select any of the following:
    1. hello world
    2. 100-line file
    3. 1000-line file
3. The rule is executed automatically on the selected option.
4. To run again, click Run or press **Ctrl+Enter** (**⌘++Enter** on Macs).

100-line and 1000-line files are from random from GitHub open source projects.

**Testing a rule** ensures that it meets your standards for precision and speed. Aside from running a rule in the Playground, it is possible to test a rule by creating comment annotations for intended and unintended matches. You can achieve this by creating a test file.

Refer to [Testing rules](../writing-rules/testing-rules) for the syntax and method to run test files.

### Debugging errors when creating a rule

Common errors are syntax or match issues.

#### The pattern can't be parsed for the language

Check that the **Language is** value and **Test code** language match. Use full AST elements for the language. For example:

* In Java, Python's ``print`` command is not a valid element.
* ``1+`` or ``if $X:`` are not valid patterns because they are not full AST elements.

#### The pattern syntax is invalid

Check your metavariable definitions, and use of operators. Metavariables must be uppercase letters preceded by a dollar sign $, such as `$PAYMENT_OUTPUT` or `$X`. Refer to [Pattern syntax](../writing-rules/pattern-syntax/).

#### The YAML syntax is unparsable in the advanced view

Check for spelling and indentation issues. The key names must match [Semgrep's schema](../writing-rules/rule-syntax/).

#### The rule does not behave as expected or does not find the desired match

File a [bug](https://github.com/returntocorp/semgrep/issues/new?title=semgrep.dev%20bug%20report) or reach out through [Semgrep Community Slack](https://r2c.dev/slack).

### Evaluating a rule's performance

After running Semgrep on the test code, a summary of findings appears under the **Matches** column.

The **Performance **column displays how long it takes in seconds for Semgrep to run your rule. It also displays the following benchmarks:

* Blazing
* Quick
* Decent
* Fair
* Okay
* Slow
* Sluggish

These benchmarks take into account the **visual complexity** of the rule.

## Setting code standards by adding a rule to the Rule Board

The [Rule Board](../semgrep-app/rule-board/) displays rules that Semgrep App uses to scan your project's code. Adding a rule to the Rule Board allows you to quickly set a rule as part of every Semgrep scan. A rule on the Rule Board is represented as a card and can be placed on either the Audit Board or the Block board depending on the importance of the rule. Rules can be dragged from one column to another.

To add a rule to the Rule Board:

1. Ensure that you are logged-in.
2. Click **Add to Rule Board**.
3. Select either the Audit or Block boards depending on the importance of the rule. Matches for rules on the Block board will prevent PR merges within a CI environment.

## Saving and sharing a Semgrep rule

A rule is saved by either **explicitly naming it** or when it is **assigned a shortcode** for sharing. Rules are **unlisted** by default. This means they do not appear publicly in the Registry nor can they be searched for, but are accessible through their sharing URL.

To explicitly name a rule:

1. Sign into Semgrep.
2. Click the **Untitled rule** box.
3. Enter the name of your rule and click **Save**.

To assign a random shortcode:

1. Click **Share**. This auto-generates a random shortcode and URL to access the rule.

To retrieve or open a rule:

1. Click **File > Open**
2. Enter the rule's name in the **Filter** search box or scroll to find the rule.
3. Click on the rule. The rule loads into the Playground.

To rename a rule:

1. Sign into Semgrep.
2. In the Playground, open the rule to rename.
3. Enter a new name and press **Save**. This creates a new rule.
4. Delete the old rule to complete the renaming process.

## Using a rule in CI

Using a rule in your CI (Continuous integration) pipeline enables you to **run the rule at a certain hook or event**. This allows users to add guardrails against security, style, and general code violations.

Semgrep can be used in the following CI environments:

* GitHub (pre-commit and workflows)
* GitLab
* CircleCI
* AppVeyor
* TravisCI

### Prerequisite

The prerequisite for using a rule in CI is as follows:

<<<<<<< HEAD
1. Ensure that you have sufficient permissions to update your CI environment.

### Use a rule in CI

=======
- Ensure that you have sufficient permissions to update your CI environment.
### Using a rule in CI procedure
>>>>>>> 6a4c3b1b
To add your rule to your CI pipeline:

1. Click **Share**.
2. Select the CI environment from the tabs under the header **Use in CI**.
3. Click on the **clipboard icon** on the upper right of the snippet to copy it.
4. Paste the snippet into the **config file** specified above the snippet.
![Screenshot of Playground > CI menu](img/playground-use-ci.png "Playground CI menu")

## Embedding a rule in your site

The **Embedded Playground** is an interactive editor which can be embedded in an external domain or web page such as a blog post. It is a means to display Semgrep's rules in action.

### Prerequisite

The prerequisite for embedding a rule in your site is the following:

- A site or page with sufficient editing permissions for you to embed the rule.

### Embed a rule

To embed a rule:

1. In the Playground, click **Share**.
2. Copy the **identifier**. This comes in two patterns:
    1. For signed-in users: `[username]:[rule-name]`, such as `ievans:print-to-logger`
    2. For anonymous users: `[4-letter shortcode]`, such as **dZkP**
3. Create the **URL reference**. Substitute the identifier in this template: `https://semgrep.dev/embed/editor?snippet=IDENTIFIER`. For example, using the identifier `ievans:print-to-logger` creates `https://semgrep.dev/embed/editor?snippet=ievans:print-to-logger`.
4. Optional: To test the URL reference, enter the URL in your browser's address bar.
![Screenshot of the embedded Playground in its own tab](img/playground-widget.png "Embedded playground in its own tab")
5. In the following snippet, replace the `src` placeholder value with the previously-created **URL reference**:

```
 <iframe title="Semgrep example no prints" src="URL_REFERENCE" width="100%" height="432" frameborder="0"></iframe>
```
Our example's finished result is:

```
<iframe title="Semgrep example no prints" src="https://semgrep.dev/embed/editor?snippet=ievans:print-to-logger" width="100%" height="432" frameborder="0"></iframe>
```

<MoreHelp /><|MERGE_RESOLUTION|>--- conflicted
+++ resolved
@@ -204,15 +204,10 @@
 
 The prerequisite for using a rule in CI is as follows:
 
-<<<<<<< HEAD
-1. Ensure that you have sufficient permissions to update your CI environment.
+- Ensure that you have sufficient permissions to update your CI environment.
 
 ### Use a rule in CI
 
-=======
-- Ensure that you have sufficient permissions to update your CI environment.
-### Using a rule in CI procedure
->>>>>>> 6a4c3b1b
 To add your rule to your CI pipeline:
 
 1. Click **Share**.
