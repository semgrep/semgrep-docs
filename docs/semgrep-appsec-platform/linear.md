--- conflicted
+++ resolved
@@ -9,13 +9,10 @@
     - Semgrep AppSec Platform
 ---
 
-<<<<<<< HEAD
-=======
 :::note
 The beta program for this feature has ended. This feature is currently unavailable on Semgrep AppSec Platform. Semgrep, Inc may re-enable a beta program at a later date. To learn more, reach out to your Technical Account Manager (TAM).
 :::
 
->>>>>>> dbb66548
 # Create Linear tickets
 
 :::note
