---
slug: github-pr-comments
append_help_link: true
title: GitHub PR comments
hide_title: true
description: "Enable pull request (PR) comments in your GitHub repositories to display Semgrep findings to developers."
tags:
    - Deployment
    - Semgrep AppSec Platform
---

<!-- vale off -->

import EnableAutofix from "/src/components/procedure/_enable-autofix.mdx"
import DeploymentJourney from "/src/components/concept/_deployment-journey.mdx"
import DisplayTaintedDataIntro from "/src/components/concept/_semgrep-code-display-tainted-data.mdx"
import CommentTriggers from "/src/components/reference/_comment-triggers.mdx"
import TroubleshootingPrLinks from "/src/components/reference/_troubleshooting-pr-links.mdx"
import PrCommentsInSast from "/src/components/procedure/_pr-comments-in-sast.mdx"
import PrCommentsInSecrets from "/src/components/procedure/_pr-comments-in-secrets.mdx"
import DefineConnectionVariables from "/src/components/reference/_define-connection-variables.mdx"
import ReceiveCommentsScm from "/src/components/procedure/_receive-comments-scm.mdx"
import NextAfterComments from "/src/components/procedure/_next-after-comments.mdx"
import CommentsInSupplyChain from "/src/components/concept/_comments-in-supply-chain.md"

<!-- vale on -->

# Set up GitHub pull request comments

<DeploymentJourney />

Semgrep can create **pull request (PR) comments** in your GitHub repository. These comments provide a description of the issue detected by Semgrep and may offer possible solutions. These comments are a means for security teams, or any team responsible for creating standards to help their fellow developers write safe and standards-compliant code.

Automated comments on GitHub pull requests are displayed as follows:

![Screenshot of a GitHub PR comment](/img/gh-pr-comment.png#md-width)
_**Figure**. An inline GitHub pull request comment._

## Conditions for PR comment creation

PR comments appear for the following types of scans under these conditions:

<CommentTriggers />

## Steps to set up PR comments

### Prerequisites

In addition to finishing the previous steps in your deployment journey, it is recommended to have completed a **full scan** on your **default branch** for the repository in which you want to receive comments.

### Confirm your Semgrep account's connection

Confirm that you have the correct connection and access:

1. In your Semgrep AppSec Platform account, click **Settings > Source code managers**.
2. Check that an entry for your GitHub org exists and is correct.

### Confirm repository access

Ensure that Semgrep's GitHub app (`semgrep-app`) has sufficient permissions to post PR comments:

1. Navigate to your `semgrep-app` settings:
	1. For personal accounts, navigate to the following URL `https://github.com/settings/installations`.
	2. For organization accounts, navigate to the following URL, substituting YOUR_ORG_NAME with the name of your account: `https://github.com/organizations/YOUR_ORG_NAME/settings/installations`.
2. On the `semgrep-app` row, click **Configure**.
3. Check that you have granted the following permission: `Read and write access to actions, pull requests, secrets, security events, and workflows`.
4. Under **Repository access**, check that you have included the repositories that you added to Semgrep AppSec Platform. Review the following examples:

![Semgrep GitHub app permissions: all repositories](/img/gh-app-permissions-all.png)
_**Figure**. Permissions for all repositories._

![Semgrep GitHub app permissions - select repositories](/img/gh-app-permissions-select.png)
_**Figure**. Permissions for select repositories. Ensure the repositories you have onboarded to Semgrep AppSec Platform are selected._

For GitHub Actions users, no further steps need to be undertaken. Continue setting up PR comments by configuring comments for Semgrep Code.

### Required environment variables

<DefineConnectionVariables name="GitHub Actions" comment_type="PR"/>

### Configure comments for Semgrep Code

<PrCommentsInSast name="GitHub" comment_type="PR" />

If you are using **GitHub Actions** to run Semgrep, no extra changes are needed to receive PR comments.

<<<<<<< HEAD
### Configure comments for Semgrep Secrets

<PrCommentsInSecrets name="GitHub" comment_type="PR" />
=======
### Configure comments for Semgrep Supply Chain

<CommentsInSupplyChain />
>>>>>>> 58eb0de9

### Receive comments in your VPN or on-premise SCM

<ReceiveCommentsScm />

You've set up PR comments! Enable optional features provided in the following sections, or see [Next steps](#next-steps).

## Optional features

### Enable autofix in GitHub repositories

[Autofix](/writing-rules/autofix) is a Semgrep feature in which rules contain suggested fixes to resolve findings.

<EnableAutofix />

### Dataflow traces in PR comments

![Screenshot of a GitHub PR comment with dataflow traces](/img/dataflow-traces-pr-comments.png)
_**Figure**. An inline GitHub pull request comment with dataflow traces._

<DisplayTaintedDataIntro />

#### View the path of tainted data in PR comments

To enable dataflow traces feature in your CI pipeline, fulfill the following prerequisites:

:::info Prerequisites
- Set up Semgrep to post GitHub PR comments, as described on this page.
- To obtain meaningful results of dataflow traces in PR comments, use cross-file analysis while scanning your repositories. To enable cross-file analysis, see [<i class="fa-regular fa-file-lines"></i> Perform cross-file analysis](/semgrep-code/semgrep-pro-engine-intro).
- Not all Semgrep rules or rulesets make use of taint tracking. Ensure that you have a ruleset that does, such as the **default ruleset**, added in your **[Policies](https://semgrep.dev/orgs/-/policies)**. To add this ruleset, navigate to [https://semgrep.dev/p/default](https://semgrep.dev/p/default), and then click **Add to Policies**.
- You can add additional rules that use taint tracking from [Semgrep Registry](https://semgrep.dev/explore).
:::

### Prevent developers from merging a PR with a reachable vulnerability

Both GitHub and GitLab provide features to prevent or block a PR or MR from merging based on certain conditions. Refer to the links below to prevent PRs or MRs from merging when a reachable finding is detected:

<table>
<tr>
    <td>GitHub</td>
    <td><a href="https://docs.github.com/en/repositories/configuring-branches-and-merges-in-your-repository/defining-the-mergeability-of-pull-requests/about-protected-branches#require-conversation-resolution-before-merging">Require conversation resolution before merging</a></td>
</tr>
<tr>
    <td>GitLab</td>
    <td><a href="https://docs.gitlab.com/ee/user/discussions/#prevent-merge-unless-all-threads-are-resolved">Prevent merge unless all threads are resolved</a></td>
</tr>
</table>

## Next steps

<NextAfterComments />

## Additional references

<TroubleshootingPrLinks /><|MERGE_RESOLUTION|>--- conflicted
+++ resolved
@@ -84,15 +84,13 @@
 
 If you are using **GitHub Actions** to run Semgrep, no extra changes are needed to receive PR comments.
 
-<<<<<<< HEAD
 ### Configure comments for Semgrep Secrets
 
 <PrCommentsInSecrets name="GitHub" comment_type="PR" />
-=======
+
 ### Configure comments for Semgrep Supply Chain
 
 <CommentsInSupplyChain />
->>>>>>> 58eb0de9
 
 ### Receive comments in your VPN or on-premise SCM
 
