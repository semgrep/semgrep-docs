--- conflicted
+++ resolved
@@ -22,19 +22,7 @@
 import ReceiveCommentsScm from "/src/components/procedure/_receive-comments-scm.mdx"
 import PrCommentsInSast from "/src/components/procedure/_pr-comments-in-sast.mdx"
 
-
-<<<<<<< HEAD
 <!-- vale on -->
-
-<ul id="tag__badge-list">
-{
-Object.entries(frontMatter).filter(
-    frontmatter => frontmatter[0] === 'tags')[0].pop().map(
-    (value) => <li class='tag__badge-item'>{value}</li> )
-}
-</ul>
-=======
->>>>>>> 53436c69
 
 # Enable Bitbucket pull request comments
 
