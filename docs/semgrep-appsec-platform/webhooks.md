---
slug: webhooks
append_help_link: true
title: Webhooks
hide_title: true
description: "Create webhooks to receive Semgrep findings in your endpoints."
tags:
    - Semgrep AppSec Platform
---

<<<<<<< HEAD
# Enabling webhooks
=======
import Notifications from "/src/components/concept/_notification-deduplication.mdx"

# Enable webhooks
>>>>>>> a3fda189

Webhooks are a generic method for Semgrep AppSec Platform to post JSON-formatted findings after each scan to your URL endpoint.

Semgrep sends two types of JSON objects:

<dl>
<dt><code>semgrep_scan</code> JSON object</dt>
<dd> A <code>semgrep_scan</code> object contains information about the CI job and other scan parameters, such as ignored files. Semgrep sends a single <code>semgrep_scan</code> object <strong>every time a scan is run</strong>. This includes diff-aware scans, full scans, and scans that have no findings.</dd>
<dt><code>semgrep_finding</code> JSON object</dt>
<dd>A <code>semgrep_finding</code> object is a single record of a new finding. Semgrep sends new <code>semgrep_finding</code> objects based on how you have configured your notifications in Policies. See <a href="#setting-up-webhooks">Setting up webhooks</a> to learn more.</dd>
</dl>

## Set up webhooks

Perform these steps in Semgrep AppSec Platform to set up webhooks:

1. Create a webhook integration:
    1. On the navigation menu, click **<i class="fa-solid fa-gear"></i> Settings > Integrations > Add Integration.**
    2. Click **Webhook**.
    3. In the **Name** field, enter a name for the integration.
    4. In the **Webhook URL** field, enter the target webhook URL for the integration.
    5. Optional: To ensure that Semgrep can post to your URL, click **Test**. The following screenshot displays the result of a successful webhook integration.
    ![Successful webhook integration test](/img/webhook-successful-test.png)
    6. Click **Save.**
2. Turn notifications on:
    1. Click **Rules > Policies > <i class="fa-solid fa-gear"></i> Rule Modes**.
    2. Click the **Edit** button of the Rule Mode for which you want to receive webhook notifications. For example, if you want to be notified of all blocking findings through webhooks, click the **Edit** button of the **Block** mode.
    3. Repeat the previous step for all Rule Modes that you want to receive notifications for.

<Notifications />

## Semgrep findings object

The following is an example of a `semgrep_finding` object sent by Semgrep:

```json
[
  {
    "semgrep_finding": {
      "id": "241dbe518caf15f800131d2d0c70bf08",
      "ref": "refs/pull/2658/merge",
      "start_date": "None",
      "check_id": "log-exc-info",
      "path": "server/semgrep_app/handlers/registry.py",
      "line": 185,
      "column": 9,
      "message": "Error messages should be logged with `exc_info=True` in order to propagate\nstack information to Sentry. Either change the logging level or raise an Exception.\n",
      "severity": 1,
      "index": 0,
      "end_line": 187,
      "end_column": 10,
      "commit_date": "2021-06-07T15:26:35+03:00",
      "first_seen_scan_id": "xnkPGY8VL20o",
      "category": "security",
      "cwe": "CWE-319: Cleartext Transmission of Sensitive Information",
      "license": "Commons Clause License Condition v1.0[LGPL-2.1-only]",
      "owasp": "A3: Sensitive Data Exposure",
      "references": ["https://tomcat.apache.org/tomcat-5.5-doc/servletapi/"],
      "source": "https://semgrep.dev/r/java.servlets.security.cookie-issecure-false.cookie-issecure-false",
      "technology": ["servlet",  "tomcat"],
      "vulnerability": "Insecure Transport",
      "metadata": {
        "dev.semgrep.actions": [],
        "semgrep.policy": {
          "id": 8168,
          "name": "Web Apps Notify Only",
          "slug": "web-apps-notify-only"
        },
        "semgrep.url": "https://semgrep.dev/s/johndoe:log-exc-info"
      }
    }
  }
]
```

## Semgrep scan object

The following is an example of a `semgrep_scan` object sent by Semgrep:

```json
{
  "semgrep_scan": {
    "deployment_id": 1,
    "started_at": "2021-09-21T23:49:17.480929+00:00",
    "completed_at": null,
    "exit_code": null,
    "repository": "semgrep/semgrep-app",
    "ci_job_url": "https://github.com/semgrep/semgrep-app/actions/runs/1236121005",
    "environment": "",
    "commit": "e22f08e8e871bde8c100b3a4a6f8e9387d651223",
    "commit_committer_email": "",
    "commit_timestamp": "",
    "commit_author_email": "support@semgrep.com",
    "commit_author_name": "Semgrep User",
    "commit_author_username": "semgrepuser",
    "commit_author_image_url": "https://avatars.githubusercontent.com/u/29760937?s=200&v=4",
    "commit_authored_timestamp": "",
    "commit_title": "fixup",
    "config": "",
    "on": "pull_request",
    "branch": "refs/pull/3483/merge",
    "pull_request_timestamp": "",
    "pull_request_author_username": "semgrepuser",
    "pull_request_author_image_url": "https://avatars.githubusercontent.com/u/29760937?s=200&v=4",
    "pull_request_id": "3483",
    "pull_request_title": "test bad commit",
    "ignored_files": ["/server/semgrep_app/templates/"],
    "id": "xnkPGY8VL20o"
  }
}
```<|MERGE_RESOLUTION|>--- conflicted
+++ resolved
@@ -8,13 +8,9 @@
     - Semgrep AppSec Platform
 ---
 
-<<<<<<< HEAD
-# Enabling webhooks
-=======
 import Notifications from "/src/components/concept/_notification-deduplication.mdx"
 
 # Enable webhooks
->>>>>>> a3fda189
 
 Webhooks are a generic method for Semgrep AppSec Platform to post JSON-formatted findings after each scan to your URL endpoint.
 
