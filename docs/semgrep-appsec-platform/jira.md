---
slug: jira
append_help_link: true
title: Jira
hide_title: true
description: "Send Semgrep findings to your Jira project."
tags:
<<<<<<< HEAD
    - Beta
    - Semgrep AppSec Platform
=======
 - Semgrep AppSec Platform
 - Team & Enterprise Tier
>>>>>>> 0fcbb3d7
---

# Create Jira tickets

The Semgrep Jira integration allows you to create Jira tickets based on your Semgrep Code, Supply Chain, and Secrets findings.

## Prerequisites

* This feature is in a **private beta**. To request access:
  1. Fill out the [Request access to the Semgrep Jira integration closed beta](https://get.semgrep.dev/Jira-asana-linear-private-beta.html) form.
  2. Contact your Technical Account Manager or Account Executive and let them know you want to try the Jira integration.
* You must have a **Jira Cloud** plan. Jira Data Center (self-managed or on-premise) is not supported.

## Enable the Jira integration

To enable the Jira integration, follow these steps:

1. Sign in to [Semgrep AppSec Platform](https://semgrep.dev/login).
2. Navigate to [**Settings** > **Integrations**](https://semgrep.dev/orgs/-/settings/integrations).
3. If this is your first integration, click **Set up First Integration**. Otherwise, click **Add integration**. In the drop-down menu that appears, select **Jira**.
4. Follow the on-screen instructions to grant Semgrep the necessary permissions and set up the integration.
<<<<<<< HEAD
5. Select the Jira instance you want to connect to when prompted. Choose one instance from the **Use app on** drop-down menu if you have multiple Jira instances.
=======
5. When prompted, select the Jira instance you want to connect to. If you have multiple Jira instances, choose one instance from the **Use app on** drop-down menu.
>>>>>>> 0fcbb3d7
   * **For deployments that have used a previous version of the Jira integration**: Ensure you're connecting to the same Jira instance you previously connected to. Please contact Semgrep if you want to connect to a different Jira instance.

## Configure the integration

Once you have enabled the Jira integration, you must complete the following steps on Semgrep AppSec Platform's **Integrations** page:

1. Select the **Subdomain** for the Jira instance you want to use.
2. Select the **Default project** where the Jira tickets will be created.
3. Select the **Issue type** you want created with your Semgrep findings.
4. If you'd like to see an example of the content Semgrep populates your Jira ticket with, click **See preview**.
5. Click **Save changes** to proceed.

![Jira configuration screen](/img/jira-subdomain.png#md-width)
**_Figure._** The Jira configuration screen.

### Create mappings

Optionally, you can customize the Jira field mappings and indicate which Semgrep fields they should be populated with. Currently, Semgrep supports the mapping of the following issue types:

* Short texts
* Paragraphs
* Drop-down menus
* Checkboxes

![Jira configuration screen for field data mappings](/img/jira-configure-defaults.png#md-width)
**_Figure._** The Jira configuration screen for field data mappings.

> Click **Field mapping help** to see a list of the Semgrep fields available for mapping.

The integration supports the use of custom Jira issue types and custom fields.

To create a mapping:

1. Select the Semgrep product for which the mapping is valid: **Code**, **Supply Chain**, or **Secrets**.
2. Click **Add mapping**.
3. Select the **Jira field** to which the Semgrep data should be mapped. You can [create a new field](https://support.atlassian.com/jira-cloud-administration/docs/create-a-custom-field/) if necessary. If you opt not to add Semgrep values to your Jira fields, you can create an [automation to map to your field values](https://www.atlassian.com/software/jira/guides/automation/overview#what-is-automation).
4. Select the **Semgrep field** that holds the data to be mapped.

Repeat these steps for each mapping you want to create. When done, click **Save changes** to proceed.

:::warning
Ensure a 1:1 mapping between the Jira issue type field values and the Semgrep values.
:::

### Example mapping

Semgrep's **Severity** field can have the following values: `Low`, `Medium`, `High`, and `Critical`. The following Jira field setups can be used to capture this information:

* A short text issue type field
* A paragraph issue type field
* A drop-down issue type field with the following options: `Low`, `Medium`, `High`, `Critical`
* A checkbox issue type field with the following options: `Low`, `Medium`, `High`, `Critical`

If you opt for a drop-down or a checkbox issue type field, verify that:

* There are no misspellings
* No valid options are missing. If your drop-down or checkbox issue type is missing the `Medium` option, Jira cannot create tickets for medium-severity findings.

## Create tickets

### Code

You can create tickets for Code findings using the **Triage** button on the:

* [**Findings**](https://semgrep.dev/orgs/-/findings) page
* Individual finding's **Details** page

To create tickets:

1. If you're on the [**Findings**](https://semgrep.dev/orgs/-/findings) page, select the findings for which you want tickets created; you can select and create tickets for individual findings or all findings for a given rule. Otherwise, proceed to step 2.
2. Click **Triage**.
3. Set the status to **Fixing**, and select the **Create <span className="placeholder">NUMBER_OF_TICKETS</span> JIRA tickets in <span className="placeholder">PROJECT_NAME</span>** box that appears.
4. Click **Change status** to proceed.

:::note
Creating tickets for many findings at once may take some time. Tickets that take longer than 10 seconds to create are shown in Semgrep once you refresh the page.
:::

![Create Jira ticket - Code](/img/jira-code-findings.png#md-width)
***Figure.*** Code triage flow

Once a ticket has been created, a link appears on the **Findings** page and along the top of an individual finding's details page.

![Jira ticket created - Code](/img/jira-code-ticketed.png#md-width)
***Figure.*** Code ticket created

### Supply Chain

You can create tickets for Supply Chain findings using the **Triage** button on the:

* [**Supply Chain > Vulnerabilities**](https://semgrep.dev/orgs/-/supply-chain/vulnerabilities) page
* Individual finding's **Details** page

To create tickets:

1. If you're on the [**Supply Chain > Vulnerabilities**](https://semgrep.dev/orgs/-/supply-chain/vulnerabilities) page, select the findings for which you want tickets created. Otherwise, proceed to step 2.
2. Click **Triage**.
3. Set the status to **Fixing**, and select the **Create <span className="placeholder">NUMBER_OF_TICKETS</span> JIRA tickets in <span className="placeholder">PROJECT_NAME</span>** box that appears.
4. Click **Change status** to proceed.

![Create Jira ticket - Supply Chain](/img/jira-ssc-findings.png#md-width)
***Figure*.** Supply Chain triage flow

![Jira ticket created - Supply Chain](/img/jira-ssc-ticketed.png#md-width)
***Figure*.** Supply Chain ticket created

### Secrets

To create tickets:

1. Select one or more findings listed in Secrets.
2. Click **Triage**.
3. Select **Create <span className="placeholder">NUMBER_OF_TICKETS</span> JIRA tickets**.
4. Click **Continue** to proceed.

![Create a Jira ticket for a Semgrep Secrets finding](/img/secrets-jira.png#md-width)
***Figure*.** Secrets triage flow

![Jira ticket created - Semgrep Secrets](/img/jira-secrets-ticketed.png#md-width)
***Figure*.** Secrets ticket created

## Remove the Jira integration

To remove the Jira integration from your Semgrep organization:

1. Sign in to [Semgrep AppSec Platform](https://semgrep.dev/login), and navigate to **Settings** > **[Integrations](https://semgrep.dev/orgs/-/settings/integrations)**.
2. Navigate to the **Jira Cloud** section and click **Remove integration**.

Note that deleting the integration:

* **Does not** delete any tickets created by Semgrep
* **Removes** the link between Jira tickets and Semgrep findings, even if you re-add the integration in the future<|MERGE_RESOLUTION|>--- conflicted
+++ resolved
@@ -5,13 +5,8 @@
 hide_title: true
 description: "Send Semgrep findings to your Jira project."
 tags:
-<<<<<<< HEAD
     - Beta
     - Semgrep AppSec Platform
-=======
- - Semgrep AppSec Platform
- - Team & Enterprise Tier
->>>>>>> 0fcbb3d7
 ---
 
 # Create Jira tickets
@@ -33,11 +28,7 @@
 2. Navigate to [**Settings** > **Integrations**](https://semgrep.dev/orgs/-/settings/integrations).
 3. If this is your first integration, click **Set up First Integration**. Otherwise, click **Add integration**. In the drop-down menu that appears, select **Jira**.
 4. Follow the on-screen instructions to grant Semgrep the necessary permissions and set up the integration.
-<<<<<<< HEAD
-5. Select the Jira instance you want to connect to when prompted. Choose one instance from the **Use app on** drop-down menu if you have multiple Jira instances.
-=======
 5. When prompted, select the Jira instance you want to connect to. If you have multiple Jira instances, choose one instance from the **Use app on** drop-down menu.
->>>>>>> 0fcbb3d7
    * **For deployments that have used a previous version of the Jira integration**: Ensure you're connecting to the same Jira instance you previously connected to. Please contact Semgrep if you want to connect to a different Jira instance.
 
 ## Configure the integration
