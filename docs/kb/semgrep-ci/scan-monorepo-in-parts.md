---
description: How to scan a monorepo in parts for better CI performance and clearer findings organization
tags:
  - monorepo
  - performance
  - Semgrep in CI
---

# Scanning a monorepo in parts

With default CI configurations, monorepos will be scanned as a single project in Semgrep. However, monorepos very often contain a large amount of code and the code is usually divided into to different components or modules.

As such, it can be helpful to scan a monorepo in parts for multiple reasons:

* To improve scan performance in CI and reduce CI run times
* To logically split the monorepo to simplify managing findings

## How to configure Semgrep in CI to split up a monorepo

When scanning a repo with Semgrep in CI, the base command is `semgrep ci`. To understand this default setup for your source code manager (SCM) and CI provider, see [Getting started with Semgrep in continuous integration (CI)](/deployment/add-semgrep-to-ci).

To split up your monorepo, you need to make two changes. First, use the `--include` flag to determine *how* you want to logically split up the code. Second, update the `SEMGREP_REPO_DISPLAY_NAME` environment variable to assign findings to separate projects in Semgrep AppSec Platform. 

<<<<<<< HEAD
For example, if the monorepo has four main modules and their paths (relative to the repository root) are:

    src/moduleA
    src/moduleB
    src/moduleC
    src/moduleD
=======
For example, if the monorepo has four main modules and their paths are:
```
/src/moduleA
/src/moduleB
/src/moduleC
/src/moduleD
```
>>>>>>> e35d3d6f

Then splitting its scans into four separate scans, one for each module, would provide a logical separation for findings. In general, we recommend that modules not exceed ~100,000 lines of code in order to maintain optimal scan time and efficiency.

After choosing a logical split, use the `--include` flag ([see CLI reference](/docs/cli-reference)) with the relevant path to only scan files in that module's code path:

<<<<<<< HEAD
    semgrep ci --include=src/moduleA/**
=======
```
semgrep ci --include=/src/moduleA/*
```
>>>>>>> e35d3d6f

Now, Semgrep is only scanning files under that path and the CI run will take less time, since less code is being scanned.

For the other modules, the commands look similar. For module B:

<<<<<<< HEAD
    semgrep ci --include=src/moduleB/**
=======
```
semgrep ci --include=/src/moduleB/*
```
>>>>>>> e35d3d6f

You will then have the flexibility to trigger each one on appropriate events or frequencies.

Now that you understand how to configure your monorepo to be scanned in parts, you also have to understand how to configure the findings from each part or module to show up as their own project in Semgrep AppSec Platform.

To assign findings from the module to their own project in Semgrep AppSec Platform, you must explicitly set the `SEMGREP_REPO_DISPLAY_NAME` environment variable, which only works with Semgrep versions 1.61.1 and later ([see CI environment variables reference](/docs/semgrep-ci/ci-environment-variables#semgrep_repo_display_name)).

:::info
Ensure that `SEMGREP_REPO_NAME` is still properly set (either automatically if using a [supported SCM and CI provider](/docs/semgrep-ci/sample-ci-configs#feature-support) or [explicitly](/docs/semgrep-ci/ci-environment-variables#semgrep_repo_name)) as with any Semgrep scan, in order to retain hyperlink and PR/MR comment functionality.
:::

For example, if your monorepo is located at `https://github.com/semgrep/monorepo` the `SEMGREP_REPO_DISPLAY_NAME` would default to the value of `SEMGREP_REPO_NAME`, which in this case is `semgrep/monorepo`. To split the monorepo into four projects corresponding to the logical modules, set `SEMGREP_REPO_NAME` as you normally would while setting `SEMGREP_REPO_DISPLAY_NAME` to a relevant name before running Semgrep:

```
export SEMGREP_REPO_DISPLAY_NAME="semgrep/monorepo/moduleA"
```
And then run Semgrep as demonstrated earlier:

<<<<<<< HEAD
    semgrep ci --include=src/moduleA/**

Now, the findings from this CI run will show up in their own project in Semgrep AppSec Platform named `semgrep/monorepo/moduleA`. This is not only necessary to ensure findings have a consistent status, but also helpful so that developers and security engineers can have a clearer understanding of which findings pertain to the module that they are responsible for.

### Example using GitHub Actions

Below, you will find an example GitHub Actions workflow file. This is 1 of 4 workflow files you would need for this specific example, all placed in the monorepo's `.github/workflows/` folder. Each workflow file corresponds to a module of the monorepo you would like to scan and treat as a separate project in Semgrep AppSec Platform. 

You can name each workflow file whatever you like, but it may be helpful to name it after the module it corresponds to. In this example, something like `semgrep_moduleA.yml` would be ideal.

```yaml
# Name of this GitHub Actions workflow.
name: Semgrep - moduleA

on:
  # Scan on-demand through GitHub Actions interface:
  workflow_dispatch: {}
  # Scan changed files in PRs (diff-aware scanning):
  pull_request:
    # Restrict the workflow to only run for files changed in a PR at the desired module path:
    paths:
      - 'src/moduleA/**'
  # Run a full scan when the Semgrep workflow file is changed:
  push:
    paths:
      - '.github/workflows/semgrep_moduleA.yml'
  # Schedule a daily full scan CI job (this method uses cron syntax):
  schedule:
    - cron: '20 17 * * *' # Sets Semgrep to scan every day at 17:20 UTC.
    # It is recommended to change the schedule to a random time.

jobs:
  semgrep:
    # User definable name of this GitHub Actions job.
    name: semgrep/ci
    # If you are self-hosting, change the following `runs-on` value:
    runs-on: ubuntu-latest

    container:
      # A Docker image with Semgrep installed. Do not change this.
      image: semgrep/semgrep

    # Skip any PR created by dependabot to avoid permission issues:
    if: (github.actor != 'dependabot[bot]')

    steps:
      # Fetch project source with GitHub Actions Checkout. Use either v3 or v4.
      - uses: actions/checkout@v4
      # Run the "semgrep ci" command on the command line of the docker image.
      - run: semgrep ci --include=src/moduleA/**
        env:
          # Connect to Semgrep AppSec Platform through your SEMGREP_APP_TOKEN.
          # Generate a token from Semgrep AppSec Platform > Settings
          # and add it to your GitHub secrets.
          SEMGREP_APP_TOKEN: ${{ secrets.SEMGREP_APP_TOKEN }}
          # Set the display name of the project in Semgrep AppSec Platform
          SEMGREP_REPO_DISPLAY_NAME: semgrep/monorepo/moduleA
```
=======
```
semgrep ci --include=/src/moduleA/*
```

Now, the findings from this CI run will show up in their own project in Semgrep AppSec Platform named `semgrep/monorepo/moduleA`. This is not only necessary to ensure findings have a consistent status, but also helpful so that developers and security engineers can have a clearer understanding of which findings pertain to the module that they are responsible for.
>>>>>>> e35d3d6f
<|MERGE_RESOLUTION|>--- conflicted
+++ resolved
@@ -21,14 +21,6 @@
 
 To split up your monorepo, you need to make two changes. First, use the `--include` flag to determine *how* you want to logically split up the code. Second, update the `SEMGREP_REPO_DISPLAY_NAME` environment variable to assign findings to separate projects in Semgrep AppSec Platform. 
 
-<<<<<<< HEAD
-For example, if the monorepo has four main modules and their paths (relative to the repository root) are:
-
-    src/moduleA
-    src/moduleB
-    src/moduleC
-    src/moduleD
-=======
 For example, if the monorepo has four main modules and their paths are:
 ```
 /src/moduleA
@@ -36,31 +28,24 @@
 /src/moduleC
 /src/moduleD
 ```
->>>>>>> e35d3d6f
+
 
 Then splitting its scans into four separate scans, one for each module, would provide a logical separation for findings. In general, we recommend that modules not exceed ~100,000 lines of code in order to maintain optimal scan time and efficiency.
 
 After choosing a logical split, use the `--include` flag ([see CLI reference](/docs/cli-reference)) with the relevant path to only scan files in that module's code path:
 
-<<<<<<< HEAD
-    semgrep ci --include=src/moduleA/**
-=======
+
 ```
 semgrep ci --include=/src/moduleA/*
 ```
->>>>>>> e35d3d6f
 
 Now, Semgrep is only scanning files under that path and the CI run will take less time, since less code is being scanned.
 
 For the other modules, the commands look similar. For module B:
 
-<<<<<<< HEAD
-    semgrep ci --include=src/moduleB/**
-=======
 ```
 semgrep ci --include=/src/moduleB/*
 ```
->>>>>>> e35d3d6f
 
 You will then have the flexibility to trigger each one on appropriate events or frequencies.
 
@@ -79,8 +64,9 @@
 ```
 And then run Semgrep as demonstrated earlier:
 
-<<<<<<< HEAD
-    semgrep ci --include=src/moduleA/**
+```
+semgrep ci --include=/src/moduleA/*
+```
 
 Now, the findings from this CI run will show up in their own project in Semgrep AppSec Platform named `semgrep/monorepo/moduleA`. This is not only necessary to ensure findings have a consistent status, but also helpful so that developers and security engineers can have a clearer understanding of which findings pertain to the module that they are responsible for.
 
@@ -137,11 +123,4 @@
           SEMGREP_APP_TOKEN: ${{ secrets.SEMGREP_APP_TOKEN }}
           # Set the display name of the project in Semgrep AppSec Platform
           SEMGREP_REPO_DISPLAY_NAME: semgrep/monorepo/moduleA
-```
-=======
-```
-semgrep ci --include=/src/moduleA/*
-```
-
-Now, the findings from this CI run will show up in their own project in Semgrep AppSec Platform named `semgrep/monorepo/moduleA`. This is not only necessary to ensure findings have a consistent status, but also helpful so that developers and security engineers can have a clearer understanding of which findings pertain to the module that they are responsible for.
->>>>>>> e35d3d6f
+```