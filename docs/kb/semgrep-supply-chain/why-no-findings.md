---
description: Troubleshoot why findings for Semgrep Supply Chain are not showing.
tags:
  - Semgrep Supply Chain
---
# Why aren't Supply Chain findings showing?

## Ensure compatibility

First, verify that your repository meets the basic requirements for Semgrep Supply Chain:

### Are the language and ecosystem supported?

Check the [Supported Languages table](/docs/supported-languages/#general-availability) to verify support for the project's language and ecosystem, as well as any ecosystem-specific requirements.

###  Is the supported lockfile present in an appropriate location with the expected name?

Semgrep Supply Chain searches the parent directories of any code files for the nearest relevant lockfile. Monolithic repositories (monorepos) have their findings grouped based on the lockfiles present in subdirectories.

Semgrep Supply Chain only recognizes the lockfile names indicated in the [Supported Languages table](/docs/supported-languages#general-availability).

[Reach out for help](#if-youre-still-having-trouble) if you run into trouble with lockfile location or naming.

### Does the lockfile contain dependencies with exact versions?

If your dependency file is a [manifest file](/docs/semgrep-supply-chain/glossary#manifest-file) and does not specify exact (pinned) versions for all dependencies, Semgrep Supply Chain does not report vulnerabilities for the dependencies that are not pinned. This is because an unpinned dependency may already be installed at a safe version for a particular [Advisory](/docs/semgrep-supply-chain/glossary#advisory), and not require upgrade.

Pinned dependencies can be analyzed even if the file contains other unpinned dependencies. Manifest files can also be helpful to determine whether a dependency is [transitive](/docs/semgrep-supply-chain/glossary#transitive-or-indirect-dependency).

## Check scan status and result location

Next, ensure that the scan was successful and sent results to the expected location.

### Did the scan run successfully?

If the scan did not complete, or failed when trying to send results, the dependency information will not be available.

Review the logs from the scan and determine whether it was successful, or ran into an issue.

#### Lockfile parsing failure

The lockfile may not have been parsed successfully. The CI output should point to the line where the error occurred. Here is an example from a failed attempt to parse a `Pipfile.lock` (Python):

```
Error Returned: Failed to parse app/Pipfile** at 40:1 - expected one of ['([^\\s=]+)\\s*=\\s*', 'EOF', '\\n+'] 40 | [requires]
```

If the lockfile contains any special or additional details, such as environmental markers, variables, or hashes specific to your organization, those may affect parse results. [Reach out for help](#if-youre-still-having-trouble) if you run into this!

#### Data sent to a different organization

If the scan did run successfully, the scan data may have been sent to a different Semgrep organization than expected.

* Check other organizations you belong to in Semgrep AppSec Platform to see if the results appear there.
* If you are running `semgrep ci` locally, use `semgrep logout` and `semgrep login`, and ensure you log in to the desired Semgrep AppSec Platform organization.

### If the scan was a diff-aware (PR/MR) scan, was the lockfile modified?

Semgrep Supply Chain only runs in [diff-aware scans](/docs/semgrep-ci/running-semgrep-ci-with-semgrep-cloud-platform/#diff-aware-scanning) if the lockfile was modified in the PR/MR.

If code is modified, but the lockfile is not, Supply Chain does not analyze the changes. Any code changes that might impact [reachability](/docs/semgrep-supply-chain/glossary#reachability) will be identified on the next full scan.

### Did Semgrep scan a ref other than your default branch, or does your default branch have a less common name?

If the Semgrep Supply Chain scan ran on a branch other than the default, or a default branch with a less common name, make sure to select the desired branch on the Vulnerabilities page to see findings.

![Branch selector with branch options shown](/img/kb/ssc-branch-selector.png)

Using the example in the screenshot, to see vulnerabilities from `new-vuln-branch`, select it from the list.

By default, the Vulnerabilities page displays vulnerabilities from:

* The repository's default branch, if that information is available. This information is typically available for CI scans performed through GitHub Actions.
* One of a set of standard default branch names, such as:
  * `develop` (or `development`)
  * `main`
  * `master`
  * `trunk`

### Are all findings in the scan unreachable vulnerabilities?

<<<<<<< HEAD
By default, Semgrep Cloud Platform shows only [reachable](/docs/semgrep-supply-chain/glossary#reachability) vulnerabilities in the UI. 
=======
By default, Semgrep AppSec Platform shows only [reachable](/docs/semgrep-supply-chain/glossary#reachability) vulnerabilities in the UI. 
>>>>>>> 442ee227

To see all vulnerabilities, select all boxes under the "Exposure" filter.

![Exposure filter with all boxes selected](/img/kb/ssc-vuln-filter.png)

## Additional references

If the project uses Java and Apache Maven with `pom.xml`, see [Setting up SSC scans for specific project management tools:
Apache Maven (Java)](/semgrep-supply-chain/setup-maven).

## If you're still having trouble

If you've addressed these issues but are still not seeing vulnerability findings, or if you need assistance setting up Semgrep Supply Chain for your projects, such as handling lockfile naming or addressing parsing issues, [reach out for help](/docs/support).<|MERGE_RESOLUTION|>--- conflicted
+++ resolved
@@ -79,11 +79,7 @@
 
 ### Are all findings in the scan unreachable vulnerabilities?
 
-<<<<<<< HEAD
-By default, Semgrep Cloud Platform shows only [reachable](/docs/semgrep-supply-chain/glossary#reachability) vulnerabilities in the UI. 
-=======
 By default, Semgrep AppSec Platform shows only [reachable](/docs/semgrep-supply-chain/glossary#reachability) vulnerabilities in the UI. 
->>>>>>> 442ee227
 
 To see all vulnerabilities, select all boxes under the "Exposure" filter.
 
