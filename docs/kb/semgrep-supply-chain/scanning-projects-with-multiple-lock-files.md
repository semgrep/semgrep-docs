---
tags:
  - GitHub Actions
  - Lock files
description: Scanning projects with multiple lock files: a Maven example
---

# Scanning Apache Maven projects with multiple lockfiles

Your project may have many modules, each with a dependency descriptor file; for example, `pom.xml` if Maven is used as a build dependency tool.
<<<<<<< HEAD
This [project](https://github.com/r2c-CSE/legend-engine) complies with the above description.
In this case, Semgrep will run a successful supply chain scan of all the lock files, one per module, if they are correctly generated.
=======
This [project](https://github.com/finos/legend-engine) complies with the above description.
If you correctly generate all lock files, one per module, Semgrep can perform a successful Supply Chain scan for all dependencies in the project.
>>>>>>> bb13bcd9

## Generating lock files before scanning
In the case of using Maven, the command to use is:
```
mvn dependency:tree -DoutputFile=maven_dep_tree.txt
```

<<<<<<< HEAD
And this step must be executed before calling Semgrep. So, a typical GitHub Actions workflow can look like this:
=======
This step must be executed before scanning with Semgrep. Here is an example of a Jenkins pipeline executing this step:
>>>>>>> bb13bcd9
```
on: 
  workflow_dispatch: 
  pull_request: {}
  push:
    branches:
    - main
    paths:
    - .github/workflows/semgrep.yml
name: Semgrep
jobs:
  buildmavenDepTree: 
      runs-on: ubuntu-latest
      steps:
      - uses: actions/checkout@v3
      - name: Set up JDK 17
        uses: actions/setup-java@v3
        with:
          java-version: '17'
          distribution: 'temurin'
      - name: Build with Maven
        run: mvn --batch-mode --update-snapshots package
      - name: Build Dependency Tree
        run: mvn dependency:tree -DoutputFile=maven_dep_tree.txt
      - name: Upload Dependency Tree Artifact     
        uses: actions/upload-artifact@v3
        with:
          name: mavendeptree
          path: maven_dep_tree.txt
  semgrep:
    needs: buildmavenDepTree
    name: Scan
    runs-on: ubuntu-20.04
    env:
      SEMGREP_APP_TOKEN: ${{ secrets.SEMGREP_APP_TOKEN }}
    container:
      image: returntocorp/semgrep
    steps:
      - uses: actions/checkout@v3
      - name: Download artifact from previous job
        uses: actions/download-artifact@v3
        with:
          name: mavendeptree 
      - run: semgrep ci 
```
<<<<<<< HEAD
As can be seen, in the case of using GitHub Actions as a CI platform, using artifacts to share files between jobs is required.
=======
If you are using GitHub Actions as a CI platform, using artifacts to share files between jobs is required.
>>>>>>> bb13bcd9

## Sharing multiple lock files as artifacts
As the project can have multiple dependency descriptor files (`pom.xml` in the case of Maven), there will be multiple lock files (`maven_dep_tree.txt`).
These lock files must be shared as artifacts between jobs, and the efficient way to do it is through a zip file that gathers all lock files and, in the next job, unzips the lock files and runs Semgrep as usual.
Here is a GitHub Actions workflow example:
```
on: 
  workflow_dispatch: 
  pull_request: {}
  push:
    branches:
    - master
    paths:
    - .github/workflows/semgrep.yml
  schedule:
  - cron: 00 5 1 * *
name: Semgrep
jobs:
  buildmavenDepTree: 
      runs-on: ubuntu-latest
      steps:
      - uses: actions/checkout@v3
      - name: Set up JDK 11
        uses: actions/setup-java@v3
        with:
          java-version: '11'
          distribution: 'temurin'
      - name: Build Dependency Tree
        run: mvn dependency:tree -DoutputFile=maven_dep_tree.txt -Dmaven.test.skip=true
      - name: Create Zip File
        run: find . -type f -name 'maven_dep_tree.txt' -exec zip -r archive.zip {} +
      - name: Upload Dependency Zip    
        uses: actions/upload-artifact@v3
        with:
          name: zipfile
          path: archive.zip
  semgrep:
    needs: buildmavenDepTree
    name: Scan
    runs-on: ubuntu-20.04
    env:
      SEMGREP_APP_TOKEN: ${{ secrets.SEMGREP_APP_TOKEN }}
    container:
      image: returntocorp/semgrep
    steps:
      - uses: actions/checkout@v3
      - name: Download artifact from the previous job
        uses: actions/download-artifact@v3
        with:
          name: zipfile    
      - name: Semgrep Scan  
        run: |
          unzip -o archive.zip
          semgrep ci
```

## Conclusions
In the case of using GitHub Actions and if your project has multiple Maven lock files, uploading all of them as a zip file and downloading them in the next step can help to get a successful semgrep supply chain scan. 
<|MERGE_RESOLUTION|>--- conflicted
+++ resolved
@@ -8,13 +8,8 @@
 # Scanning Apache Maven projects with multiple lockfiles
 
 Your project may have many modules, each with a dependency descriptor file; for example, `pom.xml` if Maven is used as a build dependency tool.
-<<<<<<< HEAD
 This [project](https://github.com/r2c-CSE/legend-engine) complies with the above description.
-In this case, Semgrep will run a successful supply chain scan of all the lock files, one per module, if they are correctly generated.
-=======
-This [project](https://github.com/finos/legend-engine) complies with the above description.
 If you correctly generate all lock files, one per module, Semgrep can perform a successful Supply Chain scan for all dependencies in the project.
->>>>>>> bb13bcd9
 
 ## Generating lock files before scanning
 In the case of using Maven, the command to use is:
@@ -22,11 +17,7 @@
 mvn dependency:tree -DoutputFile=maven_dep_tree.txt
 ```
 
-<<<<<<< HEAD
 And this step must be executed before calling Semgrep. So, a typical GitHub Actions workflow can look like this:
-=======
-This step must be executed before scanning with Semgrep. Here is an example of a Jenkins pipeline executing this step:
->>>>>>> bb13bcd9
 ```
 on: 
   workflow_dispatch: 
@@ -72,11 +63,8 @@
           name: mavendeptree 
       - run: semgrep ci 
 ```
-<<<<<<< HEAD
+
 As can be seen, in the case of using GitHub Actions as a CI platform, using artifacts to share files between jobs is required.
-=======
-If you are using GitHub Actions as a CI platform, using artifacts to share files between jobs is required.
->>>>>>> bb13bcd9
 
 ## Sharing multiple lock files as artifacts
 As the project can have multiple dependency descriptor files (`pom.xml` in the case of Maven), there will be multiple lock files (`maven_dep_tree.txt`).
@@ -91,8 +79,6 @@
     - master
     paths:
     - .github/workflows/semgrep.yml
-  schedule:
-  - cron: 00 5 1 * *
 name: Semgrep
 jobs:
   buildmavenDepTree: 
@@ -135,3 +121,4 @@
 
 ## Conclusions
 In the case of using GitHub Actions and if your project has multiple Maven lock files, uploading all of them as a zip file and downloading them in the next step can help to get a successful semgrep supply chain scan. 
+This concept (shared lock files as zip files between jobs) can be extrapolated to other build dependencies systems such as Gradle or other platforms such as GitLab, Bitbucket, Jenkins, etc...