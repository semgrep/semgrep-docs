--- conflicted
+++ resolved
@@ -280,11 +280,7 @@
 
 ## Exit codes
 
-<<<<<<< HEAD
-<!-- The exit codes are located in cli/src/semgrep/error.py in open source code of Semgrep repository. -->
-=======
 <!-- Source code reference - the exit codes are located in the Semgrep repository - https://github.com/returntocorp/semgrep/blob/develop/cli/src/semgrep/error.py. -->
->>>>>>> 0340adff
 
 Semgrep can finish with the following exit codes:
 
@@ -296,10 +292,6 @@
 - **7**: At least one rule in configuration is invalid.
 - **8**: Semgrep does not understand specified language.
 - **13**: The API key is invalid.
-<<<<<<< HEAD
-- **14**: Semgrep scan failed.
-=======
->>>>>>> 0340adff
 
 <!-- REMOVED STATUSES (NOT USED ANYMORE)
 - 3: Semgrep failed to parse a file in the specified language.
