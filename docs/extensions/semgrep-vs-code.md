---
slug: semgrep-vs-code
title: Semgrep Visual Studio Code extension
hide_title: true
description: Learn how to install and use Semgrep's extension for Visual Studio Code.
tags:
  - extensions
---

import MoreHelp from "/src/components/MoreHelp"

# Semgrep Visual Studio Code extension

[Semgrep's Visual Studio Code (VS Code) Extension](https://marketplace.visualstudio.com/items?itemName=Semgrep.semgrep) allows you to scan lines when you open and change files in your workspace. It offers:

- Automatic scans whenever you open a file
- Inline results and problem highlighting, as well as quick links to the definitions of the rules underlying the findings
- Autofix, which allows you to apply Semgrep's suggested resolution for the findings

## Prerequisites

- See [Supported Languages](/supported-languages) to verify that the extension supports your project.
- Windows users must use Semgrep extension v1.6.2 or later.
- Semgrep recommends that macOS, Linux, and WSL users [install the Semgrep command-line interface (CLI)](/getting-started/cli-oss/#set-up-semgrep) before using the Semgrep VS Code extension for a more performant and stable experience. The extension communicates with the CLI to run scans.

## Quickstart

1. [Install the Semgrep extension](https://code.visualstudio.com/docs/editor/extension-marketplace#_install-an-extension). If you're unfamiliar with installing VS Code extensions, see the Extension Marketplace's article [Install an Extension](https://code.visualstudio.com/docs/editor/extension-marketplace#_install-an-extension).
2. Use <kbd>Ctrl+⇧Shift+P</kbd> or <kbd>⌘Command+⇧Shift+P</kbd> (macOS) to launch the Command Palette, and run the following to sign in to Semgrep AppSec Platform:
   ```console
   Semgrep: Sign in
   ```
   You can use the extension without signing in, but doing so enables better results since you benefit from [Semgrep Code](/semgrep-code/overview) and its [Pro rules](/semgrep-code/pro-rules).
3. Launch the Command Palette using <kbd>Ctrl+⇧Shift+P</kbd> or <kbd>⌘Command+⇧Shift+P</kbd> (macOS), and scan your files by running:
   ```console
   Semgrep: Scan all files in workspace
   ```
4. To see detailed vulnerability information, hover over the code underlined in yellow. You can also see the findings identified by Semgrep using <kbd>⇧Shift+Ctrl+M</kbd> or <kbd>⌘Command+⇧Shift+M</kbd> (macOS) and opening the **Problems** tab.


## Commands

Run Semgrep extension commands through the [Visual Studio Code Command Palette](https://code.visualstudio.com/docs/getstarted/userinterface#_command-palette). You can access the Command Palette using <kbd>Ctrl+⇧Shift+P</kbd> or <kbd>⌘Command+⇧Shift+P</kbd> (macOS). The following list includes all available Semgrep extension commands:

- `Semgrep: Scan all files in a workspace`: Scan all files in the current workspace.
- `Semgrep Search: Clear`: Clear pattern searches from the Primary Side Bar's Semgrep Search view.
- `Semgrep Search: Focus on Search Results View`: Bring the Primary Side Bar's Semgrep Search view into focus
- `Semgrep Restart Language Server`: Restart the language server
- `Semgrep: Scan changed files in a workspace`: Scan files that have been changed since the last commit in your current workspace.
- `Semgrep: Search by pattern`: Search for patterns in code using Semgrep pattern syntax. For more information, see [Pattern syntax](/docs/writing-rules/pattern-syntax) documentation.
- `Semgrep: Show Generic AST`: Show generic AST in a new window
- `Semgrep: Show named Generic AST`: Show named AST in a new window
<<<<<<< HEAD
- `Semgrep: Sign in`: Sign in or log in to the Semgrep Cloud Platform (this command opens a new window in your browser). When you sign in, you can automatically scan with Semgrep [Pro rules](/semgrep-code/pro-rules) and add additional rules to the [Policies](https://semgrep.dev/orgs/-/policies) in Semgrep Code. If you are logged in with the command-line interface using <code>semgrep&nbsp;login</code>, you are also already signed in with the Visual Studio Code Semgrep extension. Alternatively, you can log in through your command-line interface by running `semgrep login`.
- `Semgrep: Sign out`: Log out from Semgrep Cloud Platform. Alternatively, you can sign out through your command-line interface by running `semgrep logout`.
=======
- `Semgrep: Sign in`: Sign in or log in to the Semgrep AppSec Platform (this command opens a new window in your browser). When you sign in, you can automatically scan with Semgrep [Pro rules](/semgrep-code/pro-rules) and add additional rules to the [Policies](https://semgrep.dev/orgs/-/policies) in Semgrep Code. If you are logged in with the command-line interface using <code>semgrep&nbsp;login</code>, you are also already signed in with the Visual Studio Code Semgrep extension. Alternatively, you can log in through your command-line interface by running `semgrep login`.
- `Semgrep: Sign out`: Log out from Semgrep AppSec Platform. Alternatively, you can sign out through your command-line interface by running `semgrep logout`.
>>>>>>> 442ee227
- `Semgrep: Update rules`: For logged-in users. If the rules in the [Policies](https://semgrep.dev/orgs/-/policies) or rules included through the **Semgrep › Scan: Configuration** configuration option have been changed, this command loads the new configuration of your rules for your following scan.

Tip: You can click the Semgrep icon in the Visual Studio Code to access all available commands quickly.

## Additional extension features

Use auto-fix to apply code change suggestions from Semgrep to remediate the security issue.

<video src="https://github.com/returntocorp/semgrep-vscode/assets/626337/3b6a730d-57e9-48a4-8065-9fa52388d77a" controls="controls">
</video>

Add and update new rules to expand Semgrep extension's capabilities.

<video src="https://github.com/returntocorp/semgrep-vscode/assets/626337/fed6b6ec-e0b5-495b-a488-4f3c805dd58b" controls="controls">
</video>

Fine-tune and customize the rules Semgrep uses to improve your scan results:

1. Go to [Semgrep Registry](https://semgrep.dev/explore). Ensure that you are signed in.
2. Explore the Semgrep Registry, select a rule, and then click **Add to Policy**. You can view and manage your rules in [Policies](https://semgrep.dev/orgs/-/policies).
3. Rescan your code. Use <kbd>Ctrl+⇧Shift+P</kbd> or <kbd>⌘Command+⇧Shift+P</kbd> (macOS) to launch the Command Palette, then run `Semgrep: Update rules`.

## Configure the extension

To configure the Semgrep extension, open its **Extension Settings** page:

1. Use <kbd>⇧Shift+Ctrl+X</kbd> or <kbd>⇧Shift+⌘Command+X</kbd> (macOS) to open the **Extensions** view.
2. Select **Semgrep**.
3. Click the **gear** and select **Extension Settings**.

### Configuration options

- **Semgrep › Do Hover**: Enable AST node views when hovering over a finding.
- **Semgrep › Path**: Set the path to the Semgrep executable.
- **Semgrep › Scan: Configuration**: Specify rules or rulesets you want Semgrep to use to scan your code. Each item can be a YAML configuration file, a URL of a configuration file, or a directory of YAML files. Use `auto` to automatically obtain rules tailored to your project. Semgrep uses your project URL to log into the Semgrep Registry. See [Running rules](/docs/running-rules) for more information. Run `Semgrep: Update rules` using the Visual Studio Code Command Palette to update the rules configuration for your following scan whenever you change the rule configuration.
- **Semgrep › Scan: Exclude**: List files and directories that Semgrep should ignore when scanning.
- **Semgrep › Scan: Include**: List files and directories scanned by Semgrep. This option globally overrides the workspace setting. As a result, Semgrep scans all included paths.
- **Semgrep › Scan: Jobs**: Specify how many parallel jobs can run simultaneously. The default number of parallel jobs is one.
- **Semgrep › Scan: Max Memory**: Sets the maximum memory in MB to use.
- **Semgrep › Scan: Max Target Bytes**: Sets the maximum size of the target in bytes to scan.
- **Semgrep › Scan: Only Git Dirty**: Allow Semgrep to scan your code whenever you open a new file and display the findings for lines that have changed since the last commit. On by default.
- **Semgrep › Scan: Pro_intrafile**: Enable intrafile scanning using the Pro Engine.
- **Semgrep › Scan: Timeout**: Set the maximum run time in seconds before Semgrep times out and stops scanning your code. The default value is 30.
- **Semgrep › Scan: Timeout Threshold**: Set the maximum number of rules that can timeout on a file before the file is skipped. If set to 0, there will be no limit. Defaults to 3.
- **Semgrep > Trace: Server**: This option is useful for debugging. The **messages** option displays communication of the Semgrep Visual Studio Code extension with the LSP server. The default option is **verbose**.

### Experimental configuration options

The following experimental features should only be used upon recommendation by Semgrep:

- **Semgrep > Use JS**: Use the JavaScript version of the extension. Enabled by default for Windows users.
- **Semgrep > Heap Size JS**: Set the maximum heap size in MB for the JavaScript version of the extension. Increase if the extension crashes while downloading rules.
- **Semgrep > Ignore Cli Version**: Ignore the CLI Version and enable all extension features.
- **Semgrep > Stack Size JS**: Set the maximum stack size in KB for the JavaScript version of the extension.

<MoreHelp /><|MERGE_RESOLUTION|>--- conflicted
+++ resolved
@@ -50,13 +50,8 @@
 - `Semgrep: Search by pattern`: Search for patterns in code using Semgrep pattern syntax. For more information, see [Pattern syntax](/docs/writing-rules/pattern-syntax) documentation.
 - `Semgrep: Show Generic AST`: Show generic AST in a new window
 - `Semgrep: Show named Generic AST`: Show named AST in a new window
-<<<<<<< HEAD
-- `Semgrep: Sign in`: Sign in or log in to the Semgrep Cloud Platform (this command opens a new window in your browser). When you sign in, you can automatically scan with Semgrep [Pro rules](/semgrep-code/pro-rules) and add additional rules to the [Policies](https://semgrep.dev/orgs/-/policies) in Semgrep Code. If you are logged in with the command-line interface using <code>semgrep&nbsp;login</code>, you are also already signed in with the Visual Studio Code Semgrep extension. Alternatively, you can log in through your command-line interface by running `semgrep login`.
-- `Semgrep: Sign out`: Log out from Semgrep Cloud Platform. Alternatively, you can sign out through your command-line interface by running `semgrep logout`.
-=======
 - `Semgrep: Sign in`: Sign in or log in to the Semgrep AppSec Platform (this command opens a new window in your browser). When you sign in, you can automatically scan with Semgrep [Pro rules](/semgrep-code/pro-rules) and add additional rules to the [Policies](https://semgrep.dev/orgs/-/policies) in Semgrep Code. If you are logged in with the command-line interface using <code>semgrep&nbsp;login</code>, you are also already signed in with the Visual Studio Code Semgrep extension. Alternatively, you can log in through your command-line interface by running `semgrep login`.
 - `Semgrep: Sign out`: Log out from Semgrep AppSec Platform. Alternatively, you can sign out through your command-line interface by running `semgrep logout`.
->>>>>>> 442ee227
 - `Semgrep: Update rules`: For logged-in users. If the rules in the [Policies](https://semgrep.dev/orgs/-/policies) or rules included through the **Semgrep › Scan: Configuration** configuration option have been changed, this command loads the new configuration of your rules for your following scan.
 
 Tip: You can click the Semgrep icon in the Visual Studio Code to access all available commands quickly.
