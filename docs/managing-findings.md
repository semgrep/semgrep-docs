---
slug: managing-findings
append_help_link: true
description: "A finding is the core result of Semgrep's analysis. Findings are generated when a Semgrep rule matches a piece of code. Learn how to interact with findings that come from running Semgrep in the command-line, in CI, and through Semgrep App."
---

import MoreHelp from "/src/components/MoreHelp"

# Managing findings

## Findings

A finding is the core result of Semgrep's analysis. Findings are generated when a Semgrep rule matches a piece of code. After matching, a finding can make its way through 3 parts of the Semgrep ecosystem: [Semgrep](https://github.com/returntocorp/semgrep), [Semgrep CI](../semgrep-ci/overview/), and [Semgrep App](https://semgrep.dev/manage).

## Semgrep

Semgrep command line findings are produced by a specific rule matching a piece of code. Multiple rules can match the same piece of code, even if they are effectively the same rule. For example, consider the following rule and code snippet:

```yaml
rules:
- id: finding-test
  pattern: $X == $X
  message: Finding test 1
  languages: [python]
  severity: WARNING
- id: finding-test
  pattern: $X == $X
  message: Finding test 2
  languages: [python]
  severity: WARNING
```

```
print(1 == 1)
```

Running Semgrep

```sh
semgrep --quiet --config test.yaml test.py
```
Running Semgrep produces the following findings:

```sh
test.py
severity:warning rule:finding-test: Finding test 1
1:print(1 == 1)
--------------------------------------------------------------------------------
severity:warning rule:finding-test: Finding test 2
1:print(1 == 1)
```

For more information on writing rules, see [Rule syntax](../writing-rules/rule-syntax/).

## Semgrep CI

[Semgrep CI](../semgrep-ci/overview/), designed to continuously scan commits and builds, improves on Semgrep findings to track the lifetime of an individual finding. A Semgrep CI finding is defined by a 4-tuple:

```
(rule ID, file path, syntactic context, index)
```

These pieces of state correspond to:

1. `rule ID`: the rule's ID within the Semgrep ecosystem.
1. `file path`: the filesystem path where the finding occurred.
1. `syntactic context`: the lines of code corresponding to the finding.
1. `index`: an index into identical findings within a file. This is used to disambiguate findings.

:::info
<<<<<<< HEAD
`syntactic context` is normalized by removing indentation, [`nosemgrep`](../ignoring-files-folders-code) comments, and whitespace.
=======
`syntactic context` is normalized by removing indentation, [`nosemgrep`](../ignoring-files-folders-code/#ignoring-code-through-nosemgrep) comments, and whitespace.
>>>>>>> 78c3b926
:::

These are hashed and returned as the syntactic identifier: `syntactic_id`. This is how Semgrep CI uniquely identifies findings and tracks them across state transitions. Semgrep CI does not store or transmit code contents. The `syntactic context` is hashed using a one-way hashing function making it impossible to recover the original contents.

## Semgrep App

Semgrep App builds on Semgrep CI findings to track state transitions and provide additional context for managing findings within your organization. Findings move between states according to their Semgrep CI `syntactic_id`, as mentioned above. A finding can occupy 4 states in Semgrep App: `OPEN`, `FIXED`, `MUTED`, `REMOVED`.

### Finding states

Semgrep App finding states are defined as follows:

1. `OPEN`: the finding exists in the code and has not been muted.
1. `FIXED`: the finding existed in the code, and is no longer found.
1. `MUTED`: the finding has been ignored by a `nosemgrep` comment or via `.semgrepignore`.
1. `REMOVED`: the finding's rule isn't enabled on the repository anymore. The rule was removed from the used ruleset, the rule was removed from the policy, or the containing policy was detached from the repo.

![Finding state transitions](img/finding-states.svg "Finding state transitions")

The possible transitions are defined as follows:

1. `Fix`: a previously identified `syntactic_id` no longer exists.
1. `Regress`: a previously fixed `syntactic_id` has been reintroduced.
1. `Mute`: a previously identified `syntactic_id` has been ignored.
1. `Unmute`: a previously muted `syntactic_id` has been unignored.
1. `Remove`: a previously identified or muted `syntactic_id`'s rule is no longer part of the scan.
1. `Readd`: a previously removed `syntactic_id`'s rule is part of the scan again.
    A readded issue can immediately be marked as fixed or muted.

:::info
    Fixed issues will stay fixed even if their rule is removed.
:::

<<<<<<< HEAD
=======
### Analytics

Semgrep App provides analytics to measure Semgrep performance within your organization. Visit [Dashboard > Findings](https://semgrep.dev/manage/findings?tab=summary) and use measurements like fix rate and findings over time to get the most out of your Semgrep deployment:

![Blocking vs. non-blocking findings](img/sankey-diagram.png "Blocking vs. non-blocking findings")

Filter findings to drill down into specific areas:

![Findings filters](img/findings-filters.png "Findings filters")

View individual findings and their associated state:

![Individual finding state](img/findings-table.png "Individual finding state")

Track high, or low, performing policies, rulesets, and rules:

![Ruleset performance](img/ruleset-findings.png "Ruleset performance")

:::info
The "rate" for any state is `(state total / total of all states)`, e.g., `fix rate = (fixed / (fixed + open + muted))`.
:::

For more information on blocking vs. non-blocking see the [Rule Board](../semgrep-app/rule-board/).

>>>>>>> 78c3b926
<MoreHelp /><|MERGE_RESOLUTION|>--- conflicted
+++ resolved
@@ -68,11 +68,7 @@
 1. `index`: an index into identical findings within a file. This is used to disambiguate findings.
 
 :::info
-<<<<<<< HEAD
-`syntactic context` is normalized by removing indentation, [`nosemgrep`](../ignoring-files-folders-code) comments, and whitespace.
-=======
 `syntactic context` is normalized by removing indentation, [`nosemgrep`](../ignoring-files-folders-code/#ignoring-code-through-nosemgrep) comments, and whitespace.
->>>>>>> 78c3b926
 :::
 
 These are hashed and returned as the syntactic identifier: `syntactic_id`. This is how Semgrep CI uniquely identifies findings and tracks them across state transitions. Semgrep CI does not store or transmit code contents. The `syntactic context` is hashed using a one-way hashing function making it impossible to recover the original contents.
@@ -106,31 +102,5 @@
     Fixed issues will stay fixed even if their rule is removed.
 :::
 
-<<<<<<< HEAD
-=======
-### Analytics
 
-Semgrep App provides analytics to measure Semgrep performance within your organization. Visit [Dashboard > Findings](https://semgrep.dev/manage/findings?tab=summary) and use measurements like fix rate and findings over time to get the most out of your Semgrep deployment:
-
-![Blocking vs. non-blocking findings](img/sankey-diagram.png "Blocking vs. non-blocking findings")
-
-Filter findings to drill down into specific areas:
-
-![Findings filters](img/findings-filters.png "Findings filters")
-
-View individual findings and their associated state:
-
-![Individual finding state](img/findings-table.png "Individual finding state")
-
-Track high, or low, performing policies, rulesets, and rules:
-
-![Ruleset performance](img/ruleset-findings.png "Ruleset performance")
-
-:::info
-The "rate" for any state is `(state total / total of all states)`, e.g., `fix rate = (fixed / (fixed + open + muted))`.
-:::
-
-For more information on blocking vs. non-blocking see the [Rule Board](../semgrep-app/rule-board/).
-
->>>>>>> 78c3b926
 <MoreHelp />