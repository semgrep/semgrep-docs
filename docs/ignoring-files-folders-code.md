--- conflicted
+++ resolved
@@ -33,31 +33,7 @@
 In the absence of a user-generated `.semgrepignore`, Semgrep refers to [its repository's default template](https://github.com/returntocorp/semgrep/blob/develop/cli/src/semgrep/templates/.semgrepignore):
 
 ```
-<<<<<<< HEAD
-# Common large paths
-node_modules/
-build/
-dist/
-vendor/
-.env/
-.venv/
-.tox/
-*.min.js
-.npm/
-
-# Common test paths
-test/
-tests/
-*_test.go
-
-# Semgrep rules folder
-.semgrep
-
-# Semgrep-action log folder
-.semgrep_logs/
-=======
 DEFAULT_SEMGREPIGNORE_TEXT
->>>>>>> 285e4353
 
 ```
 
