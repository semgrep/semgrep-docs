---
slug: getting-started
append_help_link: true
<<<<<<< HEAD
description: "Perform a SAST scan with Semgrep Code"
title: About Semgrep Code
=======
description: "Perform a SAST scan with Semgrep Code "
title: Scan your codebase
>>>>>>> 740654c2
hide_title: true
tags:
    - Semgrep Code
    - Team & Enterprise Tier
---

<ul id="tag__badge-list">
{
Object.entries(frontMatter).filter(
    frontmatter => frontmatter[0] === 'tags')[0].pop().map(
    (value) => <li class='tag__badge-item'>{value}</li> )
}
</ul>

import Tabs from '@theme/Tabs';
import TabItem from '@theme/TabItem';
import MoreHelp from "/src/components/MoreHelp"
import SemgrepScan from "/src/components/concept/_semgrep-scan.mdx"
import PlatformSigninIntro from "/src/components/concept/_platform-signin-intro.md"
import EnableAutofix from "/src/components/procedure/_enable-autofix.mdx"
import PlatformAddRepo from "/src/components/procedure/_platform-add-repo.md"
import PlatformSigninGithub from "/src/components/procedure/_platform-signin-github.md"
import PlatformSigninGitlab from "/src/components/procedure/_platform-signin-gitlab.md"
import PlatformDetectGhRepos from "/src/components/procedure/_platform-detect-ghrepos.md"
import Quickstart from "/src/components/procedure/_quickstart.md"

# Scan your codebase

Semgrep Code is a static application security testing (SAST) tool that scans your repository for security vulnerabilities. You can scan your repository by integrating Code into your CI/CD pipeline, or you can scan repositories available locally on your machine.

<Quickstart />

## Use the Semgrep Cloud Platform (SCP) to automate the continuous scanning of your code

<PlatformAddRepo />

### Detect GitHub repositories

<PlatformDetectGhRepos />

## Scan a repository on your local machine

You can perform a one-time scan of your repository locally using the Semgrep CI. To
do so:

1. Log in to Semgrep Cloud Platform.

2. Navigate to **Projects** > **Scan new project**.

3. Select **Locally**, and follow the instructions displayed on the **Run a scan
   locally** screen. For your convenience, we've reproduced that information
   here:

    ```console
    # log in to Semgrep
    semgrep login

    # run the scan
    semgrep ci
    ```

4. Once the scan completes, return to Semgrep Cloud Platform and click **View
   findings** to see your results. Alternatively, you can go directly to your
   [findings](https://semgrep.dev/orgs/-/findings) page.

### Link local scans to their remote repositories 

When scanning local repositories, the links shown on Semgrep Cloud Platform's **Findings** page may not get generated correctly -- they may be missing, or they may not link to the correct file. To fix this and configure cross-linking between local and remote repositories, you must set up
environment variables via the CLI:

1. Navigate to the root of your repo.

2. Create the `SEMGREP_REPO_URL` variable, setting it to the URL you'd use to access your online repo:
    
    <pre><code>
    export SEMGREP_REPO_URL=<span className="placeholder">URL_ADDRESS</span>
    </code></pre>

3. Create the `SEMGREP_BRANCH` variable:

    1. Retrieve the branch name:
   
        ```console
        git rev-parse --abbrev-ref HEAD
        ```

    2. Set the variable as shown, making sure that you replace the <code><span className="placeholder">BRANCH_NAME</span></code> placeholder:
    
        <pre><code>
        export SEMGREP_BRANCH=<span className="placeholder">BRANCH_NAME</span>
        </code></pre>

4. Create the `SEMGREP_REPO_NAME` variable, setting it to the name of your repo:

    <pre><code>
    export SEMGREP_REPO_NAME=<span className="placeholder">REPO_NAME</span>
    </code></pre>

5. Create the `SEMGREP_COMMIT` variable:
 
    1. Retrieve the commit hash:

        ```console
        git log -n 1
        ```

    2. Set the variable by entering the text below, substituting <code><span className="placeholder">COMMIT_HASH</span></code> with the value from the previous step.

    <pre><code>
    export SEMGREP_COMMIT=<span className="placeholder">COMMIT_HASH</span>
    </code></pre>

When done, rescan your repository; the links populate correctly in Semgrep Cloud Platform.

![Screenshot of findings page snippet with hyperlinks](/img/findings-with-hyperlinks.png "Screenshot of findings page snippet with hyperlinks")
*Figure 3.* Screenshot of findings page with hyperlinks.

#### Sample values

The following is an example of the variables you'd need to create, along with sample values:

```console
# Set the repository URL
export SEMGREP_REPO_URL=https://github.com/corporation/s_juiceshop

# Set the repository name
export SEMGREP_REPO_NAME=corporation/s_juiceshop

# Retrieve the branch 
git rev-parse --abbrev-ref HEAD
s_update

# Set the branch
export SEMGREP_BRANCH=s_update

# Retrieve the commit hash
git log -n 1
commit fa4e36b9369e5b039bh2220b5h9R61a38b077f29 (HEAD -> s_juiceshop, origin/main, origin/HEAD, master)

# Set the commit hash
export SEMGREP_COMMIT=fa4e36b9369e5b039bh2220b5h9R61a38b077f29
 ```

## View and manage findings

After your scan completes, you can view your findings in Semgrep Cloud Platform.

![Screenshot of Dashboard](/img/dashboard-view.png "Screenshot of Dashboard")

Both **Dashboard** and **Code** display the results of a scan.

**[Dashboard](/semgrep-cloud-platform/dashboard/)** is a high-level report
that assists you in evaluating your security posture across multiple repositories.

**[Code](/semgrep-code/findings/#managing-finding-status-bulk-triage)** displays
a full list of identified findings and provides you with the information you need
to prioritize findings based on criteria like severity level, coding standards, business rules, and product goals and triage them appropriately.

## Next steps

* Send [alerts and notifications](/semgrep-code/notifications/), create tickets in project management systems, or leverage webhooks to receive information about your findings.
* Enable [autofix](/writing-rules/autofix) so that Semgrep can push code suggestions to GitHub or GitLab to help your developers resolve findings.
* Customize how Semgrep Code scans your repository by modifying the [default rules set](https://semgrep.dev/p/default) or [writing your own rules](/semgrep-code/editor/#jumpstart-rule-writing-using-existing-rules).

<MoreHelp /><|MERGE_RESOLUTION|>--- conflicted
+++ resolved
@@ -1,13 +1,8 @@
 ---
 slug: getting-started
 append_help_link: true
-<<<<<<< HEAD
 description: "Perform a SAST scan with Semgrep Code"
-title: About Semgrep Code
-=======
-description: "Perform a SAST scan with Semgrep Code "
 title: Scan your codebase
->>>>>>> 740654c2
 hide_title: true
 tags:
     - Semgrep Code
