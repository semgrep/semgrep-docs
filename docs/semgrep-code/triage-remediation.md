--- conflicted
+++ resolved
@@ -182,8 +182,4 @@
 
 * One way to address false positives is to improve the rule. Create [test cases](/docs/writing-rules/testing-rules) to ensure that the rule performs as intended.
 * If a rule from Semgrep Registry is useful, but it captures too many false positives, you can reach out to [support@semgrep.dev](mailto:support@semgrep.dev). This helps Semgrep's rule-writing efforts and improves the quality of rules that you run.
-<<<<<<< HEAD
-* You can report rules with a high false positive rate from your source code manager (SCM) if you [enable Semgrep Cloud Platform to leave comments in PRs or MRs](/category/pr-or-mr-comments). Semgrep Cloud Platform provides a link after each comment for users to indicate if the finding is a false positive.
-=======
-* You can report rules with a high false positive rate from your source code manager (SCM) if you [enable Semgrep AppSec Platform to leave comments in PRs or MRs](/category/pr-or-mr-comments). Semgrep AppSec Platform provides a link after each comment for users to indicate if the finding is a false positive.
->>>>>>> 442ee227
+* You can report rules with a high false positive rate from your source code manager (SCM) if you [enable Semgrep AppSec Platform to leave comments in PRs or MRs](/category/pr-or-mr-comments). Semgrep AppSec Platform provides a link after each comment for users to indicate if the finding is a false positive.