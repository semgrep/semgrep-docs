---
slug: triage-remediation
append_help_link: true
title: Triage and remediation
hide_title: false
toc_max_heading_level: 2
description: Learn how about Semgrep Code's triage status for findings and how to triage and remediate findings.
tags:
    - Semgrep Code
    - Semgrep AppSec Platform
---

import Tabs from '@theme/Tabs';
import TabItem from '@theme/TabItem';

# Triage and remediate findings

import TriageStatuses from "/src/components/reference/_triage-states.mdx"
import RemoveRuleset from "/src/components/procedure/_remove-ruleset.mdx"
import IgnoreIndividualFindingNoGrouping from "/src/components/procedure/_ignore-individual-finding-no-grouping.mdx"


This article shows you how to triage and manage findings identified by Semgrep Code using Semgrep AppSec Platform, including:

- **Fixing the issue detected.** This is Semgrep's primary goal. If the rule produces a **true positive** finding, such as a security issue, developers must change or address the code so that the rule no longer matches it.
- **Removing the rule or code that generated the finding.** There are cases where Semgrep scans a file it should ignore or scans the file with an irrelevant rule. You can [disable the rule](/semgrep-code/policies#disable-rules) from the **Policies** page or [add the file to the ignore list](/ignoring-files-folders-code).
- **Triaging the finding.** Deprioritize a finding if it's not useful or important through triage. Triage actions include ignoring and reopening a finding that was previously ignored. Triaging a finding to **ignore** is one method to handle **false positives** without changing a rule or your code.
<!-- - **Create a Jira ticket from the finding (for Enterprise/Team Tier users.)** For findings that require more extensive refactoring, users can create a ticket in Jira through Semgrep AppSec Platform to track its resolution. -->

## Triage statuses

**Triage** is the prioritization of a finding based on policies or criteria set by your team or organization, such as severity, coding standards, business goals, and product goals.

Semgrep AppSec Platform uses the logic specified in the table below to automatically mark findings as either fixed or removed when a finding is no longer present in the code. You can also manually ignore findings in Semgrep AppSec Platform directly through **triage** or **bulk triage**.

The triage statuses are as follows:

<TriageStatuses />

## Manage findings

The following sections show you have to manage your findings by:

* Fixing the underlying code
* Disabling a rule or a ruleset
* Ignoring a finding
* Reopening a finding

Note that some actions, such as ignoring and reopening findings, require different steps based on whether you have chosen **Group by Rule** or **No Grouping** when viewing your results on the **Findings** page.

![Screenshot of Semgrep AppSec Platform triage menu](/img/app-findings-triage.png#md-width)

### Fix a finding

To **fix a finding**, update or refactor the code such that the Semgrep rule pattern no longer matches the code.

### Disable a ruleset or a rule

<RemoveRuleset />

### Ignore findings

One way to handle **false positives** without changing the rule or your code is to set the finding's triage status to **ignore**.

<details>
<summary>Ignore findings in <b>Group by Rule</b> view</summary>

To **ignore findings** in the **Group by Rule** view:

1. On the [Findings](https://semgrep.dev/orgs/-/findings?tab=open) page, click the **Status** filter, and then select **Open** status to see all open findings.
2. Perform one of these steps:
    - To select more findings from the same rule, click the **Triage** button on the card of the finding.
    - To select individual findings reported by a rule, fill in the checkboxes of the finding, and then click the **Triage** button on the card of the finding.
3. Optional: Write a reason to describe why the finding was ignored.
4. Click **Ignore**.

</details>

<details>
<summary>Ignore findings in <b> No grouping</b> view</summary>

To **ignore individual finding** in the **No grouping** view, follow these steps:

<IgnoreIndividualFindingNoGrouping />

To **ignore multiple findings** in the **No grouping** view, follow these steps:

1. On the [Findings](https://semgrep.dev/orgs/-/findings?tab=open) page, click the **Status** filter, and then select **Open** status to see all open findings.
2. Perform one of these steps:
    - Select all findings by clicking on the header row checkbox that states **Showing X open findings**. You can navigate to succeeding pages and add other results to the current selection.
    - Select more findings by clicking on their checkboxes.
3. Click the **Triage** button.
4. Optional: Select a reason of why you are ignoring a finding. Choose one of the following options: **False positive**, **Acceptable risk**, **No time to fix**.
5. Select **Ignored** from the dropdown menu.
6. Click **Save**.

</details>

### Reopen findings

You can **reopen** a finding that you previously marked as **ignore** at any time.

<details>
<summary>Reopen findings in <b>Group by Rule</b> view</summary>

To **reopen findings** in the **Group by Rule** view, follow these steps:

1. On the [Findings](https://semgrep.dev/orgs/-/findings?tab=open) page, click the **Status** filter, and then select the **Ignored** or **Fixed** status to see all ignored or fixed findings.
2. Perform one of these steps:
    - To select more findings from the same rule, click the **Triage** button on the card of the finding.
    - To select individual findings reported by a rule, fill in the checkboxes for the finding, and then click the **Triage** button on the finding card.
3. Optional: Write a reason to describe why the finding was ignored.
4. Click **Reopen**.

</details>

<details>
<summary>Reopen findings in <b>No grouping</b> view</summary>

To **reopen individual findings** in the No grouping view, follow these steps:

1. On the [Findings](https://semgrep.dev/orgs/-/findings?tab=open) page, click the **Status** filter, and then select **Ignored** or **Fixed** status to see all ignored or fixed findings.
2. Next to a finding you want to ignore, click the **Reopen** <i class="fa-regular fa-chevron-down"></i>.
3. Optional: Add a note.
4. Click **Save**.

To **reopen multiple findings** in the **No grouping** view, follow these steps:

1. On the [Findings](https://semgrep.dev/orgs/-/findings?tab=open) page, click the **Status** filter, and then select the **Ignored** or **Fixed** status to see all ignored or fixed findings.
1. Perform one of these steps:
    - Select all findings by clicking on the header row checkbox that states **Showing X open findings**. You can navigate to succeeding pages and add other results to the current selection.
    - Select relevant findings one by one by clicking on their checkboxes.
1. Click the **Triage** button.
1. In the **Triage state** dropdown menu, select **Reopened**.
1. Click **Save**.

</details>

## Ignore findings through PR and MR comments

Triage your Semgrep AppSec Platform findings displayed as comments in GitHub PRs and GitLab MRs by replying with another comment.

<Tabs
    defaultValue="current"
    values={[
        {label: 'GitHub', value: 'current'},
        {label: 'GitHub (beta)', value: 'gh'},
        {label: 'GitLab (beta)', value: 'gl'}
    ]}
>

<TabItem value='current'>
### Prerequisites
- A **private** GitHub Free or Team cloud-hosted repository. This feature is not enabled for public GitHub repositories or GitHub Enterprise public and private repositories.
- You have completed a [Semgrep core deployment](/deployment/core-deployment).

### To enable triage through comments:

1. In Semgrep AppSec Platform, go to your organization's [Settings](https://semgrep.dev/orgs/-/projects/-/repo-to-scan) page.
2. Enable the **Triage via comment** <i class="fa-solid fa-toggle-large-on"></i> toggle.

To triage a finding in GitHub:

1. Find an open comment created by Semgrep AppSec Platform in GitHub PR:
    ![Screenshot of Semgrep AppSec Platform comment in GitHub](/img/semgrep-app-comment-github.png#md-width)

2. In a subsequent comment, reply with <code>/semgrep ignore <span className="placeholder">&lt;REASON&gt;</span></code>. Substitute the colored placeholder <code><span className="placeholder">&lt;REASON&gt;</span></code> with text to help the reader understand why the status of a comment is ignored. Alternatively, you can reopen a finding that was previously ignored using <code>/semgrep open <span className="placeholder">&lt;REASON&gt;</span></code>.

Ignoring a finding through a comment in GitHub changes the status of the finding to **ignored** in the Semgrep AppSec Platform. The GitHub conversation itself is not automatically resolved by this process.

:::tip
You can also reopen a finding that was previously ignored. To do so, in step 2. of the preceding procedure, use `/semgrep open`. For `/semgrep open` the reason field is optional.
:::

<<<<<<< HEAD
</TabItem>

<TabItem value='gh'>

:::note
This feature is currently in **private beta**. It expands on the existing ignore-by-PR-comment workflow by supporting additional commands such as adding to Assistant memories and enabling developers to include triage **reasons**.
:::

### Prerequisites
- A **private** GitHub Free or Team cloud-hosted repository. This feature is not enabled for public GitHub repositories or GitHub Enterprise public and private repositories.
- You have completed a [Semgrep core deployment](/deployment/core-deployment).

### Enable triage through GitHub PR comments:

To enable triage through comments:

1. In Semgrep AppSec Platform, go to your organization's [Settings](https://semgrep.dev/orgs/-/settings) page.
2. Under **Code (SAST)**, click the **Triage via code review comments** <i class="fa-solid fa-toggle-large-on"></i> toggle to turn on this feature.

To triage a finding:

1. Find an open comment created by Semgrep AppSec Platform in your pull request or merge request:
    ![Screenshot of Semgrep AppSec Platform comment in GitHub](/img/semgrep-app-comment-github-beta.png#md-width)

2. In a subsequent comment, reply with the action you want to take. If necessary, ensure that you substitute the colored placeholder `<REASON>` with text to help the reader understand why the finding has been triaged as **ignored**:

    | Comment | Description |
    | - | - |
    | <code>/fp <span className="placeholder">&lt;REASON&gt;</span></code> | Triage a finding as **Ignored** with the triage reason **false positive**. |
    | <code>/ar <span className="placeholder">&lt;REASON&gt;</span></code> | Triage a finding as **Ignored** with the triage reason **acceptable risk**. |
    | <code>/other <span className="placeholder">&lt;REASON&gt;</span></code> | Triage a finding as **Ignored** without specifying the reason; the triage reason value is set to **No triage reason**. |
    | <code>/open <span className="placeholder">&lt;REASON&gt;</span></code> | Reopen a finding that has been triaged as **Ignored**. The comment is optional. |
    | <code>/remember <span className="placeholder">&lt;REASON&gt;</span></code> | [Add Assistant Memories](/semgrep-assistant/getting-started#add-memories-beta). |

Semgrep is backward compatible with the following commands:
- <code>/semgrep ignore <span className="placeholder">&lt;REASON&gt;</span></code> - triage a finding as **Ignored**.
- <code>/semgrep open <span className="placeholder">&lt;REASON&gt;</span></code> - reopen a finding that has been triaged as **Ignored**.

Triaging a finding as **Ignored** through a comment in GitHub changes the status of the finding to **Ignored** in the Semgrep AppSec Platform. However, the GitHub conversation itself is not automatically resolved by this process.

</TabItem>
<TabItem value='gl'>

:::note
This feature is currently in **private beta**. It expands on the existing ignore-by-PR-comment workflow by supporting additional commands such as adding to Assistant memories and enabling developers to include triage **reasons**.
:::

### Prerequisites
- A repository hosted by GitLab. Semgrep supports the use of both GitLab.com and GitLab self-managed plans.
- You have completed a [Semgrep core deployment](/deployment/core-deployment).

### Enable triage through GitLab MR comments:

To enable triage through comments:

1. In Semgrep AppSec Platform, go to your organization's [Settings](https://semgrep.dev/orgs/-/settings) page.
2. Under **Code (SAST)**, click the **Triage via code review comments** <i class="fa-solid fa-toggle-large-on"></i> toggle to turn on this feature.

To triage a finding:

1. Find an open comment created by Semgrep AppSec Platform in your pull request or merge request:
    ![Screenshot of Semgrep AppSec Platform comment in GitLab](/img/semgrep-app-comment-gitlab.png#md-width)

2. In a subsequent comment, reply with the corresponds with the action you want to take. If necessary, ensure that you substitute the colored placeholder `<REASON>` with text to help the reader understand why the finding has been triaged as **ignored**:

    | Comment | Description |
    | - | - |
    | <code>/fp <span className="placeholder">&lt;REASON&gt;</span></code> | Triage a finding as **Ignored** with the triage reason **false positive**. |
    | <code>/ar <span className="placeholder">&lt;REASON&gt;</span></code> | Triage a finding as **Ignored** with the triage reason **acceptable risk**. |
    | <code>/other <span className="placeholder">&lt;REASON&gt;</span></code> | Triage a finding as **Ignored** without specifying the reason; the triage reason value is set to **No triage reason**. |
    | <code>/open <span className="placeholder">&lt;REASON&gt;</span></code> | Reopen a finding that has been triaged as **Ignored**. The comment is optional. |
    | <code>/remember <span className="placeholder">&lt;REASON&gt;</span></code> | [Add Assistant Memories](/semgrep-assistant/getting-started#add-memories-beta). |

Triaging a finding as **Ignored** through a comment in GitLab changes the status of the finding to **Ignored** in the Semgrep AppSec Platform. However, the GitLab conversation itself is not automatically resolved by this process.

</TabItem>
</Tabs>

<!--
## Creating Jira tickets from findings
=======
## Triage findings in bulk through the Semgrep API
>>>>>>> 9724cfd8

Semgrep provides an API endpoint you can use to triage findings in bulk, either by passing a list of `issue_ids` or filter query parameters to select findings. You must also specify an `issue_type`, such as `sast` or `sca`, and either  `new_triage_state` or `new_note`. Refer to [<i class="fas fa-external-link fa-xs"></i> Bulk triage API documentation](https://semgrep.dev/api/v1/docs/#tag/TriageService).


## Reduce the number of false positive findings

* One way to address false positives is to improve the rule. Create [test cases](/docs/writing-rules/testing-rules) to ensure that the rule performs as intended.
* If a rule from Semgrep Registry is useful, but it captures too many false positives, you can reach out to [support@semgrep.dev](mailto:support@semgrep.dev). This helps Semgrep's rule-writing efforts and improves the quality of rules that you run.
* You can report rules with a high false positive rate from your source code manager (SCM) if you [enable Semgrep AppSec Platform to leave comments in PRs or MRs](/category/pr-or-mr-comments). Semgrep AppSec Platform provides a link after each comment for users to indicate if the finding is a false positive.<|MERGE_RESOLUTION|>--- conflicted
+++ resolved
@@ -172,7 +172,6 @@
 You can also reopen a finding that was previously ignored. To do so, in step 2. of the preceding procedure, use `/semgrep open`. For `/semgrep open` the reason field is optional.
 :::
 
-<<<<<<< HEAD
 </TabItem>
 
 <TabItem value='gh'>
@@ -251,14 +250,9 @@
 </TabItem>
 </Tabs>
 
-<!--
-## Creating Jira tickets from findings
-=======
 ## Triage findings in bulk through the Semgrep API
->>>>>>> 9724cfd8
 
 Semgrep provides an API endpoint you can use to triage findings in bulk, either by passing a list of `issue_ids` or filter query parameters to select findings. You must also specify an `issue_type`, such as `sast` or `sca`, and either  `new_triage_state` or `new_note`. Refer to [<i class="fas fa-external-link fa-xs"></i> Bulk triage API documentation](https://semgrep.dev/api/v1/docs/#tag/TriageService).
-
 
 ## Reduce the number of false positive findings
 
