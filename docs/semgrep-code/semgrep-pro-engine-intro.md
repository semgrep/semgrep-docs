--- conflicted
+++ resolved
@@ -190,11 +190,7 @@
 
 By default, if a scan uses more than **5 GB** of memory during cross-file pre-processing, the scan uses single-function analysis to ensure lower memory consumption. Similarly, if a cross-file scan doesn't complete after 3 hours, the analysis times out and Semgrep re-scans the repository using single-function analysis. Typically, this happens because the repository is very large.
 
-<<<<<<< HEAD
-If 1-2 repositories cause CI scan issues and scanning these repositories with interfile analysis is not critical, modify your configuration file to use `semgrep ci --oss-only`. This overrides the Semgrep Cloud Platform setting for these repositories, and always runs these scans with single-function analysis.
-=======
 If 1-2 repositories cause CI scan issues and scanning these repositories with interfile analysis is not critical, modify your configuration file to use `semgrep ci --oss-only`. This overrides the Semgrep AppSec Platform setting for these repositories, and always runs these scans with single-function analysis.
->>>>>>> 442ee227
 
 If many repositories cause scan issues, or you have critical repositories you are unable to scan with Semgrep's interfile analysis:
 1. Disable the <i class="fa-solid fa-toggle-large-on"></i> **Cross-file analysis** toggle in the **[Settings](https://semgrep.dev/orgs/-/settings)** page of your organization.
