--- conflicted
+++ resolved
@@ -48,11 +48,7 @@
     ```bash
     semgrep --pro --config "p/default" 
     ```
-<<<<<<< HEAD
-1. Optional: We appreciate your help gathering data as we improve Semgrep Pro Engine! If you are fine with sending Semgrep usage metrics, run the following command:
-=======
 1. Optional: If you prefer not to send usage metrics to Semgrep, run the following command:
->>>>>>> 37700562
     ```bash
     semgrep --pro --config "p/default" --metrics off
     ```
@@ -189,11 +185,7 @@
 
 If many repositories cause scan issues:
 1. Disable the <i class="fa-solid fa-toggle-large-on"></i> **Semgrep Pro Engine beta** toggle in the **[Settings](https://semgrep.dev/orgs/-/settings)** page of your organization.
-<<<<<<< HEAD
 1. Contact the Semgrep team in the <a href="https://go.semgrep.dev/slack">Semgrep Community Slack</a> so we can help you to fix the issue and create a plan for your organization.
-=======
-1. Contact Semgrep in the <a href="https://go.semgrep.dev/slack">Semgrep Community Slack</a> so we can help you to fix the issue and create a plan for your organization.
->>>>>>> 37700562
 
 ### Difference between Semgrep Pro Engine and join mode
 
