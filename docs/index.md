--- conflicted
+++ resolved
@@ -43,13 +43,6 @@
 
 The Semgrep ecosystem includes the following products:
 
-<<<<<<< HEAD
-* [Semgrep OSS Engine](getting-started/) - The open-source engine at the heart of everything.
-* [Semgrep Cloud Platform (SCP)](semgrep-cloud-platform/getting-started) - Deploy, manage, and monitor SAST, SCA, and leaked secrets at scale using Semgrep Integrates with continuous integration (CI) providers such as GitHub, GitLab, CircleCI, and more.
-* [Semgrep Code](https://semgrep.dev/products/semgrep-code) - Scan your code with Semgrep's Pro rules and Semgrep Pro Engine to find OWASP Top 10 vulnerabilities and protect against critical security risks specific to your organization.
-* [Semgrep Supply Chain (SSC)](https://semgrep.dev/products/semgrep-supply-chain) - A high-signal dependency scanner that detects reachable vulnerabilities in open source third-party libraries and functions across the software development life cycle (SDLC).
-* [Semgrep Secrets](https://semgrep.dev/products/semgrep-secrets) - A secrets scanner that detects valid secrets in your codebase through semantic analysis, entropy analysis, and validation. 
-=======
 - [Semgrep OSS Engine](/getting-started/quickstart) - The open-source engine at the heart of everything.
 - [Semgrep Cloud Platform (SCP)](/semgrep-cloud-platform/getting-started) - Deploy, manage, and monitor SAST, SCA, and leaked secrets at scale using Semgrep Integrates with continuous integration (CI) providers such as GitHub, GitLab, CircleCI, and more.
 - [Semgrep Code](https://semgrep.dev/products/semgrep-code) - Scan your code with Semgrep's Pro rules and Semgrep Pro Engine to find OWASP Top 10 vulnerabilities and protect against critical security risks specific to your organization.
@@ -57,7 +50,6 @@
     - [Semgrep Pro Engine](/semgrep-code/semgrep-pro-engine-intro) - Advanced engine that performs interfile and interprocedural analysis
 - [Semgrep Supply Chain (SSC)](https://semgrep.dev/products/semgrep-supply-chain) - A high-signal dependency scanner that detects reachable vulnerabilities in open source third-party libraries and functions across the software development life cycle (SDLC).
 - [Semgrep Secrets](https://semgrep.dev/products/semgrep-secrets) - A secrets scanner that detects valid secrets in your codebase through semantic analysis, entropy analysis, and validation. 
->>>>>>> 12bc52fa
 
 :::tip
 The following products are **free** for up to 10 contributors:
