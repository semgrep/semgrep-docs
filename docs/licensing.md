--- conflicted
+++ resolved
@@ -11,11 +11,7 @@
 
 <dl>
   <dt>Semgrep OSS Engine</dt>
-<<<<<<< HEAD
-    <dd>Semgrep OSS Engine is an open source project licensed under <a href="https://github.com/returntocorp/semgrep/blob/develop/LICENSE">LGPL 2.1</a>. The proprietary extension of Semgrep OSS Engine is Semgrep Code, see also <a href="https://semgrep.dev/terms">Terms of Service</a>.</dd>
-=======
     <dd>Semgrep OSS Engine is an open source project licensed under <a href="https://github.com/semgrep/semgrep/blob/develop/LICENSE">LGPL 2.1</a>. The proprietary extension of Semgrep OSS Engine is Semgrep Code, see also <a href="https://semgrep.dev/terms">Terms of Service</a>.</dd>
->>>>>>> 46eec88c
   <dt>Semgrep Code, Semgrep Cloud Platform, Semgrep Pro Engine, and Semgrep Pro rules</dt>
     <dd>Proprietary. See <a href="https://semgrep.dev/terms">Terms of Service</a>.</dd> 
   <dt>Semgrep Secrets</dt>
