--- conflicted
+++ resolved
@@ -29,12 +29,9 @@
 
 :::note
 
-<<<<<<< HEAD
-=======
 - This document is for **Semgrep Pro** users; Semgrep OSS Engine does not have any usage limit. Compare [<i class="fa-regular fa-file-lines"></i> Semgrep Pro and Semgrep OSS](/semgrep-pro-vs-oss).
   :::
 
->>>>>>> 442ee227
 ## Usage
 
 All Semgrep Pro products are free under the **Team** tier for **10 monthly contributors**. These products include:
