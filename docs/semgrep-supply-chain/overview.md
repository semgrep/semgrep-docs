---
slug: overview 
append_help_link: true
description: "Learn how Semgrep leverages its engine to scan open source dependencies with high-signal rules."
tags:
    - Semgrep Supply Chain
    - Team & Enterprise Tier
<<<<<<< HEAD
title: About Semgrep Supply Chain 
hide_title: true
=======
title: Overview 
hide_title: false
>>>>>>> 740654c2
---

import MoreHelp from "/src/components/MoreHelp"
import SscIntro from "/src/components/concept/_ssc-intro.md"
import AdmonitionSotCves from "/src/components/reference/_admonition-sot-cves.md"

<ul id="tag__badge-list">
{
Object.entries(frontMatter).filter(
    frontmatter => frontmatter[0] === 'tags')[0].pop().map(
    (value) => <li class='tag__badge-item'>{value}</li> )
}
</ul>

<SscIntro />

![Semgrep Supply Chain Vulnerabilities page](/img/sc-vulns.png)
_Figure 1_. Semgrep Supply Chain Vulnerabilities page.

## Identify open source security vulnerabilities

Semgrep Supply Chain detects [security
vulnerabilities](https://nvd.nist.gov/vuln/full-listing) in your codebase
introduced by open-source dependencies using high-signal rules, which are
instructions Semgrep uses detect patterns in code, to determine the
vulnerability's [reachability](/semgrep-supply-chain/glossary/#reachability).

To do this, Semgrep Supply Chain parses **lockfiles** for a list of dependencies,
then scans your codebase using rules that specify the
following information:

* The dependency versions that contain a vulnerability
* The pattern for the vulnerable code that Semgrep compares against your code
* The severity of the vulnerability

The following diagram shows the relationship between a Semgrep Supply Chain
rule, the codebase scanned, and its lockfile:

![Relationship between a Semgrep Supply Chain rule, lockfile, CVE record, and codebase](/img/sc-reachability-analysis.png)
_Figure 2_. Relationship between a Supply Chain rule, lockfile, CVE record, and codebase.

### Types of Semgrep Supply Chain findings

If Semgrep Supply Chain determines that the codebase leverages a package
containing a vulnerability, it generates a **finding**. If Semgrep Supply Chain
also determines that there's a code pattern in the codebase that matches the
vulnerability definition, then the finding is flagged as **reachable**
(otherwise, it is **unreachable**).

If Semgrep Supply Chain detects the use of a vulnerable version of a dependency,
but it doesn't have a reachability rule, then the finding is **undetermined**
(this is most common with vulnerabilities discovered prior to May 2022 or vulnerabilities with lower
severity levels).

Undetermined findings are generated by Semgrep Supply Chain's
**[lockfile-only](/semgrep-supply-chain/glossary/#lockfile-only-rules)** rules,
which are rules that do not perform reachability analysis. These findings are
generated by checking the dependency's version listed in the lockfile or
manifest against a list of versions with known vulnerabilities. These rules are
on par with [GitHub Dependabot](https://github.com/dependabot).

Specific dependency and code match findings are called **usages**, which are
grouped by vulnerability. For each vulnerability, SCP also displays a CVE number
corresponding to the [CVE program record](https://www.cve.org/About/Overview).

### Transitive dependencies and reachability analysis

A [transitive
dependency](/docs/semgrep-supply-chain/glossary/#transitive-or-indirect-dependency),
also known as an indirect dependency, is a dependency of a dependency. Semgrep
Supply Chain scans transitive dependencies for security vulnerabilities, but it
does *not* perform reachability analysis. This means that Semgrep Supply Chain
doesn't check the source code of your project's dependencies to determine if
their dependencies produce a reachable finding in your code.

However, some dependencies are vulnerable simply through their inclusion in a
codebase; in such cases, Semgrep Supply Chain generates reachable findings
involving these dependencies, even if they're transitive, not direct,
dependencies.

Some package ecosystems allow the use of a transitive dependency as if it were a
direct dependency. Though this feature is uncommon, Semgrep Supply Chain can
scan for such usage and flag transitive dependencies as unreachable if not used
directly.

## Software bill of materials

Semgrep Supply Chain can [generate a software bill of materials
(SBOM)](/semgrep-supply-chain/sbom), a complete inventory of your
third-party or open source components to assist you with your auditing procedures.

## Dependency search

Semgrep Supply Chain's dependency search feature allows you to query for
dependencies in your codebase; it can detect direct and transitive dependencies
in any repository on which you have run a full scan. The results list the dependency, along
with all of the repositories that use the dependency.

## License compliance

The [license compliance](/semgrep-supply-chain/license-compliance) feature
ensures that you're only using open source packages whose licensing meets your
organization's requirements.

## Next steps

Semgrep Supply Chain automatically scans [repositories that you add to Semgrep Cloug Platform](/semgrep-cloud-platform/getting-started/#starting-a-sast-and-sca-scan-on-a-remote-repository).

* After every scan, you can view your findings by [logging in to Semgrep Cloud
  Platform (SCP)](https://semgrep.dev/login) and navigating to [**Supply
  Chain**](https://semgrep.dev/orgs/-/supply-chain).
* To support your security and business goals, you can [customize how Semgrep
  Supply Chain scans your dependencies](/semgrep-supply-chain/getting-started).
* The SCP has features to support the [triage and
  remediation](/semgrep-supply-chain/triage-remediation) of your findings.

### Further reading

* [Software supply chain security is
  hard](https://r2c.dev/blog/2022/software-supply-chain-security-is-hard/)
* [The best free, open-source supply-chain security tool? The
  lockfile](https://r2c.dev/blog/2022/the-best-free-open-source-supply-chain-tool-the-lockfile/)

<MoreHelp /><|MERGE_RESOLUTION|>--- conflicted
+++ resolved
@@ -5,13 +5,8 @@
 tags:
     - Semgrep Supply Chain
     - Team & Enterprise Tier
-<<<<<<< HEAD
-title: About Semgrep Supply Chain 
-hide_title: true
-=======
 title: Overview 
 hide_title: false
->>>>>>> 740654c2
 ---
 
 import MoreHelp from "/src/components/MoreHelp"
