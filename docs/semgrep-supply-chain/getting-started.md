---
slug: getting-started 
append_help_link: true
description: "Customize how Semgrep Supply Chain scans your codebase's open source dependencies."
tags:
    - Semgrep Supply Chain
    - Team & Enterprise Tier
title: Customization
hide_title: false
---

import MoreHelp from "/src/components/MoreHelp"

import PlatformSigninIntro from "/src/components/concept/_platform-signin-intro.md"
import PlatformSigninGithub from "/src/components/procedure/_platform-signin-github.md"
import PlatformSigninGitlab from "/src/components/procedure/_platform-signin-gitlab.md"
import CiScheduling from "/src/components/reference/_ci-scheduling.mdx"
import DetectGhRepos from "/src/components/procedure/_detect-gh-repos.md"

<ul id="tag__badge-list">
{
Object.entries(frontMatter).filter(
    frontmatter => frontmatter[0] === 'tags')[0].pop().map(
    (value) => <li class='tag__badge-item'>{value}</li> )
}
</ul>

This article walks you through the Semgrep Supply Chain configuration and customization options available.

:::info Apache Maven
- To run a Semgrep Supply Chain scan, you must generate a [dependency tree for Apache Maven](/semgrep-supply-chain/setup-maven).
:::

## Scan frequency

By default, Semgrep Supply Chain scans your code once per day. However, you can change this so Semgrep Supply Chain scans your code at a different frequency or when a specific event occurs.

### Schedule scans

<<<<<<< HEAD
Semgrep Supply Chain is **automatically enabled** for all repositories that you have onboarded or added to Semgrep Cloud Platform for scanning. If you have not onboarded any repositories for scanning, follow the steps in [Adding a repository](/semgrep-code/getting-started/) to add a repository for scanning.
=======
Semgrep Supply Chain frequently receives rule updates. To take advantage of these updates and increase the frequency with which Semgrep Supply Chain scans your codebase.
>>>>>>> 350bc2e7

<CiScheduling />

:::note Rules updates

If a rule is updated, findings generated against the updated rule are considered **new findings**, even if the previous version of the rule generated a finding. Furthermore, because the finding is new, you'll receive notifications through the channels you've set up (e.g., Slack, email).
:::

### Event-triggered scans

Depending on how your CI/CD system is configured, you can trigger a Semgrep Supply Chain scan whenever one of the following events occurs:

<table>
  <tr>
   <td><strong>Event</strong>
   </td>
   <td><strong>Scope of scan</strong>
   </td>
   <td><strong>Dependency rule set</strong>
   </td>
  </tr>
  <tr>
   <td>Pull or merge request
   </td>
   <td><a href="/semgrep-ci/running-semgrep-ci-with-semgrep-cloud-platform/#diff-aware-scanning">Diff-aware scan</a>
   </td>
   <td>All dependency rules
   </td>
  </tr>
  <tr>
   <td>Push or scheduled event, such as a cron job
   </td>
   <td>Full scan
   </td>
   <td>All dependency rules
   </td>
  </tr>
</table>

## Scan a monorepo's dependencies

Semgrep Supply Chain supports the scanning of monorepos. It treates each of the monorepo's subdirectories as an individual repository. Findings are then grouped by the repositories based on the [lockfile](/semgrep-supply-chain/glossary/#lockfile) or manifest file present in the monorepo.

## Block pull or merge requests

Though Semgrep Supply Chain **v0.122.0** and earlier automatically blocked pull/merge requests if it discovered reachable findings in the code, it no longer does this. You can, however, configure your version control system to prevent merging if Semgrep Supply Chain identifies reachable findings.

## Ignore lockfiles and dependencies

See [Ignore lockfiles and dependencies](/semgrep-supply-chain/ignoring-lockfiles-dependencies) for information on how to flag specific findings to be ignored by Semgrep Supply Chain using `semgrepignore`.

<MoreHelp /><|MERGE_RESOLUTION|>--- conflicted
+++ resolved
@@ -37,11 +37,7 @@
 
 ### Schedule scans
 
-<<<<<<< HEAD
-Semgrep Supply Chain is **automatically enabled** for all repositories that you have onboarded or added to Semgrep Cloud Platform for scanning. If you have not onboarded any repositories for scanning, follow the steps in [Adding a repository](/semgrep-code/getting-started/) to add a repository for scanning.
-=======
 Semgrep Supply Chain frequently receives rule updates. To take advantage of these updates and increase the frequency with which Semgrep Supply Chain scans your codebase.
->>>>>>> 350bc2e7
 
 <CiScheduling />
 
