---
slug: getting-started
append_help_link: true
description: "Customize how Semgrep Supply Chain scans your codebase's open source dependencies."
tags:
    - Semgrep Supply Chain
    - Team & Enterprise Tier
title: Scan third-party dependencies
hide_title: true
---

<!-- vale off -->
import MoreHelp from "/src/components/MoreHelp"

import PlatformSigninIntro from "/src/components/concept/_platform-signin-intro.md"
import PlatformSigninGithub from "/src/components/procedure/_platform-signin-github.md"
import PlatformSigninGitlab from "/src/components/procedure/_platform-signin-gitlab.md"
import CiScheduling from "/src/components/reference/_ci-scheduling.mdx"
import DetectGhRepos from "/src/components/procedure/_detect-gh-repos.md"

<!-- vale on -->

<ul id="tag__badge-list">
{
Object.entries(frontMatter).filter(
    frontmatter => frontmatter[0] === 'tags')[0].pop().map(
    (value) => <li class='tag__badge-item'>{value}</li> )
}
</ul>

# Scan third-party dependencies

This article walks you through the Semgrep Supply Chain configuration and customization options available.

:::info Apache Maven
- To run a Semgrep Supply Chain scan, you must generate a [dependency tree for Apache Maven](/semgrep-supply-chain/setup-maven).
:::

## Project directory structure

Semgrep Supply Chain requires a [lockfile](/semgrep-supply-chain/glossary/#lockfile). Code files that use the dependencies in the lockfile must be nested in the same directory as the lockfile. Semgrep Supply Chain can correctly parse code files in subfolders as well.

In the following example, Semgrep Supply Chain assumes that all code files using the dependencies in `my-project/running/lockfile.json` are nested in `my-project/running/` or deeper directories.

```
/my-project
├───/running
│   ├───lockfile.json
│   ├───bar.js
│   └───/uphill
│       ├───lockfile.json
│       └────foo.js
├───/biking
```

If you have code files in `my-project/biking`, Semgrep Supply Chain does not associate them to the dependencies in `my-project/running/lockfile.json`. If there is another lockfile in `my-project/running`, such as `my-project/running/uphill/lockfile.json`, then this overrides the original `my-project/running/lockfile.json` for all code files in `my-project/running/uphill/` or deeper directories.

## Enable Semgrep Supply Chain

1. Sign in to [<i class="fas fa-external-link fa-xs"></i> Semgrep Cloud Platform](https://semgrep.dev/login).
1. Click **[Settings](https://semgrep.dev/orgs/-/settings)**.
1. In the **Deployment** tab, click the **<i class="fa-solid fa-toggle-large-on"></i> Supply Chain scans** toggle if it is not already enabled.

## Scan frequency

By adjusting your CI configuration, you can configure your scans so that Semgrep Supply Chain scans your code at a different frequency or when a specific event occurs.

### Schedule scans

Semgrep Supply Chain frequently receives rule updates. To take advantage of these updates, adjust the frequency with which Semgrep Supply Chain scans your codebase.

<CiScheduling />

:::note Rule updates

If a rule is updated, findings generated against the updated rule are considered **new findings**, even if the previous version of the rule generated a finding. The new finding is not affected by any triage actions on findings related to the previous version of the rule. Because the finding is new, you'll also receive notifications through the channels you've set up, such as Slack.
:::

### Event-triggered scans

Depending on how your CI/CD system is configured, you can trigger a Semgrep Supply Chain scan whenever one of the following events occurs:

<table>
  <tr>
   <td><strong>Event</strong>
   </td>
   <td><strong>Scope of scan</strong>
   </td>
   <td><strong>Dependency rule set</strong>
   </td>
  </tr>
  <tr>
   <td>Pull or merge request
   </td>
   <td><a href="/semgrep-ci/running-semgrep-ci-with-semgrep-cloud-platform/#diff-aware-scanning">Diff-aware scan</a>
   </td>
   <td>All dependency rules
   </td>
  </tr>
  <tr>
   <td>Push or scheduled event, such as a cron job
   </td>
   <td>Full scan
   </td>
   <td>All dependency rules
   </td>
  </tr>
</table>

## Run a scan using the CLI

You can run a stand-alone Semgrep Supply Chain scan via the CLI using:

```console
semgrep ci --supply-chain
```

Semgrep prints a list of findings directly to the CLI, including the finding's reachability determination, severity level, a brief description, and suggested remediation.

Additionally, you can view your results in Semgrep AppSec Platform. It displays all of the information displayed in the CLI, but it also offers you the ability to:

* See additional finding details, such as whether the finding is always reachable or if it's reachable if certain conditions are met, and its transitivity status
* Use the [dependency search](/semgrep-supply-chain/dependency-search) feature
* Use the [license compliance](/semgrep-supply-chain/license-compliance) feature

## Scan a monorepo's dependencies

Semgrep Supply Chain supports the scanning of monorepos. As outlined in [Project directory structure](#project-directory-structure), findings are grouped by directory based on the [lockfiles](/semgrep-supply-chain/glossary/#lockfile) or manifest files present in the monorepo.

## Block pull or merge requests

Semgrep Supply Chain versions **v0.122.0** and earlier automatically blocked pull/merge requests if it discovered reachable findings in the code, but later versions do not do this. You can, however, configure Semgrep Supply Chain to block on pull request scans that detect reachable findings in direct dependencies with high or critical severity.

<<<<<<< HEAD
1. Log in to Semgrep AppSec Platform.
2. Click **Supply Chain** > **Settings** on the header menu.
3. Click **<i class="fa-solid fa-toggle-large-on"></i> PR Blocking**.
=======
1. Log in to Semgrep Cloud Platform.
2. Go to **Settings > Deployment** and navigate to the **Supply Chain (SCA)** section.
3. Click **<i class="fa-solid fa-toggle-large-on"></i> PR/MR Blocking**.
>>>>>>> 76aa2aeb

Alternatively, you can configure your version control system to prevent merging if Semgrep Supply Chain identifies reachable findings.

## Ignore lockfiles and dependencies

See [Ignore lockfiles and dependencies](/semgrep-supply-chain/ignoring-lockfiles-dependencies) for information on how to flag specific findings to be ignored by Semgrep Supply Chain using `semgrepignore`.

<MoreHelp /><|MERGE_RESOLUTION|>--- conflicted
+++ resolved
@@ -131,15 +131,9 @@
 
 Semgrep Supply Chain versions **v0.122.0** and earlier automatically blocked pull/merge requests if it discovered reachable findings in the code, but later versions do not do this. You can, however, configure Semgrep Supply Chain to block on pull request scans that detect reachable findings in direct dependencies with high or critical severity.
 
-<<<<<<< HEAD
 1. Log in to Semgrep AppSec Platform.
-2. Click **Supply Chain** > **Settings** on the header menu.
-3. Click **<i class="fa-solid fa-toggle-large-on"></i> PR Blocking**.
-=======
-1. Log in to Semgrep Cloud Platform.
 2. Go to **Settings > Deployment** and navigate to the **Supply Chain (SCA)** section.
 3. Click **<i class="fa-solid fa-toggle-large-on"></i> PR/MR Blocking**.
->>>>>>> 76aa2aeb
 
 Alternatively, you can configure your version control system to prevent merging if Semgrep Supply Chain identifies reachable findings.
 
