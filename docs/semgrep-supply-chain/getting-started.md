---
slug: getting-started 
append_help_link: true
description: "Scan your codebase's open source dependencies with Semgrep Supply Chain's high-signal rules that determine a vulnerability's reachability."
tags:
    - Semgrep Supply Chain
    - Team & Enterprise Tier
title: Semgrep Supply Chain
hide_title: true
---

import MoreHelp from "/src/components/MoreHelp"

import PlatformSigninIntro from "/src/components/concept/_platform-signin-intro.md"
import PlatformSigninGithub from "/src/components/procedure/_platform-signin-github.md"
import PlatformSigninGitlab from "/src/components/procedure/_platform-signin-gitlab.md"
import CiScheduling from "/src/components/reference/_ci-scheduling.mdx"
import DetectGhRepos from "/src/components/procedure/_detect-gh-repos.md"

<ul id="tag__badge-list">
{
Object.entries(frontMatter).filter(
    frontmatter => frontmatter[0] === 'tags')[0].pop().map(
    (value) => <li class='tag__badge-item'>{value}</li> )
}
</ul>

# Getting started with Semgrep Supply Chain

Semgrep Supply Chain (SSC) detects recently discovered [security vulnerabilities](https://nvd.nist.gov/vuln/full-listing) in your codebase's open source dependencies, prioritizing findings through [reachability](/semgrep-supply-chain/glossary#reachability) analysis. 

To learn more about how Semgrep Supply Chain performs reachability analysis, see [Overview of Semgrep Supply Chain](/semgrep-supply-chain/overview).


## Scanning with Semgrep Supply Chain through Semgrep Cloud Platform

Semgrep Supply Chain is **automatically enabled** for all repositories that you have onboarded or added to Semgrep Cloud Platform for scanning. If you have not onboarded any repositories for scanning, follow the steps in [Adding a repository](/semgrep-code/getting-started/#adding-or-onboarding-a-new-project-repository) to add a repository for scanning.

When the scan finishes, Semgrep Cloud Platform displays an overview of findings in the **Supply Chain** page for further triage and remediation. See [Triaging and remediating dependency findings](/semgrep-supply-chain/triage-and-remediation).

<<<<<<< HEAD
:::info
Semgrep Supply Chain **supports monorepositories (monorepos)** by treating each subdirectory as its own repository. Findings are grouped under these repositories based on the [lockfile](/semgrep-supply-chain/glossary/#lockfile) or manifest file present in the subdirectory.
:::

:::caution Semgrep Supply Chain findings not appearing in Semgrep Cloud Platform
Certain package management software or CI providers may require additional set up. See [Setting up SSC for your infrastructure](/semgrep-supply-chain/setup-infrastructure) for more information.
:::

<!-- Historical coverage rules, also referred to as parity or ecosystem rules, are rules that do not perform reachability analysis. These rules only check a package's version against versions with known vulnerabilities. These rules produce vulnerabilities similar to Dependabot's results, but have a higher false positive rate. -->
=======
:::info Future rule updates to existing or current rules
* Semgrep rules may be updated as a vulnerability is analyzed.
* When a rule is updated, findings from the updated rule are considered **new findings**, even if the old version of the rule also generated a finding.
* You still receive notifications of the new finding through any channel that you have configured, such as Slack.
:::
>>>>>>> 61267dbe

### Events that trigger a Supply Chain dependency scan

Dependency scans can be triggered by the following, depending on your CI set up:

<table>
  <tr>
   <td><strong>Event</strong>
   </td>
   <td><strong>Scope of scan</strong>
   </td>
   <td><strong>Dependency rule set</strong>
   </td>
  </tr>
  <tr>
   <td>Pull or merge request
   </td>
   <td>diff-aware scan
   </td>
   <td>All dependency rules
   </td>
  </tr>
  <tr>
   <td>Push or scheduled event, such as a cron job
   </td>
   <td>full scan
   </td>
   <td>All dependency rules
   </td>
  </tr>
</table>

For more information on diff-aware and full scans, see [Diff-aware scanning](/docs/semgrep-ci/running-semgrep-ci-with-semgrep-cloud-platform/#diff-aware-scanning).

### Blocking a PR or MR

Both reachable and unreachable findings of Semgrep Supply Chain do **not** block a pull request or merge request.

:::info
Semgrep versions v0.122.0 and below previously blocked reachable findings.
:::

### Setting a daily scan schedule

Semgrep Supply Chain frequently releases new rules. By default, Semgrep Supply Chain scans your codebase once a day. Change your time or frequency through the following references:

<CiScheduling />

## Ignoring dependency findings through `semgrepignore`

See [Ignoring dependency findings](/docs/semgrep-supply-chain/ignoring-lockfiles-dependencies).

## Triaging and remediating dependency findings

Semgrep Supply Chain enables developers to perform triage and remediation through the **[Vulnerabilities](https://semgrep.dev/orgs/-/supply-chain/vulnerabilities)** page. On this page you can perform the following actions:

* View specific **reachable** vulnerable lines of code in your codebase. This helps to evaluate the threat.
* View specific lines of code where your dependency is being declared.
* Triage a dependency finding.
* Attach a PR or MR, or Jira ticket to the finding.
* Upgrade the dependency that generated the finding to a safe version. A safe version is any newer version of the dependency that does not contain the vulnerability. This resolves the finding.

For more information, see [Triaging and remediating findings](/docs/semgrep-supply-chain/triage-and-remediation).

## Setting up SSC scans for specific project management or pipeline tools

Scanning third-party code with Semgrep Supply Chain may require additional steps, such as generating a lock file that it can parse in continuous integration (CI). Refer to [Setting up Semgrep Supply Chain for your infrastructure](/semgrep-supply-chain/setup-infrastructure).

<MoreHelp /><|MERGE_RESOLUTION|>--- conflicted
+++ resolved
@@ -38,7 +38,6 @@
 
 When the scan finishes, Semgrep Cloud Platform displays an overview of findings in the **Supply Chain** page for further triage and remediation. See [Triaging and remediating dependency findings](/semgrep-supply-chain/triage-and-remediation).
 
-<<<<<<< HEAD
 :::info
 Semgrep Supply Chain **supports monorepositories (monorepos)** by treating each subdirectory as its own repository. Findings are grouped under these repositories based on the [lockfile](/semgrep-supply-chain/glossary/#lockfile) or manifest file present in the subdirectory.
 :::
@@ -47,14 +46,11 @@
 Certain package management software or CI providers may require additional set up. See [Setting up SSC for your infrastructure](/semgrep-supply-chain/setup-infrastructure) for more information.
 :::
 
-<!-- Historical coverage rules, also referred to as parity or ecosystem rules, are rules that do not perform reachability analysis. These rules only check a package's version against versions with known vulnerabilities. These rules produce vulnerabilities similar to Dependabot's results, but have a higher false positive rate. -->
-=======
-:::info Future rule updates to existing or current rules
+### Future rule updates to existing or current rules
+
 * Semgrep rules may be updated as a vulnerability is analyzed.
 * When a rule is updated, findings from the updated rule are considered **new findings**, even if the old version of the rule also generated a finding.
 * You still receive notifications of the new finding through any channel that you have configured, such as Slack.
-:::
->>>>>>> 61267dbe
 
 ### Events that trigger a Supply Chain dependency scan
 
