---
slug: triage-and-remediation
append_help_link: true
description: "Perform triage and remediation of dependency vulnerabilities through Semgrep Supply Chain."
tags:
    - Semgrep Supply Chain
    - Team & Enterprise Tier
title: Triage and remediation
hide_title: true
---


import AdmonitionSotCves from "/src/components/reference/_admonition-sot-cves.md"



# Triage and remediate dependency findings

Perform triage and remediation on your open source dependencies through the **Supply Chain** page. This page displays relevant scan data through three tabs:

<dl>
  <dt>Vulnerabilities</dt>
  <dd>
    This tab enables you to:
    <ul>
      <li>View reachable vulnerabilities in your repositories through links to specific lines of code.</li>
      <li>Filter vulnerabilities by severity, reachability, status, transitivity, and other attributes.</li>
      <li>Understand how to remediate vulnerabilities by providing versions to upgrade to.</li>
      <li>Track the process of resolving vulnerabilities by adding links to Jira issues and pull requests.</li>
    </ul>
  </dd>
  <dt>Advisories</dt>
  <dd>This tab displays the latest <strong>Common Vulnerabilities and Exposures (CVEs)</strong> that are covered by Semgrep Supply Chain rules. Use this tab to see the CVEs that Semgrep Supply Chain can detect.</dd>
  <dt>Dependencies</dt>
  <dd>This tab displays information about all of your dependencies across all onboarded repositories.</dd>
</dl>

![Semgrep Supply Chain Vulnerabilities page](/img/sc-vulns.png)
_Figure 1_. Semgrep Supply Chain Vulnerabilities page.

## Assess and triage dependency findings and usages

:::info Prerequisite
At least one repository that scans for dependencies through Semgrep Supply Chain. See [Scan third-party dependencies](/semgrep-supply-chain/getting-started).
:::

To view the latest Semgrep Supply Chain findings, click **Supply Chain**. You can view findings individually or grouped by the rule that identified the finding. A specific finding in the code is called a **usage**. Vulnerability entries are sorted as cards by severity from critical to low, then from oldest to newest.

![A single vulnerability entry in Semgrep Supply Chain](/img/sc-vuln-entry.png)
_Figure 2_. A single vulnerability entry in Semgrep Supply Chain.

You can also view the findings individually by clicking on the drop-down box on the header and clicking **No grouping**.

### Assessment actions

To assess your findings, Semgrep Supply Chain provides the following methods:

<table>
  <thead><tr>
   <th>Assessment action</th>
   <th>Method</th>
  </tr></thead>
<<<<<<< HEAD
  <tbody><tr>
   <td>View specific pattern matches in your codebase.
   </td>
   <td>Click the link provided in the vulnerability entry to see where the issue appears in the source code.
   </td>
  </tr>
  <tr>
   <td>View specific CVE entries in <a href="https://www.cve.org/">cve.org</a>.
   </td>
   <td>Click the vulnerability's <strong>CVE badge</strong>.
   </td>
  </tr>
  <tr>
   <td>View safe versions to upgrade your dependencies.
   </td>
   <td>Visible on the vulnerability entry.
   </td>
  </tr>
  <tr>
   <td>Filter vulnerabilities.
   </td>
   <td>Click any of the filters available. Refer to the following table for filtering information.
   </td>
  </tr></tbody>
=======
  <tbody>
    <tr>
    <td>View specific pattern matches in your codebase.</td>
    <td>Click links provided under <strong>Reachable via N usages</strong> within the vulnerability's entry.</td>
    </tr>
    <tr>
    <td>View specific CVE entries in <a href="https://www.cve.org/">cve.org</a>.</td>
    <td>Click the vulnerability's <strong>CVE badge</strong>.</td>
    </tr>
    <tr>
    <td>View safe versions to upgrade your dependencies.</td>
    <td>Visible on the vulnerability entry.</td>
    </tr>
    <tr>
    <td>Filter vulnerabilities.</td>
    <td>Click any of the filters available. Refer to the following table for filtering information.</td>
    </tr>
  </tbody>
>>>>>>> f6b3abda
</table>

### Filters

Use filters to narrow down your results. The following criteria are available for filtering:

<<<<<<< HEAD
| Filter                 | Description  |
| ---------------------  | ------------ |
| **Projects**           | Filter by repositories connected to your Semgrep account. |
| **Branch**             | Filter by findings in different Git branches. |
| **Teams**              | Filter for findings in projects to which the specified teams are associated with. Available only to organizations with [Teams](/deployment/teams#teams-beta) enabled. |
| **Tags**               | Filter for findings based on the tags associated with the project. |
| **Status**             | Filter the triage state of a finding: <ul><li>**New**: Vulnerabilities that have not undertaken triage or remediation action.</li><li>**Fixed**: Vulnerabilities that are no longer detected after a scan. This typically means that the dependency containing the vulnerability has been updated. Semgrep Supply Chain automatically checks if the dependency has been updated and sets the vulnerability's status as Fixed.</li><li>**Ignored**: Vulnerabilities that have been triaged as ignored by the user. </li></ul>|
| **Severity**           | Filter by the severity of a finding. Filters are based on the severity of a vulnerability. Semgrep Supply Chain rules use severity values set by the GitHub Advisory Database.  |
| **Transitivity**       | Filter by the transitivity of the finding. <ul><li>**Direct**: Your project depends directly on the dependency.</li><li>**Transitive**: Your project's dependency depends on a vulnerable dependency.</li><li>**Undetermined**: Semgrep had no transitivity information for the dependency as it relates to your project.</li></ul> |
| **Reachability**       | Filter by exposure, or whether the finding is reachable or not. <ul><li>**Reachable**: A finding is reachable if there's a code pattern in the codebase that matches the vulnerability definition</li><li>**Always reachable**: A finding is always reachable if it's something Semgrep recommends fixing, regardless of what's in the code.</li><li>**Conditionally reachable**: A finding is conditionally reachable if Semgrep finds a way to reach it when scanning your code when certain conditions are met.</li><li>**Unreachable**: A finding is unreachable if you don't use the vulnerable piece of code of the imported library or package.</li><li>**Undetermined**: A finding is undetermined if Semgrep Supply Chain determines that you use a vulnerable version of a dependency, but it doesn't have a relevant reachability rule.</li></ul>|
| **Dependency**         | Filter for findings based on the name of the dependency involved. |
| **CVE**                | Filter based on the CVE assigned to the finding type. |

## Remediate true positives
=======
<table>
  <thead><tr>
   <th>Filter</th>
   <th>Description</th>
  </tr></thead>
  <tbody>
    <tr>
      <td>Exposure</td>
      <td>Filters are based on the <a href="/docs/semgrep-supply-chain/glossary">reachability</a> of a vulnerability. The <strong>Reachable</strong> filter is selected by default.</td>
    </tr>
    <tr>
      <td>Severity</td>
      <td>Filters are based on the severity of a vulnerability. Semgrep Supply Chain rules use severity values set by the GitHub Advisory Database. <strong>All severities</strong> are selected by default.</td>
    </tr>
    <tr>
      <td>Status</td>
      <td>Filters are based on the status of a vulnerability. The <strong>New</strong> filter is selected by default.</td>
    </tr>
    <tr>
      <td>Transitivity</td>
      <td>Filters are based on the transitivity of a vulnerability. <strong>All transitivities</strong> are selected by default.</td>
    </tr>
  </tbody>
</table>

#### Exposure filters

The following **exposure filters** are provided:


<table>
  <thead>
    <tr>
      <th>Exposure filter</th>
      <th>Description</th>
    </tr>
  </thead>
  <tbody>
    <tr>
      <td>Reachable</td>
      <td>Semgrep detected that there is a usage of the vulnerability from the dependency in your codebase. Some vulnerabilities are considered always reachable because they can be exploited regardless of their usage in your codebase. Others may require manual review and provide criteria to evaluate, such as whether the server running the vulnerable code is internet-accessible.</td>
    </tr>
    <tr>
      <td>Unreachable</td>
      <td>Semgrep determined that there is no usage of the vulnerability from the dependency in your codebase.</td>
    </tr>
    <tr>
      <td>Undetermined</td>
      <td>Semgrep does not scan for the reachability of this vulnerability.</td>
    </tr>
  </tbody>
</table>

#### Status filters

The following **status filters** are provided:

<table>
  <thead>
    <tr>
      <th>Status filter</th>
      <th>Description</th>
    </tr>
  </thead>
  <tbody>
    <tr>
      <td>New</td>
      <td>Vulnerabilities that have not undertaken triage or remediation action.</td>
    </tr>
    <tr>
    <td>Fixed</td>
    <td>Vulnerabilities that are no longer detected after a scan. This typically means that the dependency containing the vulnerability has been updated. Semgrep Supply Chain automatically checks if the dependency has been updated and sets the vulnerability's status as <strong>Fixed</strong>.</td>
    </tr>
    <tr>
      <td>Ignored</td>
      <td>
        Vulnerabilities that have been triaged as ignored by the user. Semgrep Supply Chain provides the following options for developers to select:
        <ul>
          <li>False positive</li>
          <li>Acceptable risk</li>
          <li>No time to fix</li>
        </ul>
      </td>
    </tr>
  </tbody>
</table>


## Remediating true positives
>>>>>>> f6b3abda

Remediate (or resolve) true positives in Semgrep Supply Chain through the following methods:

* Update the dependency to a safe version that does not contain the vulnerability.
* Remove the dependency and refactor all usages in the codebase.

<!-- Feature has been disabled for the time being. See https://github.com/semgrep/semgrep-app/pull/10186

### Updating the dependency

Semgrep Supply Chain provides a snippet you can copy to update the dependency. Click on the **Upgrade** button to view and copy the snippet. When the pull or merge request is merged into the codebase, Semgrep Supply Chain detects that the finding is no longer present and updates the vulnerability's status to **Fixed**.
-->

### Remove the dependency and refactoring code

Another method to remediate vulnerabilities is to remove the dependency entirely and refactor code. Upon merging any dependency removals, Semgrep Supply Chain scans the PR or MR, detects the changes in your lockfile, and updates the status to **Fixed**.

### Ignore findings

The **Vulnerabilities** tab allows you to identify the reachable, true positives so that you can fix or resolve the related issues. However, you can choose to ignore any false positives, acceptable risks, or deprioritized findings due to some factor. To do this:

<<<<<<< HEAD
1. Select one or more findings.
2. Click **Triage**.
3. Select **Ignore** and click **Continue**.
4. Select an **Ignore reason**, provide a optional comment, and click **Ignore**.
=======
1. **Optional:** Filter vulnerabilities to apply criteria for a group of findings to ignore.
2. Click on the vulnerability's **Ignore **button. A drop-down menu appears.
3. Click the reason for ignoring.
>>>>>>> f6b3abda

## View Semgrep Supply Chain's total CVE coverage

The **Advisories** tab displays all the CVEs that Semgrep Supply Chain can detect. Click the individual entry to see the code pattern that the Advisory detects. The Advisories tab displays both lockfile-only and reachability rules.

<AdmonitionSotCves /><|MERGE_RESOLUTION|>--- conflicted
+++ resolved
@@ -9,10 +9,7 @@
 hide_title: true
 ---
 
-
 import AdmonitionSotCves from "/src/components/reference/_admonition-sot-cves.md"
-
-
 
 # Triage and remediate dependency findings
 
@@ -56,62 +53,36 @@
 To assess your findings, Semgrep Supply Chain provides the following methods:
 
 <table>
-  <thead><tr>
-   <th>Assessment action</th>
-   <th>Method</th>
-  </tr></thead>
-<<<<<<< HEAD
-  <tbody><tr>
-   <td>View specific pattern matches in your codebase.
-   </td>
-   <td>Click the link provided in the vulnerability entry to see where the issue appears in the source code.
-   </td>
-  </tr>
-  <tr>
-   <td>View specific CVE entries in <a href="https://www.cve.org/">cve.org</a>.
-   </td>
-   <td>Click the vulnerability's <strong>CVE badge</strong>.
-   </td>
-  </tr>
-  <tr>
-   <td>View safe versions to upgrade your dependencies.
-   </td>
-   <td>Visible on the vulnerability entry.
-   </td>
-  </tr>
-  <tr>
-   <td>Filter vulnerabilities.
-   </td>
-   <td>Click any of the filters available. Refer to the following table for filtering information.
-   </td>
-  </tr></tbody>
-=======
+  <thead>
+    <tr>
+      <th>Assessment action</th>
+      <th>Method</th>
+    </tr>
+  </thead>
   <tbody>
     <tr>
-    <td>View specific pattern matches in your codebase.</td>
-    <td>Click links provided under <strong>Reachable via N usages</strong> within the vulnerability's entry.</td>
+      <td>View specific pattern matches in your codebase.</td>
+      <td>Click the link provided in the vulnerability entry to see where the issue appears in the source code.</td>
     </tr>
     <tr>
-    <td>View specific CVE entries in <a href="https://www.cve.org/">cve.org</a>.</td>
-    <td>Click the vulnerability's <strong>CVE badge</strong>.</td>
+      <td>View specific CVE entries in <a href="https://www.cve.org/">cve.org</a>.</td>
+      <td>Click the vulnerability's <strong>CVE badge</strong>.</td>
     </tr>
     <tr>
-    <td>View safe versions to upgrade your dependencies.</td>
-    <td>Visible on the vulnerability entry.</td>
+      <td>View safe versions to upgrade your dependencies.</td>
+      <td>Visible on the vulnerability entry.</td>
     </tr>
     <tr>
-    <td>Filter vulnerabilities.</td>
-    <td>Click any of the filters available. Refer to the following table for filtering information.</td>
+      <td>Filter vulnerabilities.</td>
+      <td>Click any of the filters available. Refer to the following table for filtering information.</td>
     </tr>
   </tbody>
->>>>>>> f6b3abda
 </table>
 
 ### Filters
 
 Use filters to narrow down your results. The following criteria are available for filtering:
 
-<<<<<<< HEAD
 | Filter                 | Description  |
 | ---------------------  | ------------ |
 | **Projects**           | Filter by repositories connected to your Semgrep account. |
@@ -126,97 +97,6 @@
 | **CVE**                | Filter based on the CVE assigned to the finding type. |
 
 ## Remediate true positives
-=======
-<table>
-  <thead><tr>
-   <th>Filter</th>
-   <th>Description</th>
-  </tr></thead>
-  <tbody>
-    <tr>
-      <td>Exposure</td>
-      <td>Filters are based on the <a href="/docs/semgrep-supply-chain/glossary">reachability</a> of a vulnerability. The <strong>Reachable</strong> filter is selected by default.</td>
-    </tr>
-    <tr>
-      <td>Severity</td>
-      <td>Filters are based on the severity of a vulnerability. Semgrep Supply Chain rules use severity values set by the GitHub Advisory Database. <strong>All severities</strong> are selected by default.</td>
-    </tr>
-    <tr>
-      <td>Status</td>
-      <td>Filters are based on the status of a vulnerability. The <strong>New</strong> filter is selected by default.</td>
-    </tr>
-    <tr>
-      <td>Transitivity</td>
-      <td>Filters are based on the transitivity of a vulnerability. <strong>All transitivities</strong> are selected by default.</td>
-    </tr>
-  </tbody>
-</table>
-
-#### Exposure filters
-
-The following **exposure filters** are provided:
-
-
-<table>
-  <thead>
-    <tr>
-      <th>Exposure filter</th>
-      <th>Description</th>
-    </tr>
-  </thead>
-  <tbody>
-    <tr>
-      <td>Reachable</td>
-      <td>Semgrep detected that there is a usage of the vulnerability from the dependency in your codebase. Some vulnerabilities are considered always reachable because they can be exploited regardless of their usage in your codebase. Others may require manual review and provide criteria to evaluate, such as whether the server running the vulnerable code is internet-accessible.</td>
-    </tr>
-    <tr>
-      <td>Unreachable</td>
-      <td>Semgrep determined that there is no usage of the vulnerability from the dependency in your codebase.</td>
-    </tr>
-    <tr>
-      <td>Undetermined</td>
-      <td>Semgrep does not scan for the reachability of this vulnerability.</td>
-    </tr>
-  </tbody>
-</table>
-
-#### Status filters
-
-The following **status filters** are provided:
-
-<table>
-  <thead>
-    <tr>
-      <th>Status filter</th>
-      <th>Description</th>
-    </tr>
-  </thead>
-  <tbody>
-    <tr>
-      <td>New</td>
-      <td>Vulnerabilities that have not undertaken triage or remediation action.</td>
-    </tr>
-    <tr>
-    <td>Fixed</td>
-    <td>Vulnerabilities that are no longer detected after a scan. This typically means that the dependency containing the vulnerability has been updated. Semgrep Supply Chain automatically checks if the dependency has been updated and sets the vulnerability's status as <strong>Fixed</strong>.</td>
-    </tr>
-    <tr>
-      <td>Ignored</td>
-      <td>
-        Vulnerabilities that have been triaged as ignored by the user. Semgrep Supply Chain provides the following options for developers to select:
-        <ul>
-          <li>False positive</li>
-          <li>Acceptable risk</li>
-          <li>No time to fix</li>
-        </ul>
-      </td>
-    </tr>
-  </tbody>
-</table>
-
-
-## Remediating true positives
->>>>>>> f6b3abda
 
 Remediate (or resolve) true positives in Semgrep Supply Chain through the following methods:
 
@@ -238,16 +118,10 @@
 
 The **Vulnerabilities** tab allows you to identify the reachable, true positives so that you can fix or resolve the related issues. However, you can choose to ignore any false positives, acceptable risks, or deprioritized findings due to some factor. To do this:
 
-<<<<<<< HEAD
 1. Select one or more findings.
 2. Click **Triage**.
 3. Select **Ignore** and click **Continue**.
 4. Select an **Ignore reason**, provide a optional comment, and click **Ignore**.
-=======
-1. **Optional:** Filter vulnerabilities to apply criteria for a group of findings to ignore.
-2. Click on the vulnerability's **Ignore **button. A drop-down menu appears.
-3. Click the reason for ignoring.
->>>>>>> f6b3abda
 
 ## View Semgrep Supply Chain's total CVE coverage
 
