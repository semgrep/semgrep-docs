--- conflicted
+++ resolved
@@ -85,11 +85,7 @@
 
 Semgrep is capable of generating dependency graphs for:
 
-<<<<<<< HEAD
-- Java projects with lockfiles and Java projects **without lockfiles** if they're built using Maven or Gradle with the help of the Gradle Wrapper; ensure that the environment where you run Semgrep has the necessary dependencies required to build your project, such as Java and Maven, installed
-=======
-- Java projects **without lockfiles** if they're built using Maven or Gradle with the help of the Gradle Wrapper. Ensure that the environment where you run Semgrep has installed the necessary dependencies, such as Java and Maven, that are required to build your project
->>>>>>> 1aa7b194
+- Java projects with lockfiles and Java projects **without lockfiles** if they're built using Maven or Gradle with the help of the Gradle Wrapper. Ensure that the environment where you run Semgrep has installed the necessary dependencies, such as Java and Maven, that are required to build your project
 - Java projects that include a `maven_dep_tree.txt` file.
 
 Dependency graphs are available once you've updated your Semgrep deployment to use the `--allow-local-builds` flag when initiating the scan from an environment with all of the project's required dependencies installed:
