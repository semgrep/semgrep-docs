---
slug: dependency-search
append_help_link: true
title: Dependency search 
hide_title: true
description: "Search through all your dependencies in all your onboarded repositories at any time."
tags:
  - Semgrep Supply Chain
  - Team & Enterprise Tier
---

import MoreHelp from "/src/components/MoreHelp"

<ul id="tag__badge-list">
{
Object.entries(frontMatter).filter(
    frontmatter => frontmatter[0] === 'tags')[0].pop().map(
    (value) => <li class='tag__badge-item'>{value}</li> )
}
</ul>

# Searching through your dependencies

Semgrep Supply Chain's dependency search feature allows you to query for any dependency in your codebase at any time. This feature detects all transitive and direct dependencies across all of your repositories in Semgrep AppSec Platform. Dependency search lists all the versions of a dependency as well as the repositories that use the dependency.

For newly discovered vulnerabilities, which may not yet have a formal CVE or Supply Chain rule, you can use dependency search to discover if you use the vulnerable dependency across all your repositories. You can also use dependency search to see all the versions of a dependency, which can be useful for standardization purposes.

![Screenshot of default dependency search page](/img/SSC-DepSearch.png)
_**Figure**_. Default dependency search page.

## Using dependency search

:::info Prerequisites
* You can only use dependency search through Semgrep AppSec Platform. [Sign up or sign in to Semgrep AppSec Platform](https://semgrep.dev/login).
* You need at least **one** completed Semgrep Supply Chain scan of all the repositories you want to search through.
:::

To search through your dependencies: 

<<<<<<< HEAD
1. Sign in to [Semgrep AppSec Platform](https://semgrep.dev/login).
2. Click **Supply Chain** > **Settings** on the header menu. These settings are specific to Semgrep Supply Chain.
![Screenshot of Semgrep Supply Chain Settings tab](/img/sc-settings.png) *Figure 2*. Screenshot of Semgrep Supply Chain Settings tab.
3. Click <i class="fa-solid fa-toggle-large-on"></i> **Dependency search** if it is not already enabled.
4. Click **Dependencies** on the header menu.
5. Type the name of the dependency you are searching for. 
6. Optional: Apply filters as necessary for your search.
=======
1. Sign in to [Semgrep Cloud Platform](https://semgrep.dev/login).
2. Go to **Settings > Deployment** and navigate to the **Supply Chain (SCA)** section.
  ![Semgrep Supply Chain Settings tab](/img/sc-settings.png#md-width) *Figure*. The Semgrep Supply Chain Settings tab.
1. Click <i class="fa-solid fa-toggle-large-on"></i> **Dependency search** if it is not already enabled.
2. Navigate to **Supply Chain > Dependencies**.
  ![Semgrep Supply Chain Dependencies tab](/img/sc-dependencies.png#md-width) *Figure*. The Semgrep Supply Chain Dependencies tab.
1. Type the name of the dependency you are searching for. 
2. Optional: Apply filters as necessary for your search.
>>>>>>> 76aa2aeb

:::tip
Search for ranges of supported versions with the `>` or `<` operators following the @ operator. For example, `body-parser@<1.18.0` finds all versions of `body-parser greater than 1.18.0`.
:::
    
Dependency search provides the following filters:

<dl>
<dt>Transitivity</dt>
<dd>Refers to the relationship of the dependency to your codebase. The relationship can be direct, indirect, or unknown.</dd>
<dt>Ecosystem</dt>
<dd>Refers to the language of the dependency</dd>
</dl>

![Screenshot of dependency search with query](/img/SSC-DepSearch-Query.png)
_**Figure**_.  Dependency search page with sample search query.

## Data provided by dependency search

You can view the following information in the Dependencies page:

| Detail | Description |
| ------ | ------ |
| Repository name | The name of the repository and its parent organization. |
| Trunk branch  | The name of the trunk branch, typically main or master. |
| Last full scan | Time of the last full scan performed on the repository. |
| Number of dependencies | The total number of direct, indirect, and unknown dependencies. |
| Lockfile  | The name of the lockfile parsed to generate the list of dependencies. |
| Language | The programming language of the repository. |
| Ecosystem | The package manager used to manage dependencies. |
| Dependencies | The list of dependencies, starting with direct dependencies. |

## Troubleshooting

This section describes possible issues and how to resolve them.

### No dependencies appear in the Dependencies page

To ensure that your dependencies appear, check the following:

* Ensure that Semgrep Supply Chain can parse your lockfile. Refer to [Supported languages](/supported-languages) for a list of supported languages and lockfiles.
* Make sure you've scanned the repository at least once.
* If you are using filters, ensure that your filters and search syntax is correct.
<|MERGE_RESOLUTION|>--- conflicted
+++ resolved
@@ -37,16 +37,7 @@
 
 To search through your dependencies: 
 
-<<<<<<< HEAD
 1. Sign in to [Semgrep AppSec Platform](https://semgrep.dev/login).
-2. Click **Supply Chain** > **Settings** on the header menu. These settings are specific to Semgrep Supply Chain.
-![Screenshot of Semgrep Supply Chain Settings tab](/img/sc-settings.png) *Figure 2*. Screenshot of Semgrep Supply Chain Settings tab.
-3. Click <i class="fa-solid fa-toggle-large-on"></i> **Dependency search** if it is not already enabled.
-4. Click **Dependencies** on the header menu.
-5. Type the name of the dependency you are searching for. 
-6. Optional: Apply filters as necessary for your search.
-=======
-1. Sign in to [Semgrep Cloud Platform](https://semgrep.dev/login).
 2. Go to **Settings > Deployment** and navigate to the **Supply Chain (SCA)** section.
   ![Semgrep Supply Chain Settings tab](/img/sc-settings.png#md-width) *Figure*. The Semgrep Supply Chain Settings tab.
 1. Click <i class="fa-solid fa-toggle-large-on"></i> **Dependency search** if it is not already enabled.
@@ -54,7 +45,6 @@
   ![Semgrep Supply Chain Dependencies tab](/img/sc-dependencies.png#md-width) *Figure*. The Semgrep Supply Chain Dependencies tab.
 1. Type the name of the dependency you are searching for. 
 2. Optional: Apply filters as necessary for your search.
->>>>>>> 76aa2aeb
 
 :::tip
 Search for ranges of supported versions with the `>` or `<` operators following the @ operator. For example, `body-parser@<1.18.0` finds all versions of `body-parser greater than 1.18.0`.
