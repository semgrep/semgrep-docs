--- conflicted
+++ resolved
@@ -77,11 +77,8 @@
 ### Added
 
 - Supply Chain now offers lockfile-only support for Swift projects.
-<<<<<<< HEAD
-=======
 - Added a tour of Supply Chain features in Semgrep Cloud Platform for first-time users, as well as a tour for returning users.
 - Added NIST Common Vulnerabilities and Exposures (CVE) number or GitHub Security Advisory (GHSA) ID to Supply Chain page  <!-- 13315 - may have to remove this, as I don't see it in live -->
->>>>>>> 263b6e2d
 
 ### Changed
 
