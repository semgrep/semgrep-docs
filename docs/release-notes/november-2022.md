---
slug: november-2022
append_help_link: true
hide_title: true
description: >-
  Release notes include the changes, fixes, and additions in specific versions of Semgrep.
toc_max_heading_level: 3
---

# November 2022

## Semgrep Supply Chain

### Additions

- Added Supply Chain support for `requirements.txt` lockfiles (requires `requirement.in` manifest files).
- Added support for Yarn 2 and Yarn 3 lockfiles.

### Changes

- Reachable Supply Chain findings no longer block pull requests when using `semgrep ci`. **Note**: Unreachable findings are non-blocking already.
- Previously, Semgrep Supply Chain rescanned projects automatically every week. Now, newly added projects to Semgrep Supply Chain that use GitHub Actions are by default rescanned every day. This update only affects newly added projects.

## Semgrep App

### Additions

- When you triage a finding, Semgrep App now displays a form that asks whether the finding was a **False positive**, **Acceptable risk**, or you had **No time to fix**. For more information, see [Managing finding status](/semgrep-code/findings/#managing-finding-status). ![Screenshot of Semgrep App triage menu](/img/app-findings-triage.png)
- When ignoring an individual finding, you can now ignore similar future findings by selecting one of the following options: **Just this file**, **This directory**, or **Parent directory**. These options specify which files and directories Semgrep App ignores. In addition, you can now remove a rule when you triage a single finding without having to go to the Rule board. To ignore a rule while triaging a finding, enable the **Remove this rule from Rule board** when triaging an individual finding. See [Ignoring individual findings](/semgrep-code/findings/#ignoring-individual-findings).

### Changes

- The toggle to enable **Autofix** functionality has been moved from the project settings page to the global organization [Settings](https://semgrep.dev/orgs/-/settings) page.
- Previously, Semgrep App rescanned projects automatically every week. Now, newly added projects to Semgrep App that use GitHub Actions are by default rescanned every day. This update only affects newly added projects.
- Many bug fixes and performance improvements were introduced to make your experience with Semgrep App much more pleasant.

## Semgrep CLI

These release notes include upgrades for versions ranging between 0.120.0 and 0.123.0. Version 0.119.0 of Semgrep was intentionally skipped. Version 0.120.0 immediately follows version 0.118.0.

### Additions

- DeepSemgrep: Added installation path for DeepSemgrep on M1 machines.
- Fail gracefully and print an error message when running in unsupported Linux aarch64 or arm64 environment.

### Changes

- taint-mode: Semgrep’s taint analysis now provides basic field sensitivity support. See [Field sensitivity](/writing-rules/data-flow/taint-mode/#field-sensitivity) section for more details. 

## Semgrep in CI

### Changes

- Previously, Semgrep overrode user-defined environment variables with values it detected from the CI provider. Now, user-defined environment variables take precedence (override) Semgrep's detected values. By enabling you to override CI variables, you are able to troubleshoot issues such as hyperlinks to code in the Findings page and receiving comments in pull or merge requests.
  - This change affects the following CI providers:
    - Buildkite
    - CircleCI
  - This change affects the following variables:
    - SEMGREP_REPO_NAME
    - SEMGREP_REPO_URL
    - SEMGREP_BRANCH
    - SEMGREP_JOB_URL
    - SEMGREP_COMMIT

  **Note**: Previous month, this update already affected Azure Pipelines, BitBucket Pipelines, Jenkins, and Travis CI.

## Documentation updates

### Additions

#### General documentation additions

- The [Contributing rules](/contributing/contributing-to-semgrep-rules-repository/) documentation now provides sections with [General rule requirements](/contributing/contributing-to-semgrep-rules-repository/#general-rule-requirements), [Semgrep registry rule requirements](/contributing/contributing-to-semgrep-rules-repository/#semgrep-registry-rule-requirements), and [Including fields required by security category](/contributing/contributing-to-semgrep-rules-repository/#including-fields-required-by-security-category).
- You may now also log in to Semgrep App from the documentation website. The **Login** button is available next to the docs search bar.

#### Semgrep App

<<<<<<< HEAD
- The [Tagging projects](/semgrep-cloud-platform/tags/) document explains how to use tags in projects added to Semgrep App.
=======
- The [Managing projects through tags](/semgrep-cloud-platform/tags/) document explains how to use tags in projects added to Semgrep App.
>>>>>>> 4c6e6359

#### Semgrep CLI

- The [Experiments](/writing-rules/experiments/introduction/) category now provides an introduction, in addition, the [Deprecated experiments](/writing-rules/experiments/deprecated-experiments/) section is now an independent document.
- Added [Field sensitivity](/writing-rules/data-flow/taint-mode/#field-sensitivity) section to taint analysis documentation.

### Changes

- The following CI documents have been updated to reflect the latest environment variable:
  - [Running Semgrep in continuous integration (CI) with Semgrep App](/semgrep-ci/running-semgrep-ci-with-semgrep-cloud-platform/)
  - [Running Semgrep in continuous integration (CI) without Semgrep App](/semgrep-ci/running-semgrep-ci-without-semgrep-cloud-platform/)
  - [Sample continuous integration (CI) configurations](/semgrep-ci/sample-ci-configs/)
- Updated [Pricing and billing](/semgrep-cloud-platform/pricing-and-billing/) page. [Semgrep Supply Chain supported languages](/supported-languages/#semgrep-supply-chain) are now part of Pricing and billing document.
- The `SEMGREP_TIMEOUT ` information has been updated. See [`SEMGREP_TIMEOUT`](/semgrep-ci/configuration-reference/#semgrep_timeout) documentation for more details.
- Collapsible items in the documentation sidebar now take you to overview pages for a given category or lead to introductory pages. Overview pages also provide an updated description for displayed cards that represent individual documents. For example: [Semgrep command-line interface (CLI)](/category/semgrep-cli/), [Semgrep in continuous integration (CI)](/category/semgrep-in-ci/), [Data-flow analysis engine overview](/writing-rules/data-flow/data-flow-overview/)
- Release notes that you are now reading have been split into one document for each month the Release notes category now has its own dedicated right sidebar. This change makes it easier to find changes that happened over the span of a month.
- The [Experiments](/writing-rules/experiments/introduction/) category now falls under **Writing custom rules** section on our left sidenav.
- Updated [Managing findings in Semgrep App](/semgrep-code/findings/) document, especially [Managing finding status](/semgrep-code/findings/#managing-finding-status) section to inform about the latest triage workflow updates.
- Updated information about enabling the autofix feature in various occurrences in our docs. For example: [Enabling autofix in Semgrep App](/writing-rules/testing-rules/#enabling-autofix-in-semgrep-app)
- Updated [Defining ignored files and folders in Semgrep App](/writing-rules/testing-rules/#enabling-autofix-in-semgrep-app) to inform about how you can ignore files from the Findings page of Semgrep App.
- Many fixed links, typos, and other necessary improvements for great docs experience.<|MERGE_RESOLUTION|>--- conflicted
+++ resolved
@@ -75,11 +75,7 @@
 
 #### Semgrep App
 
-<<<<<<< HEAD
 - The [Tagging projects](/semgrep-cloud-platform/tags/) document explains how to use tags in projects added to Semgrep App.
-=======
-- The [Managing projects through tags](/semgrep-cloud-platform/tags/) document explains how to use tags in projects added to Semgrep App.
->>>>>>> 4c6e6359
 
 #### Semgrep CLI
 
