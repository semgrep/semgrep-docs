--- conflicted
+++ resolved
@@ -41,10 +41,6 @@
 
 ### Changed
 
-<<<<<<< HEAD
-=======
-* Improved loading times for **Dashboard** and **Findings** pages.
->>>>>>> 843a312f
 * Renamed the **Upgrade** page to **Usage & billing**.
 * Redesigned the **Settings** > **Source Code Managers** page; changes include:
   * Renamed the **Remove SCM config** button to **Disconnect**.
