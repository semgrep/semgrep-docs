---
slug: february-2023
append_help_link: true
hide_title: true
description: >-
  Release notes include the changes, fixes, and additions in specific versions of Semgrep.
toc_max_heading_level: 3
---

# February 2023

## Important update

- Semgrep CLI is now officially renamed to **Semgrep open-source (OSS) Engine**. As of this update, this documentation uses the term Semgrep CLI for Semgrep command-line interface (CLI) which you can utilize for several products, such as Semgrep OSS, Semgrep Code, and Semgrep Supply Chain.
- Team tier rules are now renamed to Pro Rules. **Pro rules** are created by r2c for security and software engineers who need accurate findings. These rules were previously called Team tier rules. As of this update, these rules are officially called the **[Pro rules](/semgrep-code/pro-rules/)** and are available with the [Team or higher tier](https://semgrep.dev/pricing).
- DeepSemgrep has been bundled with other functionalities to offer you **Semgrep Pro Engine**. Semgrep Pro Engine is fully available for [Team or higher tier](https://semgrep.dev/pricing) users. See the [DeepSemgrep → Semgrep Pro Engine](#deepsemgrep--semgrep-pro-engine) update below for more details.

## Semgrep CLI → Semgrep OSS Engine

These release notes include upgrades for versions ranging between 1.8.0 and 1.13.0.

- Semgrep CLI is now Semgrep OSS Engine!
- Newly added or upgraded [supported languages](/supported-languages/): 
    - Experimental support for Clojure, Lisp, Scheme, XML, Jsonnet.
    - Beta support for Rust.

- taint-mode: Taint propagators can now specify `by-side-effect`, just like sources and sanitizers. However, the default value of `by-side-effect` for propagators is `true` (unlike for sources or sanitizers). When using rule option `taint_assume_safe_functions: true`, this allows specifying functions that must propagate taint, for example:

    Without `by-side-effect: true`, `unsafe_function` itself would be tainted by side-effect, and subsequent invocations of this function, even if the arguments were safe, would be tainted.

    ```yaml
    pattern-propagators:
      - by-side-effect: false
        patterns:
          - pattern-inside: $F(..., $X, ...)
          - focus-metavariable: $F
          - pattern-either:
              - pattern: unsafe_function
        from: $X
        to: $F`
    ```
- Allow metavariable-pattern clauses that use `language: generic` to potentially match any metavariable binding kind. For example, with the pattern `foo($...ARGS)`, it is now possible to use a `metavariable-pattern` on `$...ARGS` with `language: generic`, and match using generic mode against whatever text `$...ARGS` is bound to.

## DeepSemgrep → Semgrep Pro Engine

- DeepSemgrep has been bundled with other functionalities to offer you **Semgrep Pro Engine**! Semgrep Pro Engine is fully available for [Team or higher tier](https://semgrep.dev/pricing) users. See [Semgrep Pro](/semgrep-code/semgrep-pro-engine-intro/) documentation. 
- Experimental support for Apex language is now available in Semgrep Pro Engine.
- The following already **deprecated** flags have been completely removed and substituted:
    - `-deep` has been removed and substituted by `-pro`.
    - `-interfile` has been removed and substituted by `-pro`.
    - `-interproc` has been removed and substituted by `-pro-intrafile`.
- Removed already **deprecated** command:
`install-deep-semgrep` has been removed and substituted by `install-semgrep-pro`.

## Semgrep App → Semgrep Cloud Platform

- Semgrep App is now Semgrep Cloud Platform!
- Group by rule became the default view on the Findings page (now labeled as **Code** page) of Semgrep Cloud Platform. This view enables you to see which rules detected certain findings. You can always switch to the old no grouping view. For more information, see [Grouping by rule](/semgrep-code/findings/#grouping-by-rule).
    ![Screenshot of the Findings page with findings grouped by rule](/img/app-findings.png)<br />
- Taint analysis traces are now displayed on the finding detail page, helping you to track tainted data as they propagate through your code. See [Viewing the path of tainted data](/semgrep-code/findings/#viewing-the-path-of-tainted-data) to try out this feature.
    ![Data flow in Finding details page](/img/cloud-platform-findings-details-data-flow.png)<br />

## Semgrep Supply Chain

- Semgrep Supply Chain now displays a summary of vulnerabilities and scan data in the **Semgrep Cloud Platform** > **Dashboard** page. This enables users to view a report of findings for both their first-party and third-party code.
- Java is now a Generally Available language in Semgrep Supply Chain.
- Various fixes and improvements to performance.

## Semgrep Registry

- When you now click on a hyperlink header with the rule name in [Semgrep Registry](https://semgrep.dev/explore), the link opens a new tab with the rule in either the Semgrep Playground (if you are logged out) or in Semgrep Editor (if you are logged in). This means that you can keep open the Semgrep Registry page and easily check and modify rules.

## Documentation

- Slight improvements to relevancy in Semgrep Docs’s search bar.
- Updates to **Supported Languages** > **Semgrep Supply Chain** and **Semgrep Code** > **Semgrep Pro Engine**.
- Updates to **Semgrep Code** > **Alerts and Notifications** to consolidate all methods to send and receive scan data, such as findings.
- Updates to **Pricing and Billing** to reflect the differences between Semgrep OSS Engine and Semgrep Code.
- Added new documentation category Semgrep Code.
- Updates to Semgrep Docs’s navbar.
<<<<<<< HEAD
- Added [Grouping by rule](/semgrep-app/findings/#grouping-by-rule) section.
- Added [Viewing the path of tainted data](/semgrep-app/findings/#viewing-the-path-of-tainted-data) section and [Semgrep Pro Engine taint traces](/deepsemgrep/semgrep-pro-data-flow/) document.
- Updated [Viewing details and adding notes to findings](/semgrep-app/findings/#viewing-details-and-adding-notes-to-findings) section.
- Updated [Tagging projects](/semgrep-cloud-platform/tags/) document.
=======
- Added [Grouping by rule](/semgrep-code/findings/#grouping-by-rule) section.
- Added [Viewing the path of tainted data](/semgrep-code/findings/#viewing-the-path-of-tainted-data) section and [Semgrep Pro Engine taint traces](/deepsemgrep/semgrep-pro-data-flow/) document.
- Updated [Viewing details and adding notes to findings](/semgrep-code/findings/#viewing-details-and-adding-notes-to-findings) section.
- Updated [Managing projects through tags](/semgrep-cloud-platform/tags/) document.
>>>>>>> 33845da9
- Iframes with rule examples in [Rule syntax](/writing-rules/rule-syntax/) document have been changed to links to specific rules due to a great number of calls generated from this page. Iframes or code snippets may return in future updates.
- Many small updates, fixed broken links, typos, night theme logo on our home page, and overall improvements to make your experience of reading our documentation smoother.<|MERGE_RESOLUTION|>--- conflicted
+++ resolved
@@ -78,16 +78,9 @@
 - Updates to **Pricing and Billing** to reflect the differences between Semgrep OSS Engine and Semgrep Code.
 - Added new documentation category Semgrep Code.
 - Updates to Semgrep Docs’s navbar.
-<<<<<<< HEAD
-- Added [Grouping by rule](/semgrep-app/findings/#grouping-by-rule) section.
-- Added [Viewing the path of tainted data](/semgrep-app/findings/#viewing-the-path-of-tainted-data) section and [Semgrep Pro Engine taint traces](/deepsemgrep/semgrep-pro-data-flow/) document.
-- Updated [Viewing details and adding notes to findings](/semgrep-app/findings/#viewing-details-and-adding-notes-to-findings) section.
-- Updated [Tagging projects](/semgrep-cloud-platform/tags/) document.
-=======
 - Added [Grouping by rule](/semgrep-code/findings/#grouping-by-rule) section.
 - Added [Viewing the path of tainted data](/semgrep-code/findings/#viewing-the-path-of-tainted-data) section and [Semgrep Pro Engine taint traces](/deepsemgrep/semgrep-pro-data-flow/) document.
 - Updated [Viewing details and adding notes to findings](/semgrep-code/findings/#viewing-details-and-adding-notes-to-findings) section.
-- Updated [Managing projects through tags](/semgrep-cloud-platform/tags/) document.
->>>>>>> 33845da9
+- Updated [Tagging projects](/semgrep-cloud-platform/tags/) document.
 - Iframes with rule examples in [Rule syntax](/writing-rules/rule-syntax/) document have been changed to links to specific rules due to a great number of calls generated from this page. Iframes or code snippets may return in future updates.
 - Many small updates, fixed broken links, typos, night theme logo on our home page, and overall improvements to make your experience of reading our documentation smoother.