---
slug: december-2023
append_help_link: true
hide_title: true
description: >-
    Release notes include the changes, fixes, and additions in specific versions of Semgrep.
toc_max_heading_level: 3
title: December 2023
tags:
  - Release notes
---

# Semgrep release notes for December 2023

## 🔧 OSS Engine

* The following versions of the OSS Engine were released in December 2023:

  * [<i class="fas fa-external-link fa-xs"></i>
    1.52.0](https://github.com/returntocorp/semgrep/releases/tag/v1.52.0)
  * [<i class="fas fa-external-link fa-xs"></i>
    1.53.0](https://github.com/returntocorp/semgrep/releases/tag/v1.53.0)
  * [<i class="fas fa-external-link fa-xs"></i>
    1.54.0](https://github.com/returntocorp/semgrep/releases/tag/v1.54.0)
  * [<i class="fas fa-external-link fa-xs"></i>
    1.54.1](https://github.com/returntocorp/semgrep/releases/tag/v1.54.1)

## 🌐 Cloud Platform

### Added

* Semgrep IDE integrations now cache information about the current repository so that it
  does not traverse the entire repository on every scan to determine if the
  files are valid targets for scanning; this improves scan times.
<<<<<<< HEAD
* Users can now ignore findings locally in Semgrep IDE Extensions. These changes
  persist between restarts, though they are not reported back to Semgrep and do
  not affect the remote repository or other users.
=======
* Users can now ignore findings locally in Semgrep IDE extensions. These changes
  persist between restarts.
>>>>>>> fc9d0e3b
* The metrics collected now include more granular information to help
differentiate scans using different engine capabilities, such as intraprocedural
scans without secrets validation versus intraprocedural scans *with* secrets
validation.
* **CLI tool**: Added new `semgrep test` subcommand, which is an alias for
`semgrep scan --test`. **Note**: If the **name** of the directory you are scanning is `test`, use `semgrep scan test` to avoid confusion with the new `semgrep test` subcommand.
`semgrep scan test` to avoid confusion with the new `semgrep test` subcommand.

### Changed

* **OCaml**: Switched to a tree-sitter-based parser instead of the Menhir
  parser.
* **Rust**: Updated the parser used for Rust.

### Fixed

* Fixed an issue where webhooks stopped working.
* Fixed an issue so that clicking **Start Tour** now restarts the Getting Started
  tutorial.
* Fixed an issue where the **Members** page doesn't display a user's new role until
  the page reloads. <!--OS-1233-->
* Fixed an issue where users switching organizations would result in a 404.
  <!--OS-136-->
* Fixed the **Connect to** button under **Settings** > **Source Code Managers**
  so that it displays correctly based on whether the user can connect to a
  source code manager. <!-- https://github.com/semgrep/semgrep-app/pull/11812
  -->
* **CLI tool**: Updated CLI error message to clarify that users should log in
  before running either:
  * `semgrep ci`
  * `semgrep scan` then `semgrep scan --config`
  
## 💻 Code

### Fixed

<<<<<<< HEAD
* Fixed an issue where Semgrep Code findings marked as **fixed** can be triaged via
  the rule group. If the rule is fixed, the triage status cannot be changed back
=======
* Fixed issue where Semgrep Code findings marked as **fixed** can be triaged through
  the rule group. Once a finding is fixed, its triage status cannot be changed back
>>>>>>> fc9d0e3b
  to **ignored**.
  <!--FIND-1453-->
* Fixed an issue where the rule information card and the rule preview are missing
  for older findings; all findings now display this information.
  <!--FIND-1433-->
* Fixed an issue where the finding's severity displayed doesn't match the rule's
  severity once the rule has been updated. <!--FIND-1397-->

## ⛓️ Semgrep Supply Chain

### Changed

* Fixed an issue where empty tables in `pyproject.toml` files would fail to parse.

## 🤖 Assistant (beta)

### Added

* Added the **Analyze** button, which triggers all Assistant functions,
including autofix, autotriage, and component tagging, on selected findings.
After Assistant performs these functions, users can see their results if they
filter for findings based on **Recommendation** or by **Component**.
Additionally, users that choose **No Grouping** instead of **Group by Rule** see
false positive and true positive recommendations when viewing their finding
details pages. 

## 🔐 Secrets (beta)

### Added

* Added support for custom validator rules. Note that custom validator rules are
  private and can't be shared to Semgrep Registry.

### Fixed

* Fixed an issue where the **Ignore** button doesn't work when triaging Secrets.
  <!--SCRT-283-->

## 📝 Documentation and knowledge base

### Added

* Added [Quickstart](/docs/getting-started/quickstart/).
* Added [Privacy and legal considerations](/docs/semgrep-code/semgrep-assistant-code#privacy-and-legal-considerations) information for Semgrep Assistant.
* New knowledge base articles:
  * [Fix pattern parse errors when running rules](/docs/kb/rules/pattern-parse-error)
  * [How to scan a large monorepo](/docs/kb/semgrep-code/scanning-large-monorepo)
  * [Scanning a monorepo in parts](/kb/semgrep-ci/scan-monorepo-in-parts)
  * [SSO Error: Signature validation failed. SAML Response rejected](/docs/kb/semgrep-cloud-platform/saml-bad-signature)
  * [Troubleshooting "You are seeing this because the engine was killed" on monorepos](/docs/kb/semgrep-code/scan-engine-kill)

### Changed

* Updated overview articles for [Semgrep Code](/semgrep-code/overview/) and
  [Semgrep Supply Chain](/docs/semgrep-supply-chain/overview/).
* Updated documentation on setting up pull request or merge request comments for
  [GitHub](/docs/semgrep-cloud-platform/github-pr-comments/),
  [GitLab](/docs/semgrep-cloud-platform/gitlab-mr-comments/), and
  [Bitbucket](/docs/semgrep-cloud-platform/bitbucket-pr-comments/) users.
* General improvements to API docs, including clarification of usage
  instructions for Supply Chain and Secrets endpoints.

### Fixed

* Minor corrections and updates to various articles.

<|MERGE_RESOLUTION|>--- conflicted
+++ resolved
@@ -29,24 +29,20 @@
 
 ### Added
 
-* Semgrep IDE integrations now cache information about the current repository so that it
-  does not traverse the entire repository on every scan to determine if the
-  files are valid targets for scanning; this improves scan times.
-<<<<<<< HEAD
+* Semgrep IDE integrations now cache information about the current repository so
+  that it does not traverse the entire repository on every scan to determine if
+  the files are valid targets for scanning; this improves scan times.
 * Users can now ignore findings locally in Semgrep IDE Extensions. These changes
   persist between restarts, though they are not reported back to Semgrep and do
   not affect the remote repository or other users.
-=======
-* Users can now ignore findings locally in Semgrep IDE extensions. These changes
-  persist between restarts.
->>>>>>> fc9d0e3b
 * The metrics collected now include more granular information to help
 differentiate scans using different engine capabilities, such as intraprocedural
 scans without secrets validation versus intraprocedural scans *with* secrets
 validation.
 * **CLI tool**: Added new `semgrep test` subcommand, which is an alias for
-`semgrep scan --test`. **Note**: If the **name** of the directory you are scanning is `test`, use `semgrep scan test` to avoid confusion with the new `semgrep test` subcommand.
-`semgrep scan test` to avoid confusion with the new `semgrep test` subcommand.
+`semgrep scan --test`. **Note**: If the **name** of the directory you are
+scanning is `test`, use `semgrep scan test` to avoid confusion with the new
+`semgrep test` subcommand.
 
 ### Changed
 
@@ -76,13 +72,8 @@
 
 ### Fixed
 
-<<<<<<< HEAD
-* Fixed an issue where Semgrep Code findings marked as **fixed** can be triaged via
-  the rule group. If the rule is fixed, the triage status cannot be changed back
-=======
-* Fixed issue where Semgrep Code findings marked as **fixed** can be triaged through
+* Fixed an issue where Semgrep Code findings marked as **fixed** can be triaged through
   the rule group. Once a finding is fixed, its triage status cannot be changed back
->>>>>>> fc9d0e3b
   to **ignored**.
   <!--FIND-1453-->
 * Fixed an issue where the rule information card and the rule preview are missing
@@ -101,20 +92,22 @@
 
 ### Added
 
-* Added the **Analyze** button, which triggers all Assistant functions,
-including autofix, autotriage, and component tagging, on selected findings.
-After Assistant performs these functions, users can see their results if they
-filter for findings based on **Recommendation** or by **Component**.
-Additionally, users that choose **No Grouping** instead of **Group by Rule** see
-false positive and true positive recommendations when viewing their finding
-details pages. 
+* Added the **Analyze** button to Semgrep Cloud Platform's **Code** page, which
+triggers all Assistant functions, including autofix, autotriage, and component
+tagging, on selected findings. After Assistant performs these functions, users
+can see their results if they filter for findings based on **Recommendation** or
+by **Component**. Additionally, users that choose **No Grouping** instead of
+**Group by Rule** see false positive and true positive recommendations when
+viewing their finding details pages. 
 
 ## 🔐 Secrets (beta)
 
 ### Added
 
-* Added support for custom validator rules. Note that custom validator rules are
-  private and can't be shared to Semgrep Registry.
+* Added support for custom validator rules, which can be written using Semgrep's
+  Rules Editor and run using `semgrep ci --allow-untrusted-validators`. Note
+  that custom validator rules are private and can't be shared to Semgrep
+  Registry.
 
 ### Fixed
 
@@ -147,5 +140,4 @@
 
 ### Fixed
 
-* Minor corrections and updates to various articles.
-
+* Minor corrections and updates to various articles.