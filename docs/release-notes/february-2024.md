---
slug: february-2024
hide_title: true
description: >-
    Release notes include the changes, fixes, and additions in specific versions of Semgrep.
toc_max_heading_level: 3
title: February 2024
tags:
  - Release notes
---

# Semgrep release notes for February 2024

## 🔧 OSS Engine

* The following versions of the OSS Engine were released in February 2024:
  * [<i class="fas fa-external-link fa-xs"></i>1.59.1](https://github.com/semgrep/semgrep/releases/tag/v1.59.1)
  * [<i class="fas fa-external-link fa-xs"></i>1.60.0](https://github.com/semgrep/semgrep/releases/tag/v1.60.0)
  * [<i class="fas fa-external-link fa-xs"></i>1.60.1](https://github.com/semgrep/semgrep/releases/tag/v1.60.1)
  * [<i class="fas fa-external-link fa-xs"></i>1.61.1](https://github.com/semgrep/semgrep/releases/tag/v1.61.1)
  * [<i class="fas fa-external-link fa-xs"></i>1.62.0](https://github.com/semgrep/semgrep/releases/tag/v1.62.0)
  * [<i class="fas fa-external-link fa-xs"></i>1.63.0](https://github.com/semgrep/semgrep/releases/tag/v1.63.0)

## 🌐 Cloud Platform

### Added

- API: Added a `rule` object under `findings` with the following fields: 
    - `name`
    - `message`
    - `confidence`
    - `category`
    - `subcategories`
    - `technologies`
    - `vulnerability_classes`
    - `cwe_names`
    - `owasp_names` <!-- 12868 --> 
- Added distinction between Pro engine and OSS findings in the Playground and Editor. <!-- 12275 -->
- Support `linux-arm64` platform for Semgrep Pro Engine downloads <!-- 12430 -->

<<<<<<< HEAD
=======

### Changed

- Updated the Semgrep Cloud Platform login page. <!-- 12744 -->
- Updated the login process from the CLI to SCP. This change affects new users. <!-- 12531 -->
- Updated the Semgrep installation instructions for Docker. <!-- 12531 -->
- Improved performance of Semgrep Playground and Editor. <!-- 12461 -->

>>>>>>> 48bfa3dc
### Fixed

- Fixed a bug where the navigation sidebar covered mobile screens and could not be collapsed. <!-- 12876 -->

## 💻 Code

### Added

<!-- I think the highest item should probably be our C, C++ launch? -->
* Added new rules for Elixir and the Phoenix framework, covering various security and correctness issues. These are available in the `p/elixir`
  ruleset. <!-- Do we need to mention that this is for Pro users only? -->
* Added support for Python, with a focus on the Flask ecosystem, to the Semgrep
  Pro Engine.
* Added ability to collapse and turn off patterns in a rule.
* Added the ability to distinguish between which rules are available to Semgrep
  Pro Engine users and which ones are available to Semgrep OSS users.
* Added support for nested record patterns on the left-hand side of an
  assignment.
* `metavariable-regex` can now match on metavariables of interpolated strings
  that use variables with known values.
* Added support for parsing Swift Package Manager manifest files and lock files.
* **Taint analysis**:
  * Added support for Python constructors
  * Added support for index sensitivity. Semgrep tracks taint on individual
    indexes of a data structure when these are constant values, either integers
    or strings, and the code uses the built-in syntax for array indexing.
  * Added `exact: false` so you can specify that anything inside a code
    region is a sink.
  * When `exact: true` and `taint_assume_safe_functions: true`, Semgrep now
    considers that, if the specified formula isn't a `patterns` with a
    `focus-metavariable`, it must look for taint in the function call's arguments.

### Changed

* Improved error handling during inter-file analysis so Semgrep Code doesn't crash.
* **CLI**: If there are multiple errors resulting from the user running Pro
  rules without a paid subscription, the CLI groups all errors and reports a
  single warning.
* The project name for repositories scanned locally is `local_scan/<repo_name>`
  instead of `<repo_name>`.
* The **View Results** URL displayed for findings now includes the repository
  and branch names.

### Fixed

* Fixed issues with trailing newline parsing in `pyproject.toml` and
  `poetry.lock` files.
* Fixed an issue with incorrect autofix application where multiple fixes were
  applied to the same line.
* Fixed issue where tokens for type parameter brackets weren't stored correctly.
  They're now stored in the generic AST, allowing Semgrep to autofix
  these constructs correctly.
* Fixed an issue where Semgrep doesn't support multiple labels for taint
  traces. Now, Semgrep looks at the `requires` of the sink, and if it has the
  shape `A and ...`, it picks `A` as the preferred label and reports the
  trace.
* Fixed issue where taint signatures don't capture changes to parameter fields.
* Scan summary links printed after users run `semgrep ci` now reflect a
  custom `SEMGREP_APP_URL` if set.

## ⛓️ Supply Chain

### Added

* Added the ability to filter for dependencies that Semgrep has commented on.
  <!-- https://github.com/semgrep/semgrep-app/pull/12898 -->
* Added manual review advice to GitHub PR comments. Certain Semgrep Supply Chain (SSC) findings require **manual review** to verify if the finding is reachable or not. GitHub PR comments now include this advice to help you ascertain if the finding is reachable or not. <!-- 12907 -->
* Separated `reachable_if` and `upgrade_only` exposures. Users can better determine a finding's criticality through this distinction. <!-- 12657 -->

## 🤖 Assistant (beta)

### Added

- Added weekly emails summarizing Semgrep tasks, highlighting top priority items. <!-- Private beta - not sure if we should include this --> 

### Changed

### Fixed

## 🔐 Secrets (beta)

### Added

- Added the following new rules:
  - Detection rules for Azure and AWS
  - Semantic secrets rules for Python, JavaScript, and TypeScript
  - Semantic rules for hard-coded credentials in bash for `curl` commands
- Added non-validator regex detection for databases, including MongoDB,
  Microsoft SQL Server, MySQL, Postgres, and Redis
- Added secrets rule management, which is accessible in Semgrep Cloud Platform
  by going to **Rules** > **Policies** > **Secrets**. This allows you to:
  - See all available rules
  - Set valid finding modes for the rules
  - Set invalid and error validation state modes across multiple rules

### Fixed

- Fixed an issue where the **Analysis method** filter in Semgrep Cloud Platform
  wasn't filtering correctly.

## 📝 Documentation and knowledge base

### Added

- The Semgrep docs have been reorganized ...
- Network broker docs
- Experimental rules syntax.
- The following knowledgebase articles:
    - Gather GitLab logs.
    - BitBucket Jenkins
    
### Changed

- GLCICD config file links have been updated.
- Removed phone support.
- Updated Semgrep-Slack integration docs to clarify requirements for posting to private channels.
- Updated sample GHA config file for a CI job that publishes private Semgrep rules. (private-rules.md)
- Clarified Semgrep Assistant privacy policy on what data is stored. (semgrep-assistant-code)
- Pro vs OSS <!-- 1338 -->

### Fixed

- Formatting on GitHub PR comments documentation. Thank you to parsiya for the fix.
- Various link fixes and Docker image updates.
<|MERGE_RESOLUTION|>--- conflicted
+++ resolved
@@ -38,9 +38,6 @@
 - Added distinction between Pro engine and OSS findings in the Playground and Editor. <!-- 12275 -->
 - Support `linux-arm64` platform for Semgrep Pro Engine downloads <!-- 12430 -->
 
-<<<<<<< HEAD
-=======
-
 ### Changed
 
 - Updated the Semgrep Cloud Platform login page. <!-- 12744 -->
@@ -48,7 +45,6 @@
 - Updated the Semgrep installation instructions for Docker. <!-- 12531 -->
 - Improved performance of Semgrep Playground and Editor. <!-- 12461 -->
 
->>>>>>> 48bfa3dc
 ### Fixed
 
 - Fixed a bug where the navigation sidebar covered mobile screens and could not be collapsed. <!-- 12876 -->
