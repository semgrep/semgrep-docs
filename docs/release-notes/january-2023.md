--- conflicted
+++ resolved
@@ -35,11 +35,7 @@
 
 - Display findings grouped together by rules that detected them! Group by rule view helps you to identify patterns in your code and to triage findings easily. Findings grouped by rule are sorted by count from high to low. This enables you to know which rules have fired the most. In comparison, regularly grouped findings are sorted by their recency (most recent findings are at the top of the Findings page).
     ![Group by rule option on Findings page](/img/release-notes-group-by-rule.png)
-<<<<<<< HEAD
 - Semgrep API now allows you to add or remove tags to a project. See [Tagging projects](/semgrep-cloud-platform/tags/) documentation.
-=======
-- Semgrep API now allows you to add or remove tags to a project. See [Managing projects through tags](/semgrep-cloud-platform/tags/) documentation.
->>>>>>> 33845da9
 
 ### Changes
 
