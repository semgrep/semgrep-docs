--- conflicted
+++ resolved
@@ -36,11 +36,7 @@
   ```
   As this caused confusion when running the CLI, this message is now displayed for development and debugging purposes only. Note that metrics are still successfully uploaded, but the success status is not sent in time for the current timeout set.
 
-<<<<<<< HEAD
 - `semgrep ci` now defaults to fail open on internal errors and always exits with exit code 0, which is equivalent to passing `--suppress-errors`. To disable this behavior, you can pass `--no-suppress-errors`, surfacing all exit codes to the CI provider. See [Configuring blocking findings and errors](/semgrep-ci/configuring-blocking-and-errors-in-ci) for more information.
-=======
-- `semgrep ci` now defaults to fail open on internal errors and always exits with exit code 0, which is equivalent to passing `--suppress-errors`. To disable this behavior, you can pass `--no-suppress-errors`, surfacing all exit codes to the CI provider. See [Configuring blocking findings and errors](/semgrep-ci/configuring-blocking-and-errors-in-ci#configuration-options-for-blocking-findings-and-errors) for more information.
->>>>>>> 677dbcc4
 
 #### Additional information
 
