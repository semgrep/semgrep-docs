--- conflicted
+++ resolved
@@ -32,11 +32,7 @@
 
 - You can now have multiple metavariables under `focus-metavariable`, which allows. Semgrep to highlight the values matched by multiple metavariables more easily in certain circumstances. For more information, see [Using multiple focus metavariables](/writing-rules/experiments/multiple-focus-metavariables/) documentation. (Issue [5686](https://github.com/returntocorp/semgrep/issues/5686))
 
-<<<<<<< HEAD
 - You can add tags for specific projects in the Semgrep App on the configuration page of a project. With this update, you can create `.semgrepconfig.yml` file in the root directory of your repository and add tags in this file also. See [Tagging projects](/semgrep-cloud-platform/tags/).
-=======
-- You can add tags for specific projects in the Semgrep App on the configuration page of a project. With this update, you can create `.semgrepconfig.yml` file in the root directory of your repository and add tags in this file also. See [Managing projects through tags](/semgrep-cloud-platform/tags/).
->>>>>>> 33845da9
 
 - The Semgrep CLI output now displays non-blocking and blocking findings separately. CLI output also provides a list of the blocking rules that matched the code.
 
