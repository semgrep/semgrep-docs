---
slug: february-2025
title: February 2025
hide_title: true
description: >-
 Release notes include the changes, fixes, and additions in specific versions of Semgrep.
tags:
 - Release notes
---

# Semgrep release notes for February 2025

## 🌐 Semgrep AppSec Platform

### Added

- Semgrep Managed Scans for repositories hosted by **Bitbucket Cloud** is now in public beta.
<<<<<<< HEAD
- You can now manage your projects' enrollment in Semgrep Managed Scans through the Semgrep API's `/project` and `/project/managed-scan` endpoints.

=======
- You can now manage enrollment in Semgrep Managed Scans through the Semgrep API's `/project` and `/project/managed-scan` endpoints.
- A new **My teams** view for managers is now in private beta. To join this beta, reach out to [<i class="fa-regular fa-envelope"></i> support@semgrep.com](mailto:support@semgrep.com). This view enables managers to view all the teams they are a manager of.
<!-- Clickable charts 19056 -->
    
>>>>>>> 5936879a
### Changed

- The Semgrep AppSec Platform-specific metadata fields `semgrep.dev:` and `semgrep.policy:` are now filtered from the JSON output if you aren't signed into your Semgrep account. See [Semgrep JSON and SARIF fields](https://semgrep.dev/docs/semgrep-appsec-platform/json-and-sarif#json) for more information.
- The Semgrep Docker image has been updated to use Python 3.12 and OCaml 5.2.1.
- **CLI**: The output generated from running `semgrep ci --help` no longer includes information about experimental features and flags.
- **Jira**: Jira tickets for Supply Chain findings now display recommended versions of packages in the description.

### Fixed

- Fixed an issue in Semgrep Editor's Structure Mode where some of the larger language icons overlapped due to limited space.
- Fixed an issue where the instruction links for adding a CI job all lead to GitHub-specific instructions.
- Fixed an issue where the Median Open Age chart didn't display all relevant findings.
- Fixed an issue where Semgrep scans did not complete if there were failures involving `git worktree remove`; instead of erring out, Semgrep completes the scan but logs the error.

## 💻 Semgrep Code

### Added

<<<<<<< HEAD
- Added support for **Critical** severity level to denote the highest severity level for a Code finding. You can now filter by Critical severity level in Semgrep AppSec Platform, and you can filter for and identify rules that generate critical severity findings in the Semgrep Registry. <!-- Copied this over from Secrets since these two notes are almost identical. -->
=======
- Added support for **Critical** severity level to denote the highest level of severity for a Code finding. You can now filter by Critical severity level in Semgrep AppSec Platform, and you can identify rules that generate critical severity findings by the red circle <i class="fa-solid fa-circle"></i> badge. 
  - Semgrep Pro rules, which are included in p/default, have been updated to use this new severity level.
- New rules for JavaScript and TypeScript have been added to Semgrep's default ruleset, `p/default`. The new rules cover the OWASP Top 10 and the most popular server-side frameworks, like Express, NestJS, Hapi, and Koa.
-  Cross-file (interfile) analysis now processes JavaScript and TypeScript files together, so that dataflow can be tracked across both languages.
>>>>>>> 5936879a

### Changed

- Improved detection for JavaScript and TypeScript dependency injection, import resolution, and dataflow through callbacks.
- Upgrade from OCaml 4.14.0 to OCaml 5.2.1 for Semgrep PyPI and Homebrew distributions. Note that Docker images have been built with OCaml 5.2.1 since Semgrep 1.107.0.

### Fixed

## ⛓️ Semgrep Supply Chain

### Added

- You can now [configure policies](/semgrep-supply-chain/policies) for Supply Chain findings. These policies let you set certain conditions by which developers are notified of findings through a PR or MR comment, or potentially blocked from merging a PR or MR.
    - For example, you can create a policy to block a PR or MR from merging when a reachable finding with an available fix (upgrade) is detected.
    - Policies can have different scopes, which are the projects or project tags the policies are applied to.
- Updated `Package.swift` parser to support:
  - The url value in a `.package` entry doesn't have to end with `.git`
  - You can have an exact field that looks like `exact: "1.0.0"` instead of `.exact("1.0.0")`
  - The exact version can be an object like `Version(1,2,3)` instead of a string
  - You can have `.package` values with no URL, like this: `.package(name: "package", path: "foo/bar")`
- Semgrep can now dynamically resolve dependencies for Python projects using pip, allowing it to determine transitive dependencies automatically. 
- Various parser updates for SwiftPM and Yarn.
      
### Changed

### Fixed

## 🤖 Semgrep Assistant

### Added

- Semgrep Assistant is now available for users with repositories hosted by Bitbucket Cloud and Azure DevOps.

### Changed

- Extended the amount of time you see the error message shown if Assistant can't parse or save a memory you provide. This error message includes a link to edit the memory.

### Fixed

- Fixed an issue with the Assistant Analyze button on Semgrep Code's Findings page hiding after analysis.
- Fixed an issue where remediation guidance included secret key values if present in the source code.

## 🔐 Semgrep Secrets

### Added

- Added support for **Critical** severity level to denote the highest severity level for a Secrets finding. You can now filter by Critical severity level in Semgrep AppSec Platform, and you can filter for and identify rules that generate critical severity findings in the Semgrep Registry.

## 📝 Documentation and knowledge base

### Added

- Added the following new documents, articles, and sections:
    - [View Semgrep findings in Wiz's Security Graph](/semgrep-appsec-platform/wiz).
    - [JavaScript frameworks and analyses](/languages/javascript).
    - [Triage findings through PR comments with repositories hosted by Azure DevOps and Bitbucket Cloud](/semgrep-code/triage-remediation#triage-findings-through-pr-and-mr-comments).

### Changed

- Major updates to [Contributing documentation](/contributing/contributing) and information about the [Semgrep Registry](/semgrep-code/glossary#registry-semgrep-registry).
- Minor clarifications involving:
  - Network Broker usage.
  - Required scopes for Managed Scans of Azure DevOps repositories.
  - Semgrep's Jira integration.
  - Supported languages.
- Reorganization of Semgrep Assistant documentation.

## 🔧 OSS Engine

* The following versions of the OSS Engine were released in February 2025:
  * [<i class="fas fa-external-link fa-xs"></i>v1.107.0](https://github.com/semgrep/semgrep/releases/tag/v1.107.0)
  * [<i class="fas fa-external-link fa-xs"></i>v1.108.0](https://github.com/semgrep/semgrep/releases/tag/v1.108.0)
  * [<i class="fas fa-external-link fa-xs"></i>v1.109.0](https://github.com/semgrep/semgrep/releases/tag/v1.109.0)
  * [<i class="fas fa-external-link fa-xs"></i>v1.110.0](https://github.com/semgrep/semgrep/releases/tag/v1.110.0)<|MERGE_RESOLUTION|>--- conflicted
+++ resolved
@@ -15,15 +15,10 @@
 ### Added
 
 - Semgrep Managed Scans for repositories hosted by **Bitbucket Cloud** is now in public beta.
-<<<<<<< HEAD
 - You can now manage your projects' enrollment in Semgrep Managed Scans through the Semgrep API's `/project` and `/project/managed-scan` endpoints.
-
-=======
-- You can now manage enrollment in Semgrep Managed Scans through the Semgrep API's `/project` and `/project/managed-scan` endpoints.
 - A new **My teams** view for managers is now in private beta. To join this beta, reach out to [<i class="fa-regular fa-envelope"></i> support@semgrep.com](mailto:support@semgrep.com). This view enables managers to view all the teams they are a manager of.
 <!-- Clickable charts 19056 -->
     
->>>>>>> 5936879a
 ### Changed
 
 - The Semgrep AppSec Platform-specific metadata fields `semgrep.dev:` and `semgrep.policy:` are now filtered from the JSON output if you aren't signed into your Semgrep account. See [Semgrep JSON and SARIF fields](https://semgrep.dev/docs/semgrep-appsec-platform/json-and-sarif#json) for more information.
@@ -42,14 +37,10 @@
 
 ### Added
 
-<<<<<<< HEAD
 - Added support for **Critical** severity level to denote the highest severity level for a Code finding. You can now filter by Critical severity level in Semgrep AppSec Platform, and you can filter for and identify rules that generate critical severity findings in the Semgrep Registry. <!-- Copied this over from Secrets since these two notes are almost identical. -->
-=======
-- Added support for **Critical** severity level to denote the highest level of severity for a Code finding. You can now filter by Critical severity level in Semgrep AppSec Platform, and you can identify rules that generate critical severity findings by the red circle <i class="fa-solid fa-circle"></i> badge. 
   - Semgrep Pro rules, which are included in p/default, have been updated to use this new severity level.
 - New rules for JavaScript and TypeScript have been added to Semgrep's default ruleset, `p/default`. The new rules cover the OWASP Top 10 and the most popular server-side frameworks, like Express, NestJS, Hapi, and Koa.
--  Cross-file (interfile) analysis now processes JavaScript and TypeScript files together, so that dataflow can be tracked across both languages.
->>>>>>> 5936879a
+- Cross-file (interfile) analysis now processes JavaScript and TypeScript files together, so that dataflow can be tracked across both languages.
 
 ### Changed
 
