--- conflicted
+++ resolved
@@ -15,11 +15,7 @@
 
 ### Added
 
-<<<<<<< HEAD
 - <!-- Per-product ignores -->
-- <!-- Managed scans SCM -->
-- <!-- Jira v3 + added features -->
-=======
 - The Semgrep **Jira integration** is now in **public beta**. Create Jira tickets from Semgrep AppSec Platform to your Jira projects and configure mappings from Semgrep fields to Jira fields. Read the [Jira integration documentation](/semgrep-appsec-platform/jira#enable-the-jira-integration) to learn more.
   - Assistant remediation guidance is now available in Jira tickets you create. <!-- 14994 -->
   - Added a red Jira ticket icon in the findings page to make it clear when Jira ticket creation fails.  <!-- 14835 -->
@@ -28,11 +24,8 @@
 ![Arrows used to sort projects by name and latest scan.](/img/release-notes-project-sorting.png#bordered)
 - **Playground**: Added the `fix` key to structure mode.
 - Added a setup page for managed scans. New users are now able to create a source code manager when setting up managed scans for the first time.
->>>>>>> 7fea392e
 
 ### Changed
-
-- <!-- Project page sorting: sort projects by name and last scan time -->
 
 ### Fixed
 
@@ -49,13 +42,13 @@
 
 ### Fixed
 
-- Fixed an issue that caused findings to display the message, "Untriaged by Semgrep because a related issue was untriaged."
+- Fixed an issue that caused findings to be flagged as **Untriaged** and display the message, "Untriaged by Semgrep because a related issue was untriaged."
 
 ## ⛓️  Semgrep Supply Chain
 
 ### Added
 
-- <!-- Disable PR/MR comments -->
+- toggle to disable SCA PR comments <!-- 14951 -->
 
 ### Changed
 
@@ -67,11 +60,7 @@
 
 ### Added
 
-<<<<<<< HEAD
 - Added the Assistant **Analyze** button to Semgrep Code's findings details page.
-=======
-- toggle to disable SCA PR comments <!-- 14951 -->
->>>>>>> 7fea392e
 
 ### Changed
 
@@ -82,8 +71,6 @@
 ## 🔐 Semgrep Secrets
 
 <!-- Katie's -->
-
-- New secrets details page <!-- 15055 -->
 
 ### Added
 
