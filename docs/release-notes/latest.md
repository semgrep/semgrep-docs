---
slug: latest
append_help_link: true
title: Latest release notes
hide_title: true
description: Release notes include the changes, fixes, and additions in specific versions of Semgrep.
toc_max_heading_level: 3
tags:
  - Release notes
---

<<<<<<< HEAD
# Semgrep release notes for December 2023

## 🔧 OSS Engine

* The following versions of the OSS Engine were released in December 2023:

  * [<i class="fas fa-external-link fa-xs"></i>
    1.52.0](https://github.com/returntocorp/semgrep/releases/tag/v1.52.0)
  * [<i class="fas fa-external-link fa-xs"></i>
    1.53.0](https://github.com/returntocorp/semgrep/releases/tag/v1.53.0)
  * [<i class="fas fa-external-link fa-xs"></i>
    1.54.0](https://github.com/returntocorp/semgrep/releases/tag/v1.54.0)
  * [<i class="fas fa-external-link fa-xs"></i>
    1.54.1](https://github.com/returntocorp/semgrep/releases/tag/v1.54.1)

=======
# Semgrep release notes for January 2024

## 🔧 OSS Engine

* The following versions of the OSS Engine were released in January 2024:
  * [<i class="fas fa-external-link fa-xs"></i>1.55.1](https://github.com/semgrep/semgrep/releases/tag/v1.55.1)
  * [<i class="fas fa-external-link fa-xs"></i>1.55.2](https://github.com/semgrep/semgrep/releases/tag/v1.55.2)
  * [<i class="fas fa-external-link fa-xs"></i>1.56.0](https://github.com/semgrep/semgrep/releases/tag/v1.56.0)
  * [<i class="fas fa-external-link fa-xs"></i>1.57.0](https://github.com/semgrep/semgrep/releases/tag/v1.57.0)
  * [<i class="fas fa-external-link fa-xs"></i>1.58.0](https://github.com/semgrep/semgrep/releases/tag/v1.58.0)
  * [<i class="fas fa-external-link fa-xs"></i>1.59.0](https://github.com/semgrep/semgrep/releases/tag/v1.59.0)

>>>>>>> 46eec88c
## 🌐 Cloud Platform

### Added

<<<<<<< HEAD
* Semgrep IDE integrations now cache information about the current repository so
  that it doesn't traverse the entire repository on every scan to determine if
  the files are valid targets for scanning; this improves scan times.
* Users can now ignore findings locally in Semgrep IDE extensions. The changes
persist between restarts, though they're not reported back to Semgrep Cloud
Platform and don't affect the remote repository or other users. Note that these findings
are still detected when Semgrep scans your code, typically when opening a pull
request or merge request.
* The metrics collected now include more granular information to help
differentiate scans using different engine capabilities, such as intraprocedural
scans without secrets validation versus intraprocedural scans *with* secrets
validation.
* **CLI tool**: Added new `semgrep test` subcommand, which is an alias for
`semgrep scan --test`. **Note**: If the **name** of the directory you are
scanning is `test`, use `semgrep scan test` to avoid confusion with the new
`semgrep test` subcommand.

### Changed

* **OCaml**: Switched to a tree-sitter-based parser instead of the Menhir
  parser.
* **Rust**: Updated the parser used for Rust.

### Fixed

* Fixed an issue where webhooks stopped working.
* Fixed an issue so that clicking **Start Tour** now restarts the Getting Started
  tutorial.
* Fixed an issue where the **Members** page doesn't display a user's new role until
  the page reloads. <!--OS-1233-->
* Fixed an issue where users switching organizations would result in a 404.
  <!--OS-136-->
* Fixed the **Connect to** button under **Settings** > **Source Code Managers**
  so that it displays correctly based on whether the user can connect to a
  source code manager. <!-- https://github.com/semgrep/semgrep-app/pull/11812
  -->
* **CLI tool**: Updated CLI error message to clarify that users should log in
  before running either:
  * `semgrep ci`
  * `semgrep scan --config`
  
## 💻 Code

### Fixed

* Fixed an issue where Semgrep Code findings marked as **fixed** can be triaged through
  the rule group. Once a finding is fixed, its triage status can't be changed back
  to **ignored**.
  <!--FIND-1453-->
* Fixed an issue where the rule information card and the rule preview are missing
  for older findings; all findings now display this information.
  <!--FIND-1433-->
* Fixed an issue where the finding's severity displayed doesn't match the rule's
  severity once the rule has been updated. <!--FIND-1397-->
=======
* Semgrep's Visual Studio Code extension now runs natively on Windows machines.
* Added ability for organizations to test connections to GitHub and GitLab by going to
  **Settings** > **Source Code Managers**.
* Projects are now moved from the **Scanning** to **Not scanning** tab when the
  corresponding GitHub repository is archived.
* **CLI tool**: 
  * Added color-coded severity icons, such as `❯❯❱`, to the CLI
  output for findings of known severity.
  * Metrics sent from the CLI and collected by Semgrep now include a breakdown of the number
  of findings per product.
  * Rules stored under a hidden directory, such as
  `dir/.hidden/myrule.yml`, are now processed when scanning with the `--config`
  flag.

### Changed

* Renamed the **Upgrade** page to **Usage & billing**.
* Redesigned the **Settings** > **Source Code Managers** page; changes include:
  * Renamed the **Remove SCM config** button to **Disconnect**.
  * Set the **Remove app** button to only show up for registered GitHub apps.
* Improved the page load times for the **Settings** > **Source Code Managers**
  page, especially for organizations with many source code managers connected.
* Updated de-duplication logic for users with multiple source code managers. <!-- 12409, 12418 -->

### Fixed

* Fixed an issue where paid subscribers couldn't submit support cases through
  the **Help** page.
* **CLI tool**: 
  * Fixed an issue where multi-line comments in Dockerfiles weren't
  parsed correctly.
  * Fixed an issue where Semgrep used `/tmp` instead of the path set
    in the `TMPDIR` environment variable for the Semgrep cache.
  * Fixed an issue where Semgrep would error on reading a
    `nosemgrep` comment with multiple rule IDs.

## 💻 Code

### Added

- **Swift**: Now supports typed metavariables, such as `($X : ty)`.
- **Java**: You can now use metavariable ellipses properly in function arguments, as statements, and as expressions. <!-- (gh-9260)-->For instance, you may write the pattern:
    ```
    public $F($...ARGS) { ... }
    ``` 
- **C++ with Semgrep Pro Engine**: Improved translation of delete expressions to the dataflow so that
recently added at-exit sinks work on them. Previously, delete expression at "exit" positions were not being properly recognized as such. <!-- (pa-3339) -->

### Changed

- Improved loading times for **Dashboard** and **Findings** pages.
- Redesigned the **Findings** page to display issues present on multiple branches,
  regardless of which branch is used as a filter.

### Fixed

- **Editor**: Fixed a bug where the editor could crash due to rules having more than one metadata subcategory.
- Fixed a bug in which **open** findings were counted differently between the **Code** and **Dashboard** pages in Semgrep Cloud Platform. The counts now match.  <!-- 12319 -->
- **Findings** page:
    - Fixed a bug in which leaving a note automatically triaged a finding. Now, the state of the finding does not change when a user leaves a note. <!-- 12051 -->
    - Fixed a bug in which **fixed** findings were triagable despite their already fixed state through the rule group checkbox. Now these findings are not triagable. <!-- 11919 -->
    - Fixed an issue where hovering over the Assistant's **Analyze** button caused the window to jitter.
>>>>>>> 46eec88c

## ⛓️ Supply Chain

<<<<<<< HEAD
### Changed

* Fixed an issue where empty tables in `pyproject.toml` files would fail to parse.

## 🤖 Assistant (beta)
=======
### Added

* Added ability to manually create custom dependency exceptions under **Supply
  Chain** > **Settings**. This helps prevent blocking a pull request or merge
  request due to licensing issues. For example, if `bitwarden/cli@2023.9.0`,
  which has a GPL-3.0 license, is on the allowlist, setting a custom dependency
  exception means that the exclusion won't fail when upgrading to
  `bitwarden/cli@2023.9.1`.

### Changed 
>>>>>>> 46eec88c

- **Vulnerabilities page**: Improved filtering performance. <!-- 12162 -->
- Software bill of materials (SBOM) generation is now generally available (GA). <!-- 11956 -->
- The **Dependencies** tab is now GA.

<<<<<<< HEAD
* Added the **Analyze** button to Semgrep Cloud Platform's **Code** page, which
triggers all Assistant functions on selected findings, including autofix, autotriage, and component
tagging. After Assistant performs these functions, users
can see their results if they filter for findings based on **Recommendation** or
by **Component**. Additionally, users who choose **No Grouping** instead of
**Group by Rule** see false positive and true positive recommendations when
viewing their finding details pages. 

## 🔐 Secrets (beta)

### Added

* Added support for custom validator rules, which can be written using Semgrep's
  Rules Editor and run using `semgrep ci --allow-untrusted-validators`. Note
  that custom validator rules are private and can't be shared to Semgrep
  Registry.

### Fixed

* Fixed an issue where the **Ignore** button doesn't work when triaging Secrets.
  <!--SCRT-283-->
=======
### Fixed

* Fixed an issue where Semgrep couldn't parse a Pipfile correctly if it had a
  `[dev-packages]` section.
* Fixed a bug where `Gemfile.lock` files with multiple `GEM` sections weren't parsed correctly.

## 🔐 Secrets (beta)

### Fixed

- Fixed a bug with custom secrets rules in which rule visibility could be set to `unlisted`. Now, to protect the privacy of secrets rules, users cannot set Secrets rules to any other visibility except for **private**. <!-- 12039, 12040, 12025 -->
>>>>>>> 46eec88c

## 📝 Documentation and knowledge base

### Added

<<<<<<< HEAD
* Added [Quickstart](/docs/getting-started/quickstart/).
* Added [Privacy and legal considerations](/docs/semgrep-code/semgrep-assistant-code#privacy-and-legal-considerations) information for Semgrep Assistant.
* New knowledge base articles:
  * [Fix pattern parse errors when running rules](/docs/kb/rules/pattern-parse-error)
  * [How to scan a large monorepo](/docs/kb/semgrep-code/scanning-large-monorepo)
  * [Scanning a monorepo in parts](/kb/semgrep-ci/scan-monorepo-in-parts)
  * [SSO Error: Signature validation failed. SAML Response rejected](/docs/kb/semgrep-cloud-platform/saml-bad-signature)
  * [Troubleshooting "You are seeing this because the engine was killed" on monorepos](/docs/kb/semgrep-code/scan-engine-kill)

### Changed

* Updated overview articles for [Semgrep Code](/semgrep-code/overview/) and
  [Semgrep Supply Chain](/docs/semgrep-supply-chain/overview/).
* Updated documentation on setting up pull request or merge request comments for
  [GitHub](/docs/semgrep-cloud-platform/github-pr-comments/),
  [GitLab](/docs/semgrep-cloud-platform/gitlab-mr-comments/), and
  [Bitbucket](/docs/semgrep-cloud-platform/bitbucket-pr-comments/) users.
* General improvements to API docs, including clarification of usage
  instructions for Supply Chain and Secrets endpoints.

### Fixed

* Minor corrections and updates to various articles.
=======
- Added [legal information](/semgrep-code/semgrep-assistant-code/#privacy-and-legal-considerations) about Semgrep Assistant. <!-- 1308 -->
- Added documentation about Semgrep Assistant's Component and Recommendation filters. <!-- 1324 -->
- Knowledge base articles:
    - Troubleshoot why [SAML stops working](/kb/semgrep-cloud-platform/saml-stops-working/) <!-- 1330 -->
    - [Troubleshooting "You are seeing this because the engine was killed" on monorepos](/kb/semgrep-code/scan-engine-kill/) <!-- 1310 -->
- Added guidance on running Semgrep Supply Chain scans [in the CLI](/semgrep-supply-chain/getting-started/#run-a-scan-using-the-cli ). <!-- 1334 -->

### Changed

<!-- - Updated API docs to use the term `teams`. The use of the term `groups` is deprecated. -->
- Updated the Semgrep Supply Chain [languages table](/supported-languages/#semgrep-supply-chain) to clarify that **lockfile-only** languages do not have reachable rules.
- Updated documentation on event triggers for diff-aware and full scans. <!-- 1316 -->
- Updated [Licensing](/licensing) documentation for Semgrep Supply Chain and Semgrep Secrets.
- Updated the [Findings](/docs/semgrep-code/findings/) documentation page.
>>>>>>> 46eec88c
<|MERGE_RESOLUTION|>--- conflicted
+++ resolved
@@ -9,23 +9,6 @@
   - Release notes
 ---
 
-<<<<<<< HEAD
-# Semgrep release notes for December 2023
-
-## 🔧 OSS Engine
-
-* The following versions of the OSS Engine were released in December 2023:
-
-  * [<i class="fas fa-external-link fa-xs"></i>
-    1.52.0](https://github.com/returntocorp/semgrep/releases/tag/v1.52.0)
-  * [<i class="fas fa-external-link fa-xs"></i>
-    1.53.0](https://github.com/returntocorp/semgrep/releases/tag/v1.53.0)
-  * [<i class="fas fa-external-link fa-xs"></i>
-    1.54.0](https://github.com/returntocorp/semgrep/releases/tag/v1.54.0)
-  * [<i class="fas fa-external-link fa-xs"></i>
-    1.54.1](https://github.com/returntocorp/semgrep/releases/tag/v1.54.1)
-
-=======
 # Semgrep release notes for January 2024
 
 ## 🔧 OSS Engine
@@ -38,67 +21,10 @@
   * [<i class="fas fa-external-link fa-xs"></i>1.58.0](https://github.com/semgrep/semgrep/releases/tag/v1.58.0)
   * [<i class="fas fa-external-link fa-xs"></i>1.59.0](https://github.com/semgrep/semgrep/releases/tag/v1.59.0)
 
->>>>>>> 46eec88c
 ## 🌐 Cloud Platform
 
 ### Added
 
-<<<<<<< HEAD
-* Semgrep IDE integrations now cache information about the current repository so
-  that it doesn't traverse the entire repository on every scan to determine if
-  the files are valid targets for scanning; this improves scan times.
-* Users can now ignore findings locally in Semgrep IDE extensions. The changes
-persist between restarts, though they're not reported back to Semgrep Cloud
-Platform and don't affect the remote repository or other users. Note that these findings
-are still detected when Semgrep scans your code, typically when opening a pull
-request or merge request.
-* The metrics collected now include more granular information to help
-differentiate scans using different engine capabilities, such as intraprocedural
-scans without secrets validation versus intraprocedural scans *with* secrets
-validation.
-* **CLI tool**: Added new `semgrep test` subcommand, which is an alias for
-`semgrep scan --test`. **Note**: If the **name** of the directory you are
-scanning is `test`, use `semgrep scan test` to avoid confusion with the new
-`semgrep test` subcommand.
-
-### Changed
-
-* **OCaml**: Switched to a tree-sitter-based parser instead of the Menhir
-  parser.
-* **Rust**: Updated the parser used for Rust.
-
-### Fixed
-
-* Fixed an issue where webhooks stopped working.
-* Fixed an issue so that clicking **Start Tour** now restarts the Getting Started
-  tutorial.
-* Fixed an issue where the **Members** page doesn't display a user's new role until
-  the page reloads. <!--OS-1233-->
-* Fixed an issue where users switching organizations would result in a 404.
-  <!--OS-136-->
-* Fixed the **Connect to** button under **Settings** > **Source Code Managers**
-  so that it displays correctly based on whether the user can connect to a
-  source code manager. <!-- https://github.com/semgrep/semgrep-app/pull/11812
-  -->
-* **CLI tool**: Updated CLI error message to clarify that users should log in
-  before running either:
-  * `semgrep ci`
-  * `semgrep scan --config`
-  
-## 💻 Code
-
-### Fixed
-
-* Fixed an issue where Semgrep Code findings marked as **fixed** can be triaged through
-  the rule group. Once a finding is fixed, its triage status can't be changed back
-  to **ignored**.
-  <!--FIND-1453-->
-* Fixed an issue where the rule information card and the rule preview are missing
-  for older findings; all findings now display this information.
-  <!--FIND-1433-->
-* Fixed an issue where the finding's severity displayed doesn't match the rule's
-  severity once the rule has been updated. <!--FIND-1397-->
-=======
 * Semgrep's Visual Studio Code extension now runs natively on Windows machines.
 * Added ability for organizations to test connections to GitHub and GitLab by going to
   **Settings** > **Source Code Managers**.
@@ -147,7 +73,7 @@
 - **C++ with Semgrep Pro Engine**: Improved translation of delete expressions to the dataflow so that
 recently added at-exit sinks work on them. Previously, delete expression at "exit" positions were not being properly recognized as such. <!-- (pa-3339) -->
 
-### Changed
+## 🔐 Secrets (beta)
 
 - Improved loading times for **Dashboard** and **Findings** pages.
 - Redesigned the **Findings** page to display issues present on multiple branches,
@@ -161,17 +87,9 @@
     - Fixed a bug in which leaving a note automatically triaged a finding. Now, the state of the finding does not change when a user leaves a note. <!-- 12051 -->
     - Fixed a bug in which **fixed** findings were triagable despite their already fixed state through the rule group checkbox. Now these findings are not triagable. <!-- 11919 -->
     - Fixed an issue where hovering over the Assistant's **Analyze** button caused the window to jitter.
->>>>>>> 46eec88c
 
 ## ⛓️ Supply Chain
 
-<<<<<<< HEAD
-### Changed
-
-* Fixed an issue where empty tables in `pyproject.toml` files would fail to parse.
-
-## 🤖 Assistant (beta)
-=======
 ### Added
 
 * Added ability to manually create custom dependency exceptions under **Supply
@@ -182,35 +100,11 @@
   `bitwarden/cli@2023.9.1`.
 
 ### Changed 
->>>>>>> 46eec88c
 
 - **Vulnerabilities page**: Improved filtering performance. <!-- 12162 -->
 - Software bill of materials (SBOM) generation is now generally available (GA). <!-- 11956 -->
 - The **Dependencies** tab is now GA.
 
-<<<<<<< HEAD
-* Added the **Analyze** button to Semgrep Cloud Platform's **Code** page, which
-triggers all Assistant functions on selected findings, including autofix, autotriage, and component
-tagging. After Assistant performs these functions, users
-can see their results if they filter for findings based on **Recommendation** or
-by **Component**. Additionally, users who choose **No Grouping** instead of
-**Group by Rule** see false positive and true positive recommendations when
-viewing their finding details pages. 
-
-## 🔐 Secrets (beta)
-
-### Added
-
-* Added support for custom validator rules, which can be written using Semgrep's
-  Rules Editor and run using `semgrep ci --allow-untrusted-validators`. Note
-  that custom validator rules are private and can't be shared to Semgrep
-  Registry.
-
-### Fixed
-
-* Fixed an issue where the **Ignore** button doesn't work when triaging Secrets.
-  <!--SCRT-283-->
-=======
 ### Fixed
 
 * Fixed an issue where Semgrep couldn't parse a Pipfile correctly if it had a
@@ -222,37 +116,11 @@
 ### Fixed
 
 - Fixed a bug with custom secrets rules in which rule visibility could be set to `unlisted`. Now, to protect the privacy of secrets rules, users cannot set Secrets rules to any other visibility except for **private**. <!-- 12039, 12040, 12025 -->
->>>>>>> 46eec88c
 
 ## 📝 Documentation and knowledge base
 
 ### Added
 
-<<<<<<< HEAD
-* Added [Quickstart](/docs/getting-started/quickstart/).
-* Added [Privacy and legal considerations](/docs/semgrep-code/semgrep-assistant-code#privacy-and-legal-considerations) information for Semgrep Assistant.
-* New knowledge base articles:
-  * [Fix pattern parse errors when running rules](/docs/kb/rules/pattern-parse-error)
-  * [How to scan a large monorepo](/docs/kb/semgrep-code/scanning-large-monorepo)
-  * [Scanning a monorepo in parts](/kb/semgrep-ci/scan-monorepo-in-parts)
-  * [SSO Error: Signature validation failed. SAML Response rejected](/docs/kb/semgrep-cloud-platform/saml-bad-signature)
-  * [Troubleshooting "You are seeing this because the engine was killed" on monorepos](/docs/kb/semgrep-code/scan-engine-kill)
-
-### Changed
-
-* Updated overview articles for [Semgrep Code](/semgrep-code/overview/) and
-  [Semgrep Supply Chain](/docs/semgrep-supply-chain/overview/).
-* Updated documentation on setting up pull request or merge request comments for
-  [GitHub](/docs/semgrep-cloud-platform/github-pr-comments/),
-  [GitLab](/docs/semgrep-cloud-platform/gitlab-mr-comments/), and
-  [Bitbucket](/docs/semgrep-cloud-platform/bitbucket-pr-comments/) users.
-* General improvements to API docs, including clarification of usage
-  instructions for Supply Chain and Secrets endpoints.
-
-### Fixed
-
-* Minor corrections and updates to various articles.
-=======
 - Added [legal information](/semgrep-code/semgrep-assistant-code/#privacy-and-legal-considerations) about Semgrep Assistant. <!-- 1308 -->
 - Added documentation about Semgrep Assistant's Component and Recommendation filters. <!-- 1324 -->
 - Knowledge base articles:
@@ -266,5 +134,4 @@
 - Updated the Semgrep Supply Chain [languages table](/supported-languages/#semgrep-supply-chain) to clarify that **lockfile-only** languages do not have reachable rules.
 - Updated documentation on event triggers for diff-aware and full scans. <!-- 1316 -->
 - Updated [Licensing](/licensing) documentation for Semgrep Supply Chain and Semgrep Secrets.
-- Updated the [Findings](/docs/semgrep-code/findings/) documentation page.
->>>>>>> 46eec88c
+- Updated the [Findings](/docs/semgrep-code/findings/) documentation page.