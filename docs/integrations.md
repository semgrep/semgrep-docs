--- conflicted
+++ resolved
@@ -25,13 +25,11 @@
 
 ### Pull request comments
 
-<<<<<<< HEAD
-<!-- prettier-ignore -->
+<!-- prettier-ignore-start -->
 !!! info
     This feature is currently only available for GitHub.
+<!-- prettier-ignore-end -->
 
-=======
->>>>>>> db5a4132
 Pull request comments are left when
 
 1. Semgrep finds a result in CI, and
