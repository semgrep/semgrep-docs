--- conflicted
+++ resolved
@@ -34,13 +34,8 @@
     runs-on: ubuntu-latest
     steps:
       # Checkout project source
-<<<<<<< HEAD
-      - uses: actions/checkout@v1
-
-=======
       - uses: actions/checkout@v2
       
->>>>>>> 0eabb3c0
       # Scan code using project's configuration on https://semgrep.dev/manage
       - uses: returntocorp/semgrep-action@v1
 
