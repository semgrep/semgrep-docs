---
slug: supported-languages
id: supported-languages
append_help_link: true
description: >-
  Semgrep supports more than two dozen languages. Learn about generally available, beta, and experimentally supported languages.
hide_title: true
tags:
    - Semgrep Supply Chain 
    - Semgrep OSS Engine
    - Team & Enterprise Tier
title: Supported languages
---

import SupportedLanguagesTable from '/src/components/reference/_supported-languages-table.mdx'
import SscIntro from "/src/components/concept/_ssc-intro.md"
import MoreHelp from "/src/components/MoreHelp"
import SemgrepProEngineIntroduction from "/src/components/concept/_semgrep-pro-engine-introduction.mdx"
import AdmonitionSotCves from "/src/components/reference/_admonition-sot-cves.md"

<ul id="tag__badge-list">
{
Object.entries(frontMatter).filter(
    frontmatter => frontmatter[0] === 'tags')[0].pop().map(
    (value) => <li class='tag__badge-item'>{value}</li> )
}
</ul>

# Supported languages

This document provides information about supported languages and language maturity definitions for the following products:

* Semgrep OSS Engine
* Semgrep Supply Chain
* Semgrep Pro Engine

## Semgrep OSS Engine

Semgrep OSS Engine offers a fast static analysis solution for finding bugs and enforcing code standards.

### Language maturity

<SupportedLanguagesTable />

### Maturity definitions

#### Language maturity factors

Language maturity is determined by 3 factors in the Semgrep ecosystem:

<dl>
    <dt>Parse rate</dt>
    <dd>How well Semgrep OSS Engine can parse code in a given language.</dd>
    <dt>Feature support</dt>
    <dd>What <a href='/writing-rules/pattern-syntax/'>Semgrep features</a> are implemented for a given language.</dd>
    <dt>Ruleset count</dt>
    <dd>Number of <a href='https://semgrep.dev/explore/'>Semgrep rule groupings</a> in Semgrep Registry.</dd>
</dl>

#### Levels of maturity

Semgrep OSS Engine defines 3 maturity levels: 

<dl>
<dt>Experimental</dt>
<dd>Experimental languages support the following:
<ul>
    <li>Syntax</li>
    <li>Ellipsis operator</li>
    <li>Basic metavariable functionality</li>
</ul>
</dd>
<dt>Beta</dt>
<dd>Beta languages support the following:
<ul>
    <li>All features supported in Experimental</li>
    <li>Complete metavariable support</li>
    <li>Metavariable equality</li>
</ul>
</dd>
<dt>Generally available</dt>
<dd>Generally available languages support all advanced features such as the following:
<ul>
<li>All features supported in Beta</li>
<li>Regexp</li>
<li>Equivalence</li>
<li>Deep expression operator</li>
<li>Types and typing</li>
</ul>
</dd>
</dl>

Each of these maturity levels are combined with a threshold of the [language maturity factors](#language-maturity-factors). When a language meets the maturity threshold for each of the factors, it’s moved into that maturity level.

The following **thresholds** define each maturity level:

<!-- coupling: If you modify the features in the levels below, change also 
     /semgrep/blob/develop/tests/Test.ml and its maturity level regression testing code.
-->

* **Experimental**
    * Parse rate from 90%+.
    * Rules: 0+
    * Features:
        * `concrete_syntax`
        * `deep_exprstmt`
        * `dots_args`
        * `dots_nested_stmts`
        * `dots_stmts`
        * `dots_string`
        * `metavar_arg`
        * `metavar_call`
        * `metavar_equality_var`
* **Beta**
    * Parse rate from 95% to 99%.
    * Rules: 5+
    * Features:
        * All items in Experimental
        * `metavar_class_def`
        * `metavar_func_def`
        * `metavar_cond`
        * `metavar_equality_expr`
        * `metavar_equality_stmt`
        * `metavar_import`
        * `metavar_stmt`
* **Generally Available (GA)**
    * Parse rate from 99% to 99.9%.
    * Rules: 10+
    * Features:
        * All items in Beta
        * `deep_expr_operator`
        * `dots_method_chaining`
        * `equivalence_constant_propagation`
        * `equivalence_naming_import` (language dependent)
        * `metavar_anno` (language dependent)
        * `metavar_key_value`
        * `metavar_typed` (language dependent)
        * `metavar_ellipsis_args`
        * `regexp_string`

Visit the cheat sheet generation script and associated semgrep-core test files to learn more about each feature:

* [Generation script](https://github.com/returntocorp/semgrep/blob/develop/scripts/generate_cheatsheet.py)
* [`semgrep-core` test files](https://github.com/returntocorp/semgrep/tree/develop/tests)

:::info Feature and product maturity levels
* The detailed specifications given above apply only to language support. Language maturity levels differ from feature and product maturity levels.
* Semgrep features and products documented as experimental, beta, or GA generally follow the definitions in a [Software release life cycle](https://en.wikipedia.org/wiki/Software_release_life_cycle).
:::

### Language parse rates

See [Parse rates by language](https://dashboard.semgrep.dev/).

## Semgrep Supply Chain

<SscIntro/>

Semgrep Supply Chain parses **lockfiles** for dependencies, then scans your codebase for reachable findings based on the lockfiles. Some languages, such as Java, have several lockfiles, depending on your repository's package manager. For some languages, such as JavaScript and Python, a manifest file is also parsed.

### General Availability

This table provides information about fully supported (generally available or GA) languages, specific package managers, and their lockfiles in Semgrep Supply Chain:

<table>
<thead><tr>
    <th>Language</th>
    <th>Supported package managers</th>
    <th>Lockfile</th>
    <th>Scans transitive dependencies*</th>
    <th>Time period of rule coverage for CVEs/GHSAs‡</th>
</tr></thead>
<tbody><tr>
   <td>Go</td>
   <td>Go modules (<code>go mod</code>)</td>
   <td><code>go.mod</code></td>
   <td style={{"text-align": "center"}}>✔️ Yes</td>
   <td rowspan="10">Since May 2022</td>
  </tr>
  <tr>
   <td rowspan="2">JavaScript / TypeScript</td>
   <td>npm (Node.js)</td>
   <td><code>package-lock.json</code></td>
   <td style={{"text-align": "center"}}>✔️ Yes</td>
  </tr>
  <tr>
   <td>Yarn, Yarn 2, Yarn 3</td>
   <td><code>yarn.lock</code></td>
   <td style={{"text-align": "center"}}>✔️ Yes</td>
  </tr>
  <tr>
   <td rowspan="4">Python</td>
   <td>pip</td>
   <td><code>requirements.txt</code>†† (generated by e.g. <code>pip freeze</code>)</td>
   <td style={{"text-align": "center"}}>✔️ Yes</td>
  </tr>
  <tr>
   <td>pip-tools</td>
   <td><code>requirements.txt</code></td>
   <td style={{"text-align": "center"}}>✔️ Yes</td>
  </tr>
  <tr>
   <td>Pipenv</td>
   <td><code>Pipfile.lock</code></td>
   <td style={{"text-align": "center"}}>✔️ Yes</td>
  </tr>
  <tr>
   <td>Poetry</td>
   <td><code>poetry.lock</code></td>
   <td style={{"text-align": "center"}}>✔️ Yes</td>
  </tr>
  <tr>
   <td>Ruby</td>
   <td>RubyGems</td>
   <td><code>Gemfile.lock</code></td>
   <td style={{"text-align": "center"}}>✔️ Yes</td>
  </tr>
<tr rowspan="2">
   <td rowspan="2">Java</td>
   <td>Gradle</td>
   <td><code>gradle.lockfile</code></td>
   <td style={{"text-align": "center"}}>✔️ Yes</td>
  </tr>
  <tr>
   <td>Maven</td>
   <td>Maven-generated dependency tree (See <a href="/docs/semgrep-supply-chain/getting-started/#apache-maven-java">Setting up SSC scans for Apache Maven</a> for instructions.)</td>
   <td style={{"text-align": "center"}}>✔️ Yes</td>
  </tr></tbody>
</table>

_*****Semgrep Supply Chain scans transitive dependencies but does **not** perform reachability analysis on them._ <br />
_**††**Semgrep Supply Chain supports `requirements.txt` when it is used as a **lockfile**. This means that `requirements.txt` must be set to exact versions (pinned dependencies) and the file must be generated automatically._

<AdmonitionSotCves />

:::info Transitivity support
For more information on transitivity, see [Transitive dependencies and reachability analysis](/docs/semgrep-supply-chain/overview/#transitive-dependencies-and-reachability-analysis).
:::

### Beta

Semgrep Supply Chain has no languages in Beta status.

<!-- This table provides information about the beta level of support for languages, specific package managers, and their lockfiles in Semgrep Supply Chain -->

### Maturity levels

Semgrep Supply Chain has two maturity levels:

* General Availability (GA)
* Beta

Their differences are outlined in the following table:

<table>
  <tr>
   <td><strong>Feature</strong>
   </td>
   <td><strong>GA</strong>
   </td>
   <td><strong>Beta</strong>
   </td>
  </tr>
  <tr>
   <td>Number of rules
   </td>
   <td>10+
   </td>
   <td>1+
   </td>
  </tr>
  <tr>
   <td>Semgrep, Inc. rule-writing support
   </td>
   <td>Quickly release new rules for all critical and high vulnerabilities based on the latest <a href="https://nvd.nist.gov/vuln">security advisories</a>.
   </td>
   <td>No commitment for new rules based on the latest security advisories.
   </td>
  </tr>
  <tr>
   <td>Semgrep OSS Engine <a href='/docs/supported-languages#semgrep-oss-engine'>language support</a>
   </td>
   <td>Semgrep OSS Engine support is GA.
   </td>
   <td>Semgrep OSS Engine support is at least Beta.
   </td>
  </tr>
</table>

## Semgrep Pro Engine

<SemgrepProEngineIntroduction />

Semgrep Pro Engine supports the following languages:

<<<<<<< HEAD
| Language                                                                         | Support level | Analysis type |
|----------------------------------------------------------------------------------|---------------|------------------|
| All GA supported languages listed in [Semgrep OSS Engine](#semgrep-oss-engine)   | Beta          | Cross-function (interprocedural) |
| Apex                                                                             | Experimental  | Cross-function (interprocedural) |
| Go                                                                               | Beta          | Cross-file (interfile) and cross-function (interprocedural) |
| Java                                                                             | Beta          | Cross-file (interfile) and cross-function (interprocedural) |
| JavaScript                                                                       | Beta          | Cross-file (interfile) and cross-function (interprocedural) |
| Kotlin                                                                           | Experimental  | Cross-file (interfile) and cross-function (interprocedural) |
| TypeScript                                                                       | Beta          | Cross-file (interfile) and cross-function (interprocedural) |
=======
|                                       Language                                   |  Support level  |  Analysis type   |
|----------------------------------------------------------------------------------|-----------------|------------------|
| All GA supported languages listed in [Semgrep OSS Engine](#semgrep-oss-engine)   | Beta            | Interprocedural  |
| Apex                                                                             | Experimental    | Interprocedural  |
| Go                                                                               | Beta            | Interfile        |
| Java                                                                             | Beta            | Interfile        |
| JavaScript                                                                       | Beta            | Interfile        |
| Kotlin                                                                           | Experimental    | Interfile        |
| TypeScript                                                                       | Beta            | Interfile        |
>>>>>>> ed57c247

:::info
To install and run Semgrep Pro Engine, see [Semgrep Pro Engine overview](/semgrep-code/semgrep-pro-engine-intro/) for more information.
:::

### Known limitations of Semgrep Pro Engine

#### CommonJS

Currently Semgrep Pro Engine does not handle specific cases of CommmonJS where you define a function and assign it to an export later, Semgrep Pro Engine does not track the code below:

```js
function get_user() {
    return get_user_input("example")
  }

module.exports = get_user
```

#### Regressions in Semgrep Pro

For cross-file (interfile) analysis, Semgrep Pro Engine resolves names differently than Semgrep OSS. Consequently, rules with `interfile: true` may produce different results than Semgrep OSS Engine. Some instances could be regarded as regressions, if you encounter them please file a bug report. When you need to report a bug in Semgrep Pro Engine, go through [support@semgrep.com](mailto:support@semgrep.com). You can also contact us through [Semgrep Community Slack group](https://go.semgrep.dev/slack).

<MoreHelp /><|MERGE_RESOLUTION|>--- conflicted
+++ resolved
@@ -293,7 +293,6 @@
 
 Semgrep Pro Engine supports the following languages:
 
-<<<<<<< HEAD
 | Language                                                                         | Support level | Analysis type |
 |----------------------------------------------------------------------------------|---------------|------------------|
 | All GA supported languages listed in [Semgrep OSS Engine](#semgrep-oss-engine)   | Beta          | Cross-function (interprocedural) |
@@ -303,17 +302,6 @@
 | JavaScript                                                                       | Beta          | Cross-file (interfile) and cross-function (interprocedural) |
 | Kotlin                                                                           | Experimental  | Cross-file (interfile) and cross-function (interprocedural) |
 | TypeScript                                                                       | Beta          | Cross-file (interfile) and cross-function (interprocedural) |
-=======
-|                                       Language                                   |  Support level  |  Analysis type   |
-|----------------------------------------------------------------------------------|-----------------|------------------|
-| All GA supported languages listed in [Semgrep OSS Engine](#semgrep-oss-engine)   | Beta            | Interprocedural  |
-| Apex                                                                             | Experimental    | Interprocedural  |
-| Go                                                                               | Beta            | Interfile        |
-| Java                                                                             | Beta            | Interfile        |
-| JavaScript                                                                       | Beta            | Interfile        |
-| Kotlin                                                                           | Experimental    | Interfile        |
-| TypeScript                                                                       | Beta            | Interfile        |
->>>>>>> ed57c247
 
 :::info
 To install and run Semgrep Pro Engine, see [Semgrep Pro Engine overview](/semgrep-code/semgrep-pro-engine-intro/) for more information.
