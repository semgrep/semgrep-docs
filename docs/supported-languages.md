---
slug: supported-languages
id: supported-languages
append_help_link: true
description: >-
  Semgrep supports more than two dozen languages. Learn about generally available, beta, and experimentally supported languages.
hide_title: true
tags:
    - Semgrep Supply Chain 
    - Semgrep OSS Engine
    - Team & Enterprise Tier
title: Supported languages
---

import SupportedLanguagesTable from '/src/components/reference/_supported-languages-table.mdx'
import SscIntro from "/src/components/concept/_ssc-intro.md"
import MoreHelp from "/src/components/MoreHelp"
import SemgrepProEngineIntroduction from "/src/components/concept/_semgrep-pro-engine-introduction.mdx"
import AdmonitionSotCves from "/src/components/reference/_admonition-sot-cves.md"

<ul id="tag__badge-list">
{
Object.entries(frontMatter).filter(
    frontmatter => frontmatter[0] === 'tags')[0].pop().map(
    (value) => <li class='tag__badge-item'>{value}</li> )
}
</ul>

# Supported languages

This document provides information about supported languages and language maturity definitions for the following products:

* Semgrep Code
* Semgrep OSS
* Semgrep Supply Chain

## Semgrep Code and OSS

Semgrep OSS is a fast, lightweight program analysis tool that can help you detect security issues in your code. It makes use of Semgrep's LGPL 2.1 open-source engine.

Semgrep Code is a static application security testing SAST solution that uses both Semgrep OSS Engine and a proprietary Semgrep Pro engine. This engine can perform more complex code analyses, resulting in a higher true positive rate than Semgrep OSS. 

Use either tool to scan local code or integrate it into your CI/CD pipeline to automate the continuous scanning of your repositories.

| Product | Analysis |
| -------   | ------ |
| [<i class="fas fa-external-link fa-xs"></i> Semgrep OSS](https://github.com/semgrep/semgrep) |<ul><li>Single-function analysis</li><li>Single-file analysis</li></ul> |
| Semgrep Code  |<ul><li>All analyses in the OSS Engine</li><li>Cross-file (interfile) analysis</li><li>Cross-function (interprocedural) analysis</li></ul>   |

### Language maturity levels
Semgrep Code languages can be classified into four maturity levels:

* Generally available (GA) 
* Beta
* Experimental 
* Community supported\*

\*Community supported languages meet the parse rate and syntax requirements of **Experimental** languages. Users can still access community rules or write their own rules.

Their differences are outlined in the following table:

<table>
    <thead><tr>
        <td><strong>Feature</strong></td>
        <td><strong>GA</strong></td>
        <td><strong>Beta</strong></td>
        <td><strong>Experimental</strong></td>
        <td><strong>Community supported</strong></td>
    </tr></thead>
    <tbody>
    <tr>
        <td>Parse Rate</td>
        <td>99%+</td>
        <td>95%+</td>
        <td colspan="2">90%+</td>
    </tr>
    <tr>
        <td>Number of rules</td>
        <td>10+</td>
        <td>5+</td>
        <td colspan="2">0+. Query the <a href="https://semgrep.dev/r">Registry</a> to see if any rules exist for your language.</td>
    </tr>
    <tr>
        <td>Semgrep syntax</td>
        <td>Regex, equivalence, deep expression operators, types and typing. All features supported in Beta.</td>
        <td>Complete metavariable support, metavariable equality. All features supported in Experimental.</td>
        <td colspan="2">Syntax, ellipsis operator, basic metavariable functionality.</td>
    </tr>
    <tr>
        <td>Support</td>
        <td>Highest quality support by the Semgrep team. Reported issues are resolved promptly.</td>
        <td>Supported by the Semgrep team. Reported issues are fixed after GA languages.</td>
        <td>There are limitations to this language's functionality. Reported issues are tracked and prioritized with best effort.</td>
        <td>These languages are supported by the Semgrep community. While Semgrep may develop rules or engine updates for these languages, they are not prioritized.</td>
    </tr>
    </tbody>
</table>

### Semgrep Code language support

Semgrep Code supports over 30 languages and counting! 🚀 

<SupportedLanguagesTable />


### Semgrep OSS language support

**All Semgrep OSS languages are community supported.** Community supported languages meet the parse rate and syntax requirements of experimental languages in Semgrep Code. Semgrep OSS uses Semgrep's open source engine.

Community supported languages have varying levels of rule coverage - check the registry and filter out Pro rules to see the level of coverage for OSS.

<details><summary>Click to view <strong>Semgrep OSS</strong> languages.</summary>

- Bash
- C
- C++
- C#
- Cairo
- Clojure
- Dart
- Dockerfile
<<<<<<< HEAD
- Elixir    
- Generic   
- Go        
- Hack       
- HTML          
- Java      
- JavaScript
- JSON      
- Jsonnet   
- Julia      
- Lisp       
- Lua        
- Kotlin    
- Ruby      
- Rust      
- JSX       
- Ocaml      
- PHP       
- Python    
- R          
- Scala     
- Scheme     
- Solidity   
- Swift     
- TypeScript
- YAML      
- XML       

</details>

>>>>>>> 7789d9063c869f7676e7f79879c105aaaf034349

### Semgrep Code language support

Semgrep Code supports over 30 languages and counting! 🚀 

<SupportedLanguagesTable />


### Semgrep OSS language support

**All Semgrep OSS languages are community supported.** Community supported languages meet the parse rate and syntax requirements of experimental languages in Semgrep Code. Semgrep OSS uses Semgrep's open source engine.

Community supported languages have varying levels of rule coverage - check the registry and filter out Pro rules to see the level of coverage for OSS.

<details><summary>Click to view <strong>Semgrep OSS</strong> languages.</summary>

- Bash      
- C         
- C++       
- C#        
- Cairo     
- Clojure   
- Dart       
- Dockerfile
- Generic   
- Go        
- Hack       
- HTML          
- Java      
=======
- Generic
- Go
- Hack
- HTML
- Java
>>>>>>> d425c62d
- JavaScript
- JSON
- Jsonnet
- Julia
- Lisp
- Lua
- Kotlin
- Ruby
- Rust
- JSX
- Ocaml
- PHP
- Python
- R
- Scala
- Scheme
- Solidity
- Swift
- TypeScript
- YAML
- XML

</details>

### More information
Visit the cheat sheet generation script and associated semgrep-core test files to learn more about each feature:
* [Generation script](https://github.com/semgrep/semgrep/blob/develop/scripts/generate_cheatsheet.py)
* [`semgrep-core` test files](https://github.com/semgrep/semgrep/tree/develop/tests)

Visit the Semgrep public language dashboard to see the parse rates for each language
* See [Parse rates by language](https://dashboard.semgrep.dev/).

<!-- coupling: If you modify the features in the levels below, change also 
     /semgrep/blob/develop/tests/Test.ml and its maturity level regression testing code.
-->

## Semgrep Supply Chain

<SscIntro/>

Semgrep Supply Chain parses **lockfiles** for dependencies, then scans your codebase for reachable findings based on the lockfiles. Some languages, such as Java, have several lockfiles, depending on your repository's package manager. For some languages, such as JavaScript and Python, a manifest file is also parsed to determine [transitivity](/docs/semgrep-supply-chain/glossary/#transitive-or-indirect-dependency).

<table>
<thead><tr>
    <th>Language</th>
    <th>Supported package managers</th>
    <th>Lockfile</th>
    <th>Reachability support level‡</th>
    <th>License detection support</th>
    <th>Time period of reachability rule coverage for CVEs/GHSAs</th>
</tr></thead>
<tbody>
<tr>
   <td>C#</td>
   <td>NuGet</td>
   <td><code>packages.lock.json</code></td>
   <td style={{"text-align": "center"}}>GA</td>
   <td>✅</td>
   <td rowspan="12">Since May 2022</td>
</tr>
<tr>
   <td>Go</td>
   <td>Go modules (<code>go mod</code>)</td>
   <td><code>go.mod</code></td>
   <td style={{"text-align": "center"}}>GA</td>
   <td>✅</td>
  </tr>
<tr rowspan="2">
   <td rowspan="2">Java</td>
   <td>Gradle</td>
   <td><code>gradle.lockfile</code></td>
   <td style={{"text-align": "center"}}>GA</td>
   <td>✅</td>
  </tr>
  <tr>
   <td>Maven</td>
   <td>Maven-generated dependency tree (See <a href="/docs/semgrep-supply-chain/setup-maven/">Setting up SSC scans for Apache Maven</a> for instructions.)</td>
   <td style={{"text-align": "center"}}>GA</td>
   <td>✅</td>
  </tr>
  <tr>
   <td rowspan="3">JavaScript or TypeScript</td>
   <td>npm (Node.js)</td>
   <td><code>package-lock.json</code></td>
   <td style={{"text-align": "center"}}>GA</td>
   <td>✅</td>
  </tr>
  <tr>
   <td>Yarn, Yarn 2, Yarn 3</td>
   <td><code>yarn.lock</code></td>
   <td style={{"text-align": "center"}}>GA</td>
   <td>--</td>
  </tr>
  <tr>
   <td>pnpm</td>
   <td><code>pnpm-lock.yaml</code></td>
   <td style={{"text-align": "center"}}>GA</td>
   <td>--</td>
  </tr>
  <tr>
   <td rowspan="4">Python</td>
   <td>pip</td>
   <td><code>requirements.txt</code>†† (generated by e.g. <code>pip freeze</code>)</td>
   <td style={{"text-align": "center"}}>GA</td>
   <td rowspan="4">✅ (PyPI packages only)</td>
  </tr>
  <tr>
   <td>pip-tools</td>
   <td><code>requirements.txt</code></td>
   <td style={{"text-align": "center"}}>GA</td>
  </tr>
  <tr>
   <td>Pipenv</td>
   <td><code>Pipfile.lock</code></td>
   <td style={{"text-align": "center"}}>GA</td>
  </tr>
  <tr>
   <td>Poetry</td>
   <td><code>poetry.lock</code></td>
   <td style={{"text-align": "center"}}>GA</td>
  </tr>
  <tr>
   <td>Ruby</td>
   <td>RubyGems</td>
   <td><code>Gemfile.lock</code></td>
   <td style={{"text-align": "center"}}>GA</td>
   <td>✅</td>
  </tr>
  <tr>
   <td>Rust</td>
   <td>Cargo</td>
   <td><code>cargo.lock</code></td>
   <td style={{"text-align": "center"}}>Lockfile-only</td>
   <td>✔️</td>
   <td rowspan="7">Not applicable due to reachability support level</td>
</tr>
<tr>
   <td>Dart</td>
   <td>Pub</td>
   <td><code>pubspec.lock</code></td>
   <td style={{"text-align": "center"}}>Lockfile-only</td>
   <td>--</td>
</tr>
<tr>
   <td rowspan="2">Kotlin</td>
   <td>Gradle</td>
   <td><code>gradle.lockfile</code></td>
   <td style={{"text-align": "center"}}>Lockfile-only</td>
   <td>--</td>
</tr>
<tr>
   <td>Maven</td>
   <td>Maven-generated dependency tree (See <a href="/docs/semgrep-supply-chain/setup-maven/">Setting up SSC scans for Apache Maven</a> for instructions.)</td>
   <td style={{"text-align": "center"}}>Lockfile-only</td>
   <td>--</td>
</tr>
<tr>
   <td>PHP</td>
   <td>Composer</td>
   <td><code>composer.lock</code></td>
   <td style={{"text-align": "center"}}>Lockfile-only</td>
   <td>--</td>
</tr>
<tr>
   <td>Scala</td>
   <td>Maven</td>
   <td>Maven-generated dependency tree (See <a href="/docs/semgrep-supply-chain/setup-maven/">Setting up SSC scans for Apache Maven</a> for instructions.)</td>
   <td style={{"text-align": "center"}}>Lockfile-only</td>
   <td>--</td>
</tr>
<tr>
   <td>Swift</td>
   <td>SwiftPM</td>
   <td>Swift-generated <code>Package.resolved</code> file. (See <a href="https://www.swift.org/documentation/package-manager/">Swift documentation </a> for instructions.)</td>
   <td style={{"text-align": "center"}}>Lockfile-only</td>
   <td>--</td>
</tr>
  </tbody>
</table>

_*Semgrep Supply Chain scans transitive dependencies for **all supported languages** but does **not** perform reachability analysis on transitive dependencies._ <br />
_**‡Reachability support level** refers to the level of support for reachability analysis for the language. At the minimum, Semgrep Supply Chain uses **lockfile-only** rules, which check a package's version against versions with known vulnerabilities._ <br />
_**††**Semgrep Supply Chain supports `requirements.txt` when it is used as a **lockfile**. This means that `requirements.txt` must be set to exact versions (pinned dependencies) and the file must be generated automatically._

<AdmonitionSotCves />

:::info Transitivity support
For more information on transitivity, see [Transitive dependencies and reachability analysis](/docs/semgrep-supply-chain/overview/#transitive-dependencies-and-reachability-analysis).
:::

### Maturity levels

Semgrep Supply Chain has two maturity levels:

* General Availability (GA)
* Beta

Their differences are outlined in the following table:

<table>
  <tr>
   <td><strong>Feature</strong>
   </td>
   <td><strong>GA</strong>
   </td>
   <td><strong>Beta</strong>
   </td>
  </tr>
  <tr>
   <td>Number of reachability rules
   </td>
   <td>10+
   </td>
   <td>1+
   </td>
  </tr>
  <tr>
   <td>Semgrep, Inc. rule-writing support
   </td>
   <td>Quickly release new rules for all critical and high vulnerabilities based on the latest <a href="https://nvd.nist.gov/vuln">security advisories</a>.
   </td>
   <td>No commitment for new rules based on the latest security advisories.
   </td>
  </tr>
  <tr>
   <td>Semgrep OSS Engine <a href='/docs/supported-languages#semgrep-oss-engine'>language support</a>
   </td>
   <td>Semgrep OSS Engine support is GA.
   </td>
   <td>Semgrep OSS Engine support is at least Beta.
   </td>
  </tr>
</table>

:::info Feature and product maturity levels
* The detailed specifications previously provided apply only to language support. Language maturity levels differ from feature and product maturity levels.
* Semgrep features and products documented as experimental, beta, or GA generally follow the definitions in a [Software release life cycle](https://en.wikipedia.org/wiki/Software_release_life_cycle).
:::

<MoreHelp /><|MERGE_RESOLUTION|>--- conflicted
+++ resolved
@@ -119,74 +119,6 @@
 - Clojure
 - Dart
 - Dockerfile
-<<<<<<< HEAD
-- Elixir    
-- Generic   
-- Go        
-- Hack       
-- HTML          
-- Java      
-- JavaScript
-- JSON      
-- Jsonnet   
-- Julia      
-- Lisp       
-- Lua        
-- Kotlin    
-- Ruby      
-- Rust      
-- JSX       
-- Ocaml      
-- PHP       
-- Python    
-- R          
-- Scala     
-- Scheme     
-- Solidity   
-- Swift     
-- TypeScript
-- YAML      
-- XML       
-
-</details>
-
->>>>>>> 7789d9063c869f7676e7f79879c105aaaf034349
-
-### Semgrep Code language support
-
-Semgrep Code supports over 30 languages and counting! 🚀 
-
-<SupportedLanguagesTable />
-
-
-### Semgrep OSS language support
-
-**All Semgrep OSS languages are community supported.** Community supported languages meet the parse rate and syntax requirements of experimental languages in Semgrep Code. Semgrep OSS uses Semgrep's open source engine.
-
-Community supported languages have varying levels of rule coverage - check the registry and filter out Pro rules to see the level of coverage for OSS.
-
-<details><summary>Click to view <strong>Semgrep OSS</strong> languages.</summary>
-
-- Bash      
-- C         
-- C++       
-- C#        
-- Cairo     
-- Clojure   
-- Dart       
-- Dockerfile
-- Generic   
-- Go        
-- Hack       
-- HTML          
-- Java      
-=======
-- Generic
-- Go
-- Hack
-- HTML
-- Java
->>>>>>> d425c62d
 - JavaScript
 - JSON
 - Jsonnet
