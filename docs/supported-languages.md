--- conflicted
+++ resolved
@@ -23,19 +23,17 @@
 * Semgrep OSS
 * Semgrep Supply Chain
 
-## Semgrep Code and OSS: Overview
-
-<<<<<<< HEAD
+## Semgrep Code and OSS
+
 Semgrep OSS is a fast, lightweight program analysis tool that can help you detect security issues in your code. It makes use of Semgrep's LGPL 2.1 open source engine. These languages are supported by the Semgrep community, at best effort.
- 
 
 Semgrep Code is a static application security testing (SAST) solution that makes use of proprietary Semgrep analyses, such as cross-file (interfile) and cross-function (intrafile) data flow, in addition to Semgrep OSS. This results in a [higher true positive rate than Semgrep OSS](/semgrep-code/java). Semgrep Code provides the highest quality support by the Semgrep team: reported issues are resolved promptly.	
 
 Use either tool to scan local code or integrate it into your CI/CD pipeline to automate the continuous scanning of your repositories.
 
-### Semgrep Code and Semgrep OSS: Language support
-
-Semgrep Code supports over 30 languages and counting! 🚀
+### Language support
+
+Semgrep Code supports over 35 languages.
 
 <table>
     <thead><tr>
@@ -225,7 +223,7 @@
 - Lua
 - Move on Aptos
 - Move on Sui
-- Ocaml
+- OCaml
 - R
 - Scheme
 - Solidity
@@ -234,31 +232,10 @@
 </details>
 
 
-=======
-Semgrep OSS is a fast, lightweight program analysis tool that can help you detect bugs in your code. It makes use of Semgrep's LGPL 2.1 open source engine.
-
-Semgrep Code is a static application security testing (SAST) solution designed to detect complex security vulnerabilities. It makes use of proprietary Semgrep analyses, such as cross-file (interfile) dataflow analysis and framework specific analysis, in addition to Semgrep OSS. This results in a [**higher true positive rate than Semgrep OSS**](https://semgrep.dev/products/Semgrep-vs-OSS).
-
-Use either tool to scan local code or integrate it into your CI/CD pipeline to automate the continuous scanning of your repositories.
-
-| Product | Analysis | 
-| -------   | ------ | 
-| [<i class="fas fa-external-link fa-xs"></i> Semgrep OSS](https://github.com/semgrep/semgrep) | <ul><li>Single-function analysis</li><li>Single-file analysis</li></ul> |
-| Semgrep Code  |<ul><li>Cross-file (interfile) analysis</li><li>Cross-function (interprocedural) analysis</li><li>Framework-specific control flow analysis</li><li>All analyses in the OSS Engine</li></ul>   |
-
-
-### Semgrep Code language support
-
-Semgrep Code supports over 30 languages and counting! 🚀
-
-<SupportedLanguagesTable />
->>>>>>> 9724cfd8
-
-
 ### Language maturity levels
 Semgrep Code languages can be classified into four maturity levels:
 
-* Generally available 
+* Generally available (GA)
 * Beta
 * Experimental
 * Community supported\*
@@ -304,61 +281,7 @@
     </tbody>
 </table>
 
-<<<<<<< HEAD
 ### Semgrep Code language support
-
-=======
-:::tip
-GA languages have broad support for **[all versions of that language](/kb/semgrep-code/support-for-language-versions)**.
-:::
-
-
-### Semgrep OSS language support
-
-**All Semgrep OSS languages are community supported.** Community supported languages must meet the parse rate and syntax requirements of **experimental** support in Semgrep Code to be listed here. Semgrep OSS uses Semgrep's open source engine.
-
-Community supported languages have varying levels of rule coverage - view the registry and filter out Pro rules to see the level of coverage for OSS.
-
-<details>
- <summary>Click to view <strong>Semgrep OSS</strong> languages.</summary>
-
-- Bash
-- C
-- C++
-- C#
-- Cairo
-- Clojure
-- Dart
-- Dockerfile
-- Generic
-- Go
-- Hack
-- HTML
-- Java
-- JavaScript
-- JSON
-- Jsonnet
-- Julia
-- Lisp
-- Lua
-- Kotlin
-- Ruby
-- Rust
-- JSX
-- OCaml
-- PHP
-- Python
-- R
-- Scala
-- Scheme
-- Solidity
-- Swift
-- TypeScript
-- YAML
-- XML
-
-</details>
->>>>>>> 9724cfd8
 
 ### More information
 Visit the cheat sheet generation script and associated semgrep-core test files to learn more about each feature:
@@ -524,13 +447,13 @@
   </tbody>
 </table>
 
-_**§** Supply Chain does not analyze the transitivity of packages for these language and lockfile combinations. All dependencies are listed as **No Reachability Analysis**_
+_**§** Supply Chain does not analyze the transitivity of packages for these language and lockfile combinations. All dependencies are listed as **No Reachability Analysis.**_
 
 ### Maturity levels
 
 Semgrep Supply Chain has two maturity levels:
 
-* General Availability (GA)
+* Generally available (GA)
 * Beta
 
 Their differences are outlined in the following table:
