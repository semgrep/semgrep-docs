--- conflicted
+++ resolved
@@ -236,9 +236,6 @@
   </tr></tbody>
 </table>
 
-<<<<<<< HEAD
-_*Semgrep Supply Chain requires a Maven-generated dependency tree. See [Setting up SSC scans for Apache Maven](/semgrep-sc/scanning-open-source-dependencies/#apache-maven-java) for instructions to generate a dependency tree._
-=======
 _*****Semgrep Supply Chain scans transitive dependencies but does **not** perform reachability analysis on them._ <br />
 _**†**Refers to functionality in Semgrep Cloud Platform to indicate through a badge if a package is a transitive or direct dependency. This does not affect reachability analysis for any language._<br />
 _**‡**The month and year that Semgrep Supply Chain has begun writing rules to detect vulnerabilities listed in GHSA and the CVE program._<br />
@@ -255,7 +252,6 @@
 Semgrep Supply Chain has no languages in Beta status.
 
 <!-- This table provides information about the beta level of support for languages, specific package managers, and their lockfiles in Semgrep Supply Chain -->
->>>>>>> 0e2debd0
 
 ### Maturity levels
 
