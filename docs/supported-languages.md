--- conflicted
+++ resolved
@@ -257,13 +257,8 @@
    <td>Cargo</td>
    <td><code>cargo.lock</code></td>
    <td style={{"text-align": "center"}}>Lockfile-only</td>
-<<<<<<< HEAD
    <td>✔️</td>
    <td rowspan="7">Not applicable due to reachability support level</td>
-=======
-   <td>✅</td>
-   <td rowspan="6">Not applicable due to reachability support level</td>
->>>>>>> 43f69699
 </tr>
 <tr>
    <td>Dart</td>
