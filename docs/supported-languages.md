--- conflicted
+++ resolved
@@ -149,11 +149,7 @@
   <tr>
    <td rowspan="4">Python</td>
    <td>pip</td>
-<<<<<<< HEAD
-   <td rowspan="2">Any of the following: <ul><li>`*requirement*.txt` file</li><li>Any file in a requirements folder, such as `**/requirements/*.txt`</li><li>`requirements.pip`</li></ul> The file must be generated automatically and have values set to exact versions (pinned dependencies).</td>
-=======
    <td rowspan="2">Any of the following: <ul><li>`*requirement*.txt` or `*requirement*.pip`</li><li>Any manifest file in a requirements folder, such as `**/requirements/*.txt` or `**/requirements/*.pip`</li></ul> The file must be generated automatically and have values set to exact versions (pinned dependencies).</td>
->>>>>>> 89f70102
    <td style={{"text-align": "center"}}>GA</td>
    <td rowspan="4">(PyPI only)</td>
    <td rowspan="4">80% of all critical severity CVEs since 2017 and 100% of critical and high severity CVEs since May 2022</td>
