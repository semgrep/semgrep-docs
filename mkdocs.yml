--- conflicted
+++ resolved
@@ -18,16 +18,12 @@
       - ignoring-findings.md
       - managing-policy.md
       - integrations.md
-<<<<<<< HEAD
-      - experiments.md
+      - Experiments 🧪: experiments/overview.md
   - "Security Cheat Sheets":
       - "Django XSS": "cheat-sheets/django-xss"
       - "Flask XSS": "cheat-sheets/flask-xss"
       - "Java/JSP XSS": "cheat-sheets/java-jsp-xss"
       - "Rails XSS": "cheat-sheets/rails-xss"
-=======
-      - Experiments 🧪: experiments/overview.md
->>>>>>> 9ea5223e
   - Stats:
       - Rules: rules.md
       - Supported languages: status.md
